--- conflicted
+++ resolved
@@ -109,33 +109,6 @@
 		return info, nil
 	}
 
-<<<<<<< HEAD
-	// Generate columns to inject into SQL query.
-
-	// Case 1: Star types cases e.g. "...&P.*".
-	if p.targetTypes[0].name == "*" {
-		info, _ := ti[p.targetTypes[0].prefix]
-		// Case 1.1: Single star i.e. "t.* AS &P.*" or "&P.*"
-		if len(p.sourceColumns) == 0 || p.sourceColumns[0].name == "*" {
-			switch info := info.(type) {
-			case *mapInfo:
-				return nil, nil, fmt.Errorf(`&%s.* cannot be used for maps when no column names are specified`, info.typ().Name())
-			case *structInfo:
-				pref := ""
-
-				// Prepend table name. E.g. "t" in "t.* AS &P.*".
-				if len(p.sourceColumns) > 0 {
-					pref = p.sourceColumns[0].prefix
-				}
-
-				for _, tag := range info.tags {
-					outCols = append(outCols, fullName{prefix: pref, name: tag})
-					typeMembers = append(typeMembers, info.tagToField[tag])
-				}
-				return outCols, typeMembers, nil
-			default:
-				return nil, nil, fmt.Errorf(`internal error: unknown info type: %T`, info)
-=======
 	addColumns := func(info typeInfo, tag string, column fullName) error {
 		var tm typeMember
 		switch info := info.(type) {
@@ -143,7 +116,6 @@
 			tm, ok = info.tagToField[tag]
 			if !ok {
 				return fmt.Errorf(`type %q has no %q db tag`, info.typ().Name(), tag)
->>>>>>> 577f4202
 			}
 		case *mapInfo:
 			tm = &mapKey{name: tag, mapType: info.typ()}
@@ -153,25 +125,6 @@
 		return nil
 	}
 
-<<<<<<< HEAD
-		// Case 1.2: Explicit columns e.g. "(col1, t.col2) AS &P.*".
-		if len(p.sourceColumns) > 0 {
-			switch info := info.(type) {
-			case *mapInfo:
-				for _, c := range p.sourceColumns {
-					outCols = append(outCols, c)
-					typeMembers = append(typeMembers, &mapKey{name: c.name, mapType: info.typ()})
-				}
-				return outCols, typeMembers, nil
-			case *structInfo:
-				for _, c := range p.sourceColumns {
-					if c.isFunc {
-						return nil, nil, fmt.Errorf(`invalid tag/column name %q in %q`, c.name, p.raw)
-					}
-					f, ok := info.tagToField[c.name]
-					if !ok {
-						return nil, nil, fmt.Errorf(`type %q has no %q db tag`, info.typ().Name(), c.name)
-=======
 	// Case 1: Generated columns e.g. "* AS (&P.*, &A.id)" or "&P.*".
 	if numColumns == 0 || (numColumns == 1 && starColumns == 1) {
 		pref := ""
@@ -191,14 +144,13 @@
 					return nil, nil, fmt.Errorf(`&%s.* cannot be used for maps when no column names are specified`, info.typ().Name())
 				case *structInfo:
 					for _, tag := range info.tags {
-						outCols = append(outCols, fullName{pref, tag})
+						outCols = append(outCols, fullName{prefix: pref, name: tag})
 						typeMembers = append(typeMembers, info.tagToField[tag])
->>>>>>> 577f4202
 					}
 				}
 			} else {
 				// Generate explicit columns.
-				if err = addColumns(info, t.name, fullName{pref, t.name}); err != nil {
+				if err = addColumns(info, t.name, fullName{prefix: pref, name: t.name}); err != nil {
 					return nil, nil, err
 				}
 			}
@@ -214,6 +166,9 @@
 			return nil, nil, err
 		}
 		for _, c := range p.sourceColumns {
+			if c.isFunc {
+				return nil, nil, fmt.Errorf(`invalid tag/column name %q in %q`, c.name, p.raw)
+			}
 			if err = addColumns(info, c.name, c); err != nil {
 				return nil, nil, err
 			}
