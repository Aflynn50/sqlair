--- conflicted
+++ resolved
@@ -62,28 +62,20 @@
 }
 
 // prepareInput checks that the input expression corresponds to a known type.
-<<<<<<< HEAD
-func (pe *PreparedExpr) prepareInput(ti typeNameToInfo, p *inputPart) error {
-=======
-func prepareInput(ti typeNameToInfo, p *inputPart) (tm typeMember, err error) {
+func (pe *PreparedExpr) prepareInput(ti typeNameToInfo, p *inputPart) (err error) {
 	defer func() {
 		if err != nil {
 			err = fmt.Errorf("input expression: %s: %s", err, p.raw)
 		}
 	}()
->>>>>>> 1f1beaa3
 	info, ok := ti[p.sourceType.prefix]
 	if !ok {
 		ts := getKeys(ti)
 		if len(ts) == 0 {
 			return fmt.Errorf(`type %q not passed as a parameter`, p.sourceType.prefix)
 		} else {
-<<<<<<< HEAD
-			return fmt.Errorf(`type %q not passed as a parameter, have: %s`, p.sourceType.prefix, strings.Join(ts, ", "))
-=======
 			// "%s" is used instead of %q to correctly print double quotes within the joined string.
-			return nil, fmt.Errorf(`type %q not passed as a parameter (have "%s")`, p.sourceType.prefix, strings.Join(ts, `", "`))
->>>>>>> 1f1beaa3
+			return fmt.Errorf(`type %q not passed as a parameter (have "%s")`, p.sourceType.prefix, strings.Join(ts, `", "`))
 		}
 	}
 	tm, err := info.typeMember(p.sourceType.name)
@@ -97,22 +89,16 @@
 
 // prepareOutput checks that the output expressions correspond to known types.
 // It then checks they are formatted correctly and finally generates the columns for the query.
-<<<<<<< HEAD
 func (pe *PreparedExpr) prepareOutput(ti typeNameToInfo, p *outputPart) (err error) {
 	defer func() {
 		if err == nil && len(pe.sql) > 1 {
 			pe.sql = pe.sql[:len(pe.sql)-2]
 		}
-	}()
-=======
-func prepareOutput(ti typeNameToInfo, p *outputPart) (outCols []fullName, typeMembers []typeMember, err error) {
-	defer func() {
 		if err != nil {
 			err = fmt.Errorf("output expression: %s: %s", err, p.raw)
 		}
 	}()
 
->>>>>>> 1f1beaa3
 	numTypes := len(p.targetTypes)
 	numColumns := len(p.sourceColumns)
 	starTypes := starCount(p.targetTypes)
@@ -120,10 +106,6 @@
 
 	// Check target struct type and its tags are valid.
 	var info typeInfo
-<<<<<<< HEAD
-=======
-	var ok bool
->>>>>>> 1f1beaa3
 
 	fetchInfo := func(typeName string) (typeInfo, error) {
 		info, ok := ti[typeName]
@@ -142,7 +124,7 @@
 	addColumn := func(column string, tm typeMember) error {
 		for _, output := range pe.outputs {
 			if tm == output {
-				return fmt.Errorf("member %q of type %q appears more than once", tm.memberName(), tm.outerType().Name())
+				return fmt.Errorf("member %q of type %q appears more than once in statement", tm.memberName(), tm.outerType().Name())
 			}
 		}
 		pe.sql += column + " AS " + markerName(len(pe.outputs)) + ", "
@@ -167,7 +149,6 @@
 				return err
 			}
 			if t.name == "*" {
-<<<<<<< HEAD
 				// Generate asterisk columns.
 				allMembers, err := info.getAllMembers()
 				if err != nil {
@@ -177,18 +158,6 @@
 					err := addColumn(fullName{pref, tm.memberName()}.String(), tm)
 					if err != nil {
 						return err
-=======
-				switch info := info.(type) {
-				case *mapInfo:
-					return nil, nil, fmt.Errorf(`columns must be specified for map with star`)
-				case *structInfo:
-					if len(info.tags) == 0 {
-						return nil, nil, fmt.Errorf(`no "db" tags found in struct %q`, info.typ().Name())
-					}
-					for _, tag := range info.tags {
-						outCols = append(outCols, fullName{pref, tag})
-						typeMembers = append(typeMembers, info.tagToField[tag])
->>>>>>> 1f1beaa3
 					}
 				}
 			} else {
@@ -204,11 +173,7 @@
 		}
 		return nil
 	} else if numColumns > 1 && starColumns > 0 {
-<<<<<<< HEAD
-		return fmt.Errorf("invalid asterisk in output expression columns: %s", p.raw)
-=======
-		return nil, nil, fmt.Errorf("invalid asterisk in columns")
->>>>>>> 1f1beaa3
+		return fmt.Errorf("invalid asterisk in columns")
 	}
 
 	// Case 2: Explicit columns, single asterisk type e.g. "(col1, t.col2) AS &P.*".
@@ -219,7 +184,7 @@
 		for _, c := range p.sourceColumns {
 			switch c := c.(type) {
 			case funcExpr:
-				return fmt.Errorf(`cannot use function %q with asterisk output expression: %q`, c.raw, p.raw)
+				return fmt.Errorf(`cannot use function with star type`)
 			case fullName:
 				tm, err := info.typeMember(c.name)
 				if err == nil {
@@ -232,11 +197,7 @@
 		}
 		return nil
 	} else if starTypes > 0 && numTypes > 1 {
-<<<<<<< HEAD
-		return fmt.Errorf("invalid asterisk in output expression types: %s", p.raw)
-=======
-		return nil, nil, fmt.Errorf("invalid asterisk in types")
->>>>>>> 1f1beaa3
+		return fmt.Errorf("invalid asterisk in types")
 	}
 
 	// Case 3: Explicit columns and types e.g. "(col1, col2) AS (&P.name, &P.id)".
@@ -268,11 +229,7 @@
 			}
 		}
 	} else {
-<<<<<<< HEAD
-		return fmt.Errorf("mismatched number of columns and targets in output expression: %s", p.raw)
-=======
-		return nil, nil, fmt.Errorf("mismatched number of columns and target types")
->>>>>>> 1f1beaa3
+		return fmt.Errorf("mismatched number of columns and target types")
 	}
 
 	return nil
@@ -338,18 +295,7 @@
 		case *outputPart:
 			err := pe.prepareOutput(ti, p)
 			if err != nil {
-<<<<<<< HEAD
-				return err
-=======
-				return nil, err
-			}
-
-			for _, tm := range typeMembers {
-				if ok := typeMemberPresent[tm]; ok {
-					return nil, fmt.Errorf("member %q of type %q appears more than once in output expressions", tm.memberName(), tm.outerType().Name())
-				}
-				typeMemberPresent[tm] = true
->>>>>>> 1f1beaa3
+				return err
 			}
 		case *bypassPart:
 			pe.sql += p.chunk
