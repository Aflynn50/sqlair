--- conflicted
+++ resolved
@@ -22,8 +22,6 @@
 	return markerPrefix + strconv.Itoa(n)
 }
 
-<<<<<<< HEAD
-=======
 // markerIndex returns the int X from the string "_sqlair_X".
 func markerIndex(s string) (int, bool) {
 	if strings.HasPrefix(s, markerPrefix) {
@@ -35,7 +33,6 @@
 	return 0, false
 }
 
->>>>>>> f25ea660
 // getKeys returns the keys of a string map in a deterministic order.
 func getKeys[T any](m map[string]T) []string {
 	i := 0
