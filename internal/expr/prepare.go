--- conflicted
+++ resolved
@@ -55,14 +55,13 @@
 	return s
 }
 
-<<<<<<< HEAD
 // starCheckOutput checks that the output expression is well formed.
 func starCheckOutput(p *outputPart) error {
-	numColumns := len(p.columns)
-	numTypes := len(p.types)
-
-	typeStars := starCount(p.types)
-	columnsStars := starCount(p.columns)
+	numColumns := len(p.sourceColumns)
+	numTypes := len(p.targetTypes)
+
+	typeStars := starCount(p.targetTypes)
+	columnsStars := starCount(p.sourceColumns)
 	starType := typeStars == 1
 	starColumn := columnsStars == 1
 
@@ -78,10 +77,10 @@
 
 // starCheckInput checks that the input expression is well formed.
 func starCheckInput(p *inputPart) error {
-	numTypes := len(p.types)
-	numCols := len(p.columns)
-	starTypes := starCount(p.types)
-	starCols := starCount(p.columns)
+	numTypes := len(p.sourceTypes)
+	numCols := len(p.targetColumns)
+	starTypes := starCount(p.sourceTypes)
+	starCols := starCount(p.targetColumns)
 
 	if numCols == 1 && starCols == 1 {
 		return nil
@@ -100,31 +99,11 @@
 	// Explicit columns and not star type and the number of columns does not equal number of fields specified.
 	if numCols > 0 && starCols == 0 && !((numTypes == 1 && starTypes == 1) || (starTypes == 0 && numTypes == numCols)) {
 		return fmt.Errorf("cannot match columns to types in input expression: %s", p.raw)
-=======
-// starCheckOutput checks that the statement is well formed with regard to
-// asterisks and the number of columns and types.
-func starCheckOutput(p *outputPart) error {
-	numColumns := len(p.sourceColumns)
-	numTypes := len(p.targetTypes)
-
-	typeStars := starCount(p.targetTypes)
-	columnStars := starCount(p.sourceColumns)
-	starTypes := typeStars == 1
-	starColumns := columnStars == 1
-
-	if typeStars > 1 || columnStars > 1 || (columnStars == 1 && typeStars == 0) ||
-		(starTypes && numTypes > 1) || (starColumns && numColumns > 1) {
-		return fmt.Errorf("invalid asterisk in output expression: %s", p.raw)
-	}
-	if !starTypes && (numColumns > 0 && (numTypes != numColumns)) {
-		return fmt.Errorf("mismatched number of columns and targets in output expression: %s", p.raw)
->>>>>>> e91a9b0b
 	}
 	return nil
 }
 
 // prepareInput checks that the input expression corresponds to a known type.
-<<<<<<< HEAD
 func prepareInput(ti typeNameToInfo, p *inputPart) ([]fullName, []typeMember, error) {
 	var inCols = make([]fullName, 0)
 	var typeMembers = make([]typeMember, 0)
@@ -139,7 +118,7 @@
 	var ok bool
 
 	// Check the input structs and their tags are valid.
-	for _, t := range p.types {
+	for _, t := range p.sourceTypes {
 		info, ok = ti[t.prefix]
 		if !ok {
 			ts := getKeys(ti)
@@ -170,16 +149,16 @@
 	// Generate columns to inject into SQL query.
 
 	// Case 0: A simple standalone input expression e.g. "$P.name".
-	if len(p.columns) == 0 {
+	if len(p.targetColumns) == 0 {
 		return []fullName{}, typeMembers, nil
 	}
 
 	// Case 1: Star type cases e.g. "... VALUES $P.*".
-	if p.types[0].name == "*" {
-		info, _ := ti[p.types[0].prefix]
+	if p.sourceTypes[0].name == "*" {
+		info, _ := ti[p.sourceTypes[0].prefix]
 
 		// Case 1.1: Single star i.e. "* VALUES $P.*"
-		if p.columns[0].name == "*" {
+		if p.targetColumns[0].name == "*" {
 			switch info := info.(type) {
 			case *mapInfo:
 				return nil, nil, fmt.Errorf(`&%s.* cannot be used for maps when no column names are specified`, info.typ().Name())
@@ -196,14 +175,14 @@
 
 		switch info := info.(type) {
 		case *mapInfo:
-			for _, c := range p.columns {
+			for _, c := range p.targetColumns {
 				inCols = append(inCols, c)
 				typeMembers = append(typeMembers, &mapKey{name: c.name, mapType: info.typ()})
 			}
 			return inCols, typeMembers, nil
 		case *structInfo:
 			// Case 1.2: Explicit columns e.g. "(col1, col2) VALUES $P.*".
-			for _, c := range p.columns {
+			for _, c := range p.targetColumns {
 				f, ok := info.tagToField[c.name]
 				if !ok {
 					return nil, nil, fmt.Errorf(`type %q has no %q db tag`, info.typ().Name(), c.name)
@@ -214,40 +193,21 @@
 			return inCols, typeMembers, nil
 		default:
 			return nil, nil, fmt.Errorf(`internal error: unknown info type: %T`, info)
-=======
-func prepareInput(ti typeNameToInfo, p *inputPart) (typeMember, error) {
-	info, ok := ti[p.sourceType.prefix]
-	if !ok {
-		ts := getKeys(ti)
-		if len(ts) == 0 {
-			return nil, fmt.Errorf(`type %q not passed as a parameter`, p.sourceType.prefix)
-		} else {
-			return nil, fmt.Errorf(`type %q not passed as a parameter, have: %s`, p.sourceType.prefix, strings.Join(ts, ", "))
-		}
-	}
-	switch info := info.(type) {
-	case *mapInfo:
-		return &mapKey{name: p.sourceType.name, mapType: info.typ()}, nil
-	case *structInfo:
-		f, ok := info.tagToField[p.sourceType.name]
-		if !ok {
-			return nil, fmt.Errorf(`type %q has no %q db tag`, info.typ().Name(), p.sourceType.name)
->>>>>>> e91a9b0b
 		}
 	}
 
 	// Case 2: None star type cases e.g. "... VALUES ($P.name, $P.id)".
 
 	// Case 2.1: Star column e.g. "* VALUES ($P.name, $P.id)".
-	if p.columns[0].name == "*" {
-		for _, t := range p.types {
+	if p.targetColumns[0].name == "*" {
+		for _, t := range p.sourceTypes {
 			inCols = append(inCols, fullName{name: t.name})
 		}
 		return inCols, typeMembers, nil
 	}
 
 	// Case 2.2: Renamed explicit columns e.g. "(name_1) VALUES $P.name".
-	for _, c := range p.columns {
+	for _, c := range p.targetColumns {
 		inCols = append(inCols, c)
 	}
 	return inCols, typeMembers, nil
@@ -268,11 +228,7 @@
 	var info typeInfo
 	var ok bool
 
-<<<<<<< HEAD
-	for _, t := range p.types {
-=======
 	for _, t := range p.targetTypes {
->>>>>>> e91a9b0b
 		info, ok = ti[t.prefix]
 		if !ok {
 			return nil, nil, fmt.Errorf(`type %q not passed as a parameter, have: %s`, t.prefix, strings.Join(getKeys(ti), ", "))
@@ -297,19 +253,11 @@
 
 	// Generate columns to inject into SQL query.
 
-<<<<<<< HEAD
-	// Case 1: Star target cases e.g. "...&P.*".
-	if p.types[0].name == "*" {
-		info, _ := ti[p.types[0].prefix]
-		// Case 1.1: Single star i.e. "t.* AS &P.*" or "&P.*"
-		if len(p.columns) == 0 || p.columns[0].name == "*" {
-=======
 	// Case 1: Star types cases e.g. "...&P.*".
 	if p.targetTypes[0].name == "*" {
 		info, _ := ti[p.targetTypes[0].prefix]
 		// Case 1.1: Single star i.e. "t.* AS &P.*" or "&P.*"
 		if len(p.sourceColumns) == 0 || p.sourceColumns[0].name == "*" {
->>>>>>> e91a9b0b
 			switch info := info.(type) {
 			case *mapInfo:
 				return nil, nil, fmt.Errorf(`&%s.* cannot be used for maps when no column names are specified`, info.typ().Name())
@@ -317,13 +265,8 @@
 				pref := ""
 
 				// Prepend table name. E.g. "t" in "t.* AS &P.*".
-<<<<<<< HEAD
-				if len(p.columns) > 0 {
-					pref = p.columns[0].prefix
-=======
 				if len(p.sourceColumns) > 0 {
 					pref = p.sourceColumns[0].prefix
->>>>>>> e91a9b0b
 				}
 
 				for _, tag := range info.tags {
@@ -337,27 +280,16 @@
 		}
 
 		// Case 1.2: Explicit columns e.g. "(col1, t.col2) AS &P.*".
-<<<<<<< HEAD
-		if len(p.columns) > 0 {
-			switch info := info.(type) {
-			case *mapInfo:
-				for _, c := range p.columns {
-=======
 		if len(p.sourceColumns) > 0 {
 			switch info := info.(type) {
 			case *mapInfo:
 				for _, c := range p.sourceColumns {
->>>>>>> e91a9b0b
 					outCols = append(outCols, c)
 					typeMembers = append(typeMembers, &mapKey{name: c.name, mapType: info.typ()})
 				}
 				return outCols, typeMembers, nil
 			case *structInfo:
-<<<<<<< HEAD
-				for _, c := range p.columns {
-=======
 				for _, c := range p.sourceColumns {
->>>>>>> e91a9b0b
 					f, ok := info.tagToField[c.name]
 					if !ok {
 						return nil, nil, fmt.Errorf(`type %q has no %q db tag`, info.typ().Name(), c.name)
@@ -375,24 +307,15 @@
 	// Case 2: None star types cases e.g. "...(&P.name, &P.id)".
 
 	// Case 2.1: Explicit columns e.g. "name_1 AS P.name".
-<<<<<<< HEAD
-	if len(p.columns) > 0 {
-		for _, c := range p.columns {
-=======
 	if len(p.sourceColumns) > 0 {
 		for _, c := range p.sourceColumns {
->>>>>>> e91a9b0b
 			outCols = append(outCols, c)
 		}
 		return outCols, typeMembers, nil
 	}
 
 	// Case 2.2: No columns e.g. "(&P.name, &P.id)".
-<<<<<<< HEAD
-	for _, t := range p.types {
-=======
 	for _, t := range p.targetTypes {
->>>>>>> e91a9b0b
 		outCols = append(outCols, fullName{name: t.name})
 	}
 	return outCols, typeMembers, nil
@@ -458,7 +381,7 @@
 			if err != nil {
 				return nil, err
 			}
-			if len(p.columns) == 0 {
+			if len(p.targetColumns) == 0 {
 				sql.WriteString("@sqlair_" + strconv.Itoa(inCount))
 				inCount += 1
 			} else {
