--- conflicted
+++ resolved
@@ -77,10 +77,7 @@
 			return nil, fmt.Errorf(`type %q not passed as a parameter (have "%s")`, p.sourceType.prefix, strings.Join(ts, `", "`))
 		}
 	}
-<<<<<<< HEAD
-=======
-
->>>>>>> d968eb81
+
 	tm, err = info.typeMember(p.sourceType.name)
 	if err != nil {
 		return nil, err
@@ -118,18 +115,6 @@
 		}
 		return info, nil
 	}
-<<<<<<< HEAD
-	addColumns := func(info typeInfo, member string, column fullName) error {
-		tm, err := info.typeMember(member)
-		if err != nil {
-			return err
-		}
-		typeMembers = append(typeMembers, tm)
-		outCols = append(outCols, column)
-		return nil
-	}
-=======
->>>>>>> d968eb81
 
 	// Case 1: Generated columns e.g. "* AS (&P.*, &A.id)" or "&P.*".
 	if numColumns == 0 || (numColumns == 1 && starColumns == 1) {
@@ -143,26 +128,9 @@
 			if info, err = fetchInfo(t.prefix); err != nil {
 				return nil, nil, err
 			}
-<<<<<<< HEAD
 			if _, ok := info.(*primitiveTypeInfo); ok {
-				return nil, nil, fmt.Errorf(`explicit columns required for primitive type`)
-			}
-			// Generate asterisk columns.
-			if t.name == "*" {
-				switch info := info.(type) {
-				case *mapInfo:
-					return nil, nil, fmt.Errorf(`columns must be specified for map with star`)
-				case *structInfo:
-					if len(info.tags) == 0 {
-						return nil, nil, fmt.Errorf(`no "db" tags found in struct %q`, info.typ().Name())
-					}
-					for _, tag := range info.tags {
-						outCols = append(outCols, fullName{pref, tag})
-						typeMembers = append(typeMembers, info.tagToField[tag])
-					}
-				default:
-					return nil, nil, fmt.Errorf(`internal error: unexpected type: %T`, info)
-=======
+				return nil, nil, fmt.Errorf(`column not specified for primitive type`)
+			}
 			if t.name == "*" {
 				// Generate asterisk columns.
 				allMembers, err := info.getAllMembers()
@@ -172,7 +140,6 @@
 				typeMembers = append(typeMembers, allMembers...)
 				for _, tm := range allMembers {
 					outCols = append(outCols, fullName{pref, tm.memberName()})
->>>>>>> d968eb81
 				}
 			} else {
 				// Generate explicit columns.
@@ -217,12 +184,8 @@
 			if info, err = fetchInfo(t.prefix); err != nil {
 				return nil, nil, err
 			}
-<<<<<<< HEAD
-			if err = addColumns(info, t.name, c); err != nil {
-=======
 			tm, err := info.typeMember(t.name)
 			if err != nil {
->>>>>>> d968eb81
 				return nil, nil, err
 			}
 			typeMembers = append(typeMembers, tm)
