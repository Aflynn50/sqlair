package expr

import (
	"bytes"
	"fmt"
	"reflect"
	"sort"
	"strconv"
	"strings"
)

// PreparedExpr contains an SQL expression that is ready for execution.
type PreparedExpr struct {
	outputs []typeMember
	inputs  []typeMember
	sql     string
}

// SQL returns the SQL ready for execution.
func (pe *PreparedExpr) SQL() string {
	return pe.sql
}

const markerPrefix = "_sqlair_"

func markerName(n int) string {
	return markerPrefix + strconv.Itoa(n)
}

// markerIndex returns the int X from the string "_sqlair_X".
func markerIndex(s string) (int, bool) {
	if strings.HasPrefix(s, markerPrefix) {
		n, err := strconv.Atoi(s[len(markerPrefix):])
		if err == nil {
			return n, true
		}
	}
	return 0, false
}

// getKeys returns the keys of a string map in a deterministic order.
func getKeys[T any](m map[string]T) []string {
	i := 0
	keys := make([]string, len(m))
	for k := range m {
		keys[i] = k
		i++
	}
	sort.Strings(keys)
	return keys
}

// starCountColumns counts the number of asterisks in a list of columns.
func starCountColumns(columns []columnName) int {
	s := 0
	for _, column := range columns {
		if column.name == "*" {
			s++
		}
	}
	return s
}

// starCountTypes counts the number of asterisks in a list of types.
func starCountTypes(types []typeName) int {
	s := 0
	for _, t := range types {
		if t.member == "*" {
			s++
		}
	}
	return s
}

func typeMissingError(missingType string, existingTypes []string) error {
	if len(existingTypes) == 0 {
		return fmt.Errorf(`parameter with type %q missing`, missingType)
	}
	// "%s" is used instead of %q to correctly print double quotes within the joined string.
	return fmt.Errorf(`parameter with type %q missing (have "%s")`, missingType, strings.Join(existingTypes, `", "`))
}

// prepareInput checks that the input expression corresponds to a known type.
func prepareInput(ti typeNameToInfo, p *inputPart) (tm typeMember, err error) {
	defer func() {
		if err != nil {
			err = fmt.Errorf("input expression: %s: %s", err, p.raw)
		}
	}()
<<<<<<< HEAD

	info, ok := ti[p.sourceType.prefix]
	if !ok {
		return nil, typeMissingError(p.sourceType.prefix, getKeys(ti))
=======
	info, ok := ti[p.sourceType.name]
	if !ok {
		ts := getKeys(ti)
		if len(ts) == 0 {
			return nil, fmt.Errorf(`type %q not passed as a parameter`, p.sourceType.name)
		} else {
			// "%s" is used instead of %q to correctly print double quotes within the joined string.
			return nil, fmt.Errorf(`type %q not passed as a parameter (have "%s")`, p.sourceType.name, strings.Join(ts, `", "`))
		}
>>>>>>> 37b877f9
	}

	tm, err = info.typeMember(p.sourceType.member)
	if err != nil {
		return nil, err
	}
	return tm, nil
}

// prepareOutput checks that the output expressions correspond to known types.
// It then checks they are formatted correctly and finally generates the columns for the query.
func prepareOutput(ti typeNameToInfo, p *outputPart) (outCols []columnName, typeMembers []typeMember, err error) {
	defer func() {
		if err != nil {
			err = fmt.Errorf("output expression: %s: %s", err, p.raw)
		}
	}()

	numTypes := len(p.targetTypes)
	numColumns := len(p.sourceColumns)
	starTypes := starCountTypes(p.targetTypes)
	starColumns := starCountColumns(p.sourceColumns)

	// Case 1: Generated columns e.g. "* AS (&P.*, &A.id)" or "&P.*".
	if numColumns == 0 || (numColumns == 1 && starColumns == 1) {
		pref := ""
		// Prepend table name. E.g. "t" in "t.* AS &P.*".
		if numColumns > 0 {
			pref = p.sourceColumns[0].table
		}

		for _, t := range p.targetTypes {
<<<<<<< HEAD
			info, ok := ti[t.prefix]
			if !ok {
				return nil, nil, typeMissingError(t.prefix, getKeys(ti))
=======
			if info, err = fetchInfo(t.name); err != nil {
				return nil, nil, err
>>>>>>> 37b877f9
			}
			if t.member == "*" {
				// Generate asterisk columns.
				allMembers, err := info.getAllMembers()
				if err != nil {
					return nil, nil, err
				}
				typeMembers = append(typeMembers, allMembers...)
				for _, tm := range allMembers {
					outCols = append(outCols, columnName{pref, tm.memberName()})
				}
			} else {
				// Generate explicit columns.
				tm, err := info.typeMember(t.member)
				if err != nil {
					return nil, nil, err
				}
				typeMembers = append(typeMembers, tm)
				outCols = append(outCols, columnName{pref, t.member})
			}
		}
		return outCols, typeMembers, nil
	} else if numColumns > 1 && starColumns > 0 {
		return nil, nil, fmt.Errorf("invalid asterisk in columns")
	}

	// Case 2: Explicit columns, single asterisk type e.g. "(col1, t.col2) AS &P.*".
	if starTypes == 1 && numTypes == 1 {
<<<<<<< HEAD
		info, ok := ti[p.targetTypes[0].prefix]
		if !ok {
			return nil, nil, typeMissingError(p.targetTypes[0].prefix, getKeys(ti))
=======
		if info, err = fetchInfo(p.targetTypes[0].name); err != nil {
			return nil, nil, err
>>>>>>> 37b877f9
		}
		for _, c := range p.sourceColumns {
			tm, err := info.typeMember(c.name)
			if err != nil {
				return nil, nil, err
			}
			typeMembers = append(typeMembers, tm)
			outCols = append(outCols, c)
		}
		return outCols, typeMembers, nil
	} else if starTypes > 0 && numTypes > 1 {
		return nil, nil, fmt.Errorf("invalid asterisk in types")
	}

	// Case 3: Explicit columns and types e.g. "(col1, col2) AS (&P.name, &P.id)".
	if numColumns == numTypes {
		for i, c := range p.sourceColumns {
			t := p.targetTypes[i]
<<<<<<< HEAD
			info, ok := ti[t.prefix]
			if !ok {
				return nil, nil, typeMissingError(t.prefix, getKeys(ti))
=======
			if info, err = fetchInfo(t.name); err != nil {
				return nil, nil, err
>>>>>>> 37b877f9
			}
			tm, err := info.typeMember(t.member)
			if err != nil {
				return nil, nil, err
			}
			typeMembers = append(typeMembers, tm)
			outCols = append(outCols, c)
		}
	} else {
		return nil, nil, fmt.Errorf("mismatched number of columns and target types")
	}

	return outCols, typeMembers, nil
}

type typeNameToInfo map[string]typeInfo

// Prepare takes a parsed expression and struct instantiations of all the types
// mentioned in it.
// The IO parts of the statement are checked for validity against the types
// and expanded if necessary.
func (pe *ParsedExpr) Prepare(args ...any) (expr *PreparedExpr, err error) {
	defer func() {
		if err != nil {
			err = fmt.Errorf("cannot prepare statement: %s", err)
		}
	}()

	var ti = make(typeNameToInfo)

	// Generate and save reflection info.
	for _, arg := range args {
		if arg == nil {
			return nil, fmt.Errorf("need struct or map, got nil")
		}
		t := reflect.TypeOf(arg)
		switch t.Kind() {
		case reflect.Struct, reflect.Map:
			if t.Name() == "" {
				return nil, fmt.Errorf("cannot use anonymous %s", t.Kind())
			}
			info, err := getTypeInfo(arg)
			if err != nil {
				return nil, err
			}
			if dupeInfo, ok := ti[t.Name()]; ok {
				if dupeInfo.typ() == t {
					return nil, fmt.Errorf("found multiple instances of type %q", t.Name())
				}
				return nil, fmt.Errorf("two types found with name %q: %q and %q", t.Name(), dupeInfo.typ().String(), t.String())
			}
			ti[t.Name()] = info
		case reflect.Pointer:
			return nil, fmt.Errorf("need struct or map, got pointer to %s", t.Elem().Kind())
		default:
			return nil, fmt.Errorf("need struct or map, got %s", t.Kind())
		}
	}

	var sql bytes.Buffer

	var inCount int
	var outCount int

	var outputs = make([]typeMember, 0)
	var inputs = make([]typeMember, 0)

	var typeMemberPresent = make(map[typeMember]bool)

	// Check and expand each query part.
	for _, part := range pe.queryParts {
		switch p := part.(type) {
		case *inputPart:
			inLoc, err := prepareInput(ti, p)
			if err != nil {
				return nil, err
			}
			sql.WriteString("@sqlair_" + strconv.Itoa(inCount))
			inCount++
			inputs = append(inputs, inLoc)
		case *outputPart:
			outCols, typeMembers, err := prepareOutput(ti, p)
			if err != nil {
				return nil, err
			}

			for _, tm := range typeMembers {
				if ok := typeMemberPresent[tm]; ok {
					return nil, fmt.Errorf("member %q of type %q appears more than once in output expressions", tm.memberName(), tm.outerType().Name())
				}
				typeMemberPresent[tm] = true
			}

			for i, c := range outCols {
				sql.WriteString(c.String())
				sql.WriteString(" AS ")
				sql.WriteString(markerName(outCount))
				if i != len(outCols)-1 {
					sql.WriteString(", ")
				}
				outCount++
			}
			outputs = append(outputs, typeMembers...)
		case *bypassPart:
			sql.WriteString(p.chunk)
		default:
			return nil, fmt.Errorf("internal error: unknown query part type %T", part)
		}
	}

	return &PreparedExpr{inputs: inputs, outputs: outputs, sql: sql.String()}, nil
}<|MERGE_RESOLUTION|>--- conflicted
+++ resolved
@@ -87,22 +87,10 @@
 			err = fmt.Errorf("input expression: %s: %s", err, p.raw)
 		}
 	}()
-<<<<<<< HEAD
-
-	info, ok := ti[p.sourceType.prefix]
-	if !ok {
-		return nil, typeMissingError(p.sourceType.prefix, getKeys(ti))
-=======
+
 	info, ok := ti[p.sourceType.name]
 	if !ok {
-		ts := getKeys(ti)
-		if len(ts) == 0 {
-			return nil, fmt.Errorf(`type %q not passed as a parameter`, p.sourceType.name)
-		} else {
-			// "%s" is used instead of %q to correctly print double quotes within the joined string.
-			return nil, fmt.Errorf(`type %q not passed as a parameter (have "%s")`, p.sourceType.name, strings.Join(ts, `", "`))
-		}
->>>>>>> 37b877f9
+		return nil, typeMissingError(p.sourceType.name, getKeys(ti))
 	}
 
 	tm, err = info.typeMember(p.sourceType.member)
@@ -135,14 +123,9 @@
 		}
 
 		for _, t := range p.targetTypes {
-<<<<<<< HEAD
-			info, ok := ti[t.prefix]
+			info, ok := ti[t.name]
 			if !ok {
-				return nil, nil, typeMissingError(t.prefix, getKeys(ti))
-=======
-			if info, err = fetchInfo(t.name); err != nil {
-				return nil, nil, err
->>>>>>> 37b877f9
+				return nil, nil, typeMissingError(t.name, getKeys(ti))
 			}
 			if t.member == "*" {
 				// Generate asterisk columns.
@@ -171,14 +154,9 @@
 
 	// Case 2: Explicit columns, single asterisk type e.g. "(col1, t.col2) AS &P.*".
 	if starTypes == 1 && numTypes == 1 {
-<<<<<<< HEAD
-		info, ok := ti[p.targetTypes[0].prefix]
+		info, ok := ti[p.targetTypes[0].name]
 		if !ok {
-			return nil, nil, typeMissingError(p.targetTypes[0].prefix, getKeys(ti))
-=======
-		if info, err = fetchInfo(p.targetTypes[0].name); err != nil {
-			return nil, nil, err
->>>>>>> 37b877f9
+			return nil, nil, typeMissingError(p.targetTypes[0].name, getKeys(ti))
 		}
 		for _, c := range p.sourceColumns {
 			tm, err := info.typeMember(c.name)
@@ -197,14 +175,9 @@
 	if numColumns == numTypes {
 		for i, c := range p.sourceColumns {
 			t := p.targetTypes[i]
-<<<<<<< HEAD
-			info, ok := ti[t.prefix]
+			info, ok := ti[t.name]
 			if !ok {
-				return nil, nil, typeMissingError(t.prefix, getKeys(ti))
-=======
-			if info, err = fetchInfo(t.name); err != nil {
-				return nil, nil, err
->>>>>>> 37b877f9
+				return nil, nil, typeMissingError(t.name, getKeys(ti))
 			}
 			tm, err := info.typeMember(t.member)
 			if err != nil {
