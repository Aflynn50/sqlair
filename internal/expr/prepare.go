--- conflicted
+++ resolved
@@ -89,23 +89,9 @@
 		return nil, err
 	}
 
-<<<<<<< HEAD
-	switch info := info.(type) {
-	case *mapInfo:
-		return &mapKey{name: p.sourceType.name, mapType: info.typ()}, nil
-	case *structInfo:
-		f, ok := info.tagToField[p.sourceType.name]
-		if !ok {
-			return nil, fmt.Errorf(`type %q has no %q db tag`, info.typ().Name(), p.sourceType.name)
-		}
-		return f, nil
-	default:
-		return nil, fmt.Errorf(`internal error: unknown info type: %T`, info)
-=======
 	tm, err = info.typeMember(p.sourceType.name)
 	if err != nil {
 		return nil, err
->>>>>>> d968eb81
 	}
 	return tm, nil
 }
@@ -123,41 +109,6 @@
 	numColumns := len(p.sourceColumns)
 	starTypes := starCount(p.targetTypes)
 	starColumns := starCount(p.sourceColumns)
-
-<<<<<<< HEAD
-	addColumns := func(info typeInfo, tag string, column fullName) error {
-		var tm typeMember
-		var ok bool
-		switch info := info.(type) {
-		case *structInfo:
-			tm, ok = info.tagToField[tag]
-			if !ok {
-				return fmt.Errorf(`type %q has no %q db tag`, info.typ().Name(), tag)
-			}
-		case *mapInfo:
-			tm = &mapKey{name: tag, mapType: info.typ()}
-		}
-		typeMembers = append(typeMembers, tm)
-		outCols = append(outCols, column)
-		return nil
-=======
-	// Check target struct type and its tags are valid.
-	var info typeInfo
-
-	fetchInfo := func(typeName string) (typeInfo, error) {
-		info, ok := ti[typeName]
-		if !ok {
-			ts := getKeys(ti)
-			if len(ts) == 0 {
-				return nil, fmt.Errorf(`type %q not passed as a parameter`, typeName)
-			} else {
-				// "%s" is used instead of %q to correctly print double quotes within the joined string.
-				return nil, fmt.Errorf(`type %q not passed as a parameter (have "%s")`, typeName, strings.Join(ts, `", "`))
-			}
-		}
-		return info, nil
->>>>>>> d968eb81
-	}
 
 	// Case 1: Generated columns e.g. "* AS (&P.*, &A.id)" or "&P.*".
 	if numColumns == 0 || (numColumns == 1 && starColumns == 1) {
@@ -224,12 +175,8 @@
 			if err != nil {
 				return nil, nil, err
 			}
-<<<<<<< HEAD
-			if err = addColumns(info, t.name, c); err != nil {
-=======
 			tm, err := info.typeMember(t.name)
 			if err != nil {
->>>>>>> d968eb81
 				return nil, nil, err
 			}
 			typeMembers = append(typeMembers, tm)
