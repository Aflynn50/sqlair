package expr

import (
	"bytes"
	"fmt"
	"reflect"
	"sort"
	"strconv"
	"strings"
)

// maxSliceLen is the maximum size of an argument slice allowed in an IN statement
const maxSliceLen = 8

// PreparedExpr contains an SQL expression that is ready for execution.
type PreparedExpr struct {
	outputs []typeMember
	inputs  []typeMember
	sql     string
}

// SQL returns the SQL ready for execution.
func (pe *PreparedExpr) SQL() string {
	return pe.sql
}

const markerPrefix = "_sqlair_"

func markerName(n int) string {
	return markerPrefix + strconv.Itoa(n)
}

// markerIndex returns the int X from the string "_sqlair_X".
func markerIndex(s string) (int, bool) {
	if strings.HasPrefix(s, markerPrefix) {
		n, err := strconv.Atoi(s[len(markerPrefix):])
		if err == nil {
			return n, true
		}
	}
	return 0, false
}

// getKeys returns the keys of a string map in a deterministic order.
func getKeys[T any](m map[string]T) []string {
	i := 0
	keys := make([]string, len(m))
	for k := range m {
		keys[i] = k
		i++
	}
	sort.Strings(keys)
	return keys
}

// starCountColumns counts the number of asterisks in a list of columns.
func starCountColumns(columns []columnName) int {
	s := 0
	for _, column := range columns {
		if column.name == "*" {
			s++
		}
	}
	return s
}

// starCountTypes counts the number of asterisks in a list of types.
func starCountTypes(types []typeName) int {
	s := 0
	for _, t := range types {
		if t.member == "*" {
			s++
		}
	}
	return s
}

// prepareInput checks that the input expression corresponds to a known type.
func prepareInput(ti typeNameToInfo, p *inputPart) (tm typeMember, err error) {
	defer func() {
		if err != nil {
			err = fmt.Errorf("input expression: %s: %s", err, p.raw)
		}
	}()
	info, ok := ti[p.sourceType.name]
	if !ok {
		ts := getKeys(ti)
		if len(ts) == 0 {
			return nil, fmt.Errorf(`type %q not passed as a parameter`, p.sourceType.name)
		} else {
			// "%s" is used instead of %q to correctly print double quotes within the joined string.
			return nil, fmt.Errorf(`type %q not passed as a parameter (have "%s")`, p.sourceType.name, strings.Join(ts, `", "`))
		}
	}
<<<<<<< HEAD
	if p.sourceType.name == "*" {
		switch info := info.(type) {
		case *structInfo, *mapInfo:
			return nil, fmt.Errorf(`cannot use %s %q with asterisk in input expression`, info.typ().Kind(), p.sourceType.prefix)
		case *sliceInfo:
			tms, err := info.getAllMembers()
			if err != nil {
				return nil, err
			}
			tm = tms[0]
		default:
			return nil, fmt.Errorf(`internal error: unknown type: %T`, info)
		}
	} else {
		tm, err = info.typeMember(p.sourceType.name)
		if err != nil {
			return nil, err
		}
=======

	tm, err = info.typeMember(p.sourceType.member)
	if err != nil {
		return nil, err
>>>>>>> 37b877f9
	}
	return tm, nil
}

// prepareOutput checks that the output expressions correspond to known types.
// It then checks they are formatted correctly and finally generates the columns for the query.
func prepareOutput(ti typeNameToInfo, p *outputPart) (outCols []columnName, typeMembers []typeMember, err error) {
	defer func() {
		if err != nil {
			err = fmt.Errorf("output expression: %s: %s", err, p.raw)
		}
	}()

	numTypes := len(p.targetTypes)
	numColumns := len(p.sourceColumns)
	starTypes := starCountTypes(p.targetTypes)
	starColumns := starCountColumns(p.sourceColumns)

	// Check target struct type and its tags are valid.
	var info typeInfo

	fetchInfo := func(typeName string) (typeInfo, error) {
		info, ok := ti[typeName]
		if !ok {
			ts := getKeys(ti)
			if len(ts) == 0 {
				return nil, fmt.Errorf(`type %q not passed as a parameter`, typeName)
			} else {
				// "%s" is used instead of %q to correctly print double quotes within the joined string.
				return nil, fmt.Errorf(`type %q not passed as a parameter (have "%s")`, typeName, strings.Join(ts, `", "`))
			}
		}
		if _, ok = info.(*sliceInfo); ok {
			return nil, fmt.Errorf(`cannot use slice type %q in output expression`, info.typ().Name())
		}
		return info, nil
	}

	// Case 1: Generated columns e.g. "* AS (&P.*, &A.id)" or "&P.*".
	if numColumns == 0 || (numColumns == 1 && starColumns == 1) {
		pref := ""
		// Prepend table name. E.g. "t" in "t.* AS &P.*".
		if numColumns > 0 {
			pref = p.sourceColumns[0].table
		}

		for _, t := range p.targetTypes {
			if info, err = fetchInfo(t.name); err != nil {
				return nil, nil, err
			}
			if t.member == "*" {
				// Generate asterisk columns.
				allMembers, err := info.getAllMembers()
				if err != nil {
					return nil, nil, err
				}
				typeMembers = append(typeMembers, allMembers...)
				for _, tm := range allMembers {
					outCols = append(outCols, columnName{pref, tm.memberName()})
				}
			} else {
				// Generate explicit columns.
				tm, err := info.typeMember(t.member)
				if err != nil {
					return nil, nil, err
				}
				typeMembers = append(typeMembers, tm)
				outCols = append(outCols, columnName{pref, t.member})
			}
		}
		return outCols, typeMembers, nil
	} else if numColumns > 1 && starColumns > 0 {
		return nil, nil, fmt.Errorf("invalid asterisk in columns")
	}

	// Case 2: Explicit columns, single asterisk type e.g. "(col1, t.col2) AS &P.*".
	if starTypes == 1 && numTypes == 1 {
		if info, err = fetchInfo(p.targetTypes[0].name); err != nil {
			return nil, nil, err
		}
		for _, c := range p.sourceColumns {
			tm, err := info.typeMember(c.name)
			if err != nil {
				return nil, nil, err
			}
			typeMembers = append(typeMembers, tm)
			outCols = append(outCols, c)
		}
		return outCols, typeMembers, nil
	} else if starTypes > 0 && numTypes > 1 {
		return nil, nil, fmt.Errorf("invalid asterisk in types")
	}

	// Case 3: Explicit columns and types e.g. "(col1, col2) AS (&P.name, &P.id)".
	if numColumns == numTypes {
		for i, c := range p.sourceColumns {
			t := p.targetTypes[i]
			if info, err = fetchInfo(t.name); err != nil {
				return nil, nil, err
			}
			tm, err := info.typeMember(t.member)
			if err != nil {
				return nil, nil, err
			}
			typeMembers = append(typeMembers, tm)
			outCols = append(outCols, c)
		}
	} else {
		return nil, nil, fmt.Errorf("mismatched number of columns and target types")
	}

	return outCols, typeMembers, nil
}

type typeNameToInfo map[string]typeInfo

// Prepare takes a parsed expression and struct instantiations of all the types
// mentioned in it.
// The IO parts of the statement are checked for validity against the types
// and expanded if necessary.
func (pe *ParsedExpr) Prepare(args ...any) (expr *PreparedExpr, err error) {
	defer func() {
		if err != nil {
			err = fmt.Errorf("cannot prepare statement: %s", err)
		}
	}()

	var ti = make(typeNameToInfo)

	// Generate and save reflection info.
	for _, arg := range args {
		if arg == nil {
			return nil, fmt.Errorf("need valid value, got nil")
		}
		t := reflect.TypeOf(arg)
		switch t.Kind() {
		case reflect.Struct, reflect.Map, reflect.Slice, reflect.Array:
			if t.Name() == "" {
				return nil, fmt.Errorf("cannot use anonymous %s", t.Kind())
			}
			info, err := getTypeInfo(arg)
			if err != nil {
				return nil, err
			}
			if dupeInfo, ok := ti[t.Name()]; ok {
				if dupeInfo.typ() == t {
					return nil, fmt.Errorf("found multiple instances of type %q", t.Name())
				}
				return nil, fmt.Errorf("two types found with name %q: %q and %q", t.Name(), dupeInfo.typ().String(), t.String())
			}
			ti[t.Name()] = info
		case reflect.Pointer:
			return nil, fmt.Errorf("unsupported type: pointer to %s", t.Elem().Kind())
		default:
			return nil, fmt.Errorf("unsupported type: %s", t.Kind())
		}
	}

	var sql bytes.Buffer

	var inCount int
	var outCount int

	var outputs = make([]typeMember, 0)
	var inputs = make([]typeMember, 0)

	var typeMemberPresent = make(map[typeMember]bool)

	// Check and expand each query part.
	for _, part := range pe.queryParts {
		switch p := part.(type) {
		case *inputPart:
			tm, err := prepareInput(ti, p)
			if err != nil {
				return nil, err
			}
			switch tm := tm.(type) {
			case *structField, *mapKey:
				sql.WriteString("@sqlair_")
				sql.WriteString(strconv.Itoa(inCount))
				inCount++
			case *sliceType:
				for j := 0; j < maxSliceLen; j++ {
					sql.WriteString("@sqlair_")
					sql.WriteString(strconv.Itoa(inCount))
					if j < maxSliceLen-1 {
						sql.WriteString(", ")
					}
					inCount++
				}
			default:
				return nil, fmt.Errorf("internal error: invalid type: %T", tm)
			}
			inputs = append(inputs, tm)
		case *outputPart:
			outCols, typeMembers, err := prepareOutput(ti, p)
			if err != nil {
				return nil, err
			}

			for _, tm := range typeMembers {
				if ok := typeMemberPresent[tm]; ok {
					return nil, fmt.Errorf("%q appears more than once in output expressions", tm.string())
				}
				typeMemberPresent[tm] = true
			}

			for i, c := range outCols {
				sql.WriteString(c.String())
				sql.WriteString(" AS ")
				sql.WriteString(markerName(outCount))
				if i != len(outCols)-1 {
					sql.WriteString(", ")
				}
				outCount++
			}
			outputs = append(outputs, typeMembers...)
		case *bypassPart:
			sql.WriteString(p.chunk)
		default:
			return nil, fmt.Errorf("internal error: unknown query part type %T", part)
		}
	}

	return &PreparedExpr{inputs: inputs, outputs: outputs, sql: sql.String()}, nil
}<|MERGE_RESOLUTION|>--- conflicted
+++ resolved
@@ -92,11 +92,10 @@
 			return nil, fmt.Errorf(`type %q not passed as a parameter (have "%s")`, p.sourceType.name, strings.Join(ts, `", "`))
 		}
 	}
-<<<<<<< HEAD
-	if p.sourceType.name == "*" {
+	if p.sourceType.member == "*" {
 		switch info := info.(type) {
 		case *structInfo, *mapInfo:
-			return nil, fmt.Errorf(`cannot use %s %q with asterisk in input expression`, info.typ().Kind(), p.sourceType.prefix)
+			return nil, fmt.Errorf(`cannot use %s %q with asterisk in input expression`, info.typ().Kind(), p.sourceType.name)
 		case *sliceInfo:
 			tms, err := info.getAllMembers()
 			if err != nil {
@@ -107,16 +106,10 @@
 			return nil, fmt.Errorf(`internal error: unknown type: %T`, info)
 		}
 	} else {
-		tm, err = info.typeMember(p.sourceType.name)
+		tm, err = info.typeMember(p.sourceType.member)
 		if err != nil {
 			return nil, err
 		}
-=======
-
-	tm, err = info.typeMember(p.sourceType.member)
-	if err != nil {
-		return nil, err
->>>>>>> 37b877f9
 	}
 	return tm, nil
 }
