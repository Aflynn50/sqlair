--- conflicted
+++ resolved
@@ -820,18 +820,12 @@
 			c.Fatal(err)
 		}
 
-<<<<<<< HEAD
 		_, _, err = preparedExpr.Query(t.queryArgs...)
-		c.Assert(err, ErrorMatches, t.err,
-			Commentf("test %d failed:\ninput: %s", i, t.query))
-=======
-		_, err = preparedExpr.Query(t.queryArgs...)
 		if err != nil {
 			c.Assert(err.Error(), Equals, t.err,
 				Commentf("test %d failed:\nquery: %s", i, t.query))
 		} else {
 			c.Errorf("test %d failed:\nexpected err: %q but got nil\nquery: %q", i, t.err, t.query)
 		}
->>>>>>> 4c5a8e6e
 	}
 }