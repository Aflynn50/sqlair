--- conflicted
+++ resolved
@@ -101,47 +101,27 @@
 }, {
 	"input v1",
 	"SELECT foo, bar FROM table WHERE foo = $Person.id",
-<<<<<<< HEAD
 	"[Bypass[SELECT foo, bar FROM table WHERE foo = ] Input[[] [Person.id]]]",
+	[]any{Person{}},
+	`SELECT foo, bar FROM table WHERE foo = ?`,
 }, {
 	"input v2",
 	"SELECT p FROM person WHERE p.name = $Person.name",
 	"[Bypass[SELECT p FROM person WHERE p.name = ] Input[[] [Person.name]]]",
+	[]any{Person{}},
+	`SELECT p FROM person WHERE p.name = ?`,
 }, {
 	"input v3",
 	"SELECT p.*, a.district FROM person AS p JOIN address AS a ON p.address_id = a.id WHERE p.name = $Person.name",
 	"[Bypass[SELECT p.*, a.district FROM person AS p JOIN address AS a ON p.address_id = a.id WHERE p.name = ] Input[[] [Person.name]]]",
+	[]any{Person{}},
+	`SELECT p.*, a.district FROM person AS p JOIN address AS a ON p.address_id = a.id WHERE p.name = ?`,
 }, {
 	"output and input",
 	"SELECT &Person.* FROM table WHERE foo = $Address.id",
 	"[Bypass[SELECT ] Output[[] [Person.*]] Bypass[ FROM table WHERE foo = ] Input[[] [Address.id]]]",
-}, {
-	"star output and input",
-	"SELECT &Person.* FROM table WHERE foo = $Address.id",
-	"[Bypass[SELECT ] Output[[] [Person.*]] Bypass[ FROM table WHERE foo = ] Input[[] [Address.id]]]",
-=======
-	"[Bypass[SELECT foo, bar FROM table WHERE foo = ] Input[Person.id]]",
-	[]any{Person{}},
-	`SELECT foo, bar FROM table WHERE foo = ?`,
-}, {
-	"input v2",
-	"SELECT p FROM person WHERE p.name = $Person.name",
-	"[Bypass[SELECT p FROM person WHERE p.name = ] Input[Person.name]]",
-	[]any{Person{}},
-	`SELECT p FROM person WHERE p.name = ?`,
-}, {
-	"input v3",
-	"SELECT p.*, a.district FROM person AS p JOIN address AS a ON p.address_id = a.id WHERE p.name = $Person.name",
-	"[Bypass[SELECT p.*, a.district FROM person AS p JOIN address AS a ON p.address_id = a.id WHERE p.name = ] Input[Person.name]]",
-	[]any{Person{}},
-	`SELECT p.*, a.district FROM person AS p JOIN address AS a ON p.address_id = a.id WHERE p.name = ?`,
-}, {
-	"output and input",
-	"SELECT &Person.* FROM table WHERE foo = $Address.id",
-	"[Bypass[SELECT ] Output[[] [Person.*]] Bypass[ FROM table WHERE foo = ] Input[Address.id]]",
 	[]any{Person{}, Address{}},
 	`SELECT address_id AS _sqlair_0, id AS _sqlair_1, name AS _sqlair_2 FROM table WHERE foo = ?`,
->>>>>>> 5e090690
 }, {
 	"output and quote",
 	"SELECT foo, bar, &Person.id FROM table WHERE foo = 'xx'",
@@ -223,43 +203,27 @@
 }, {
 	"complex query v3",
 	"SELECT p.* AS &Person.*, (a.district, a.street) AS &Address.* FROM person AS p JOIN address AS a ON p.address_id = a.id WHERE p.name IN (SELECT name FROM table WHERE table.n = $Person.name)",
-<<<<<<< HEAD
 	"[Bypass[SELECT ] Output[[p.*] [Person.*]] Bypass[, ] Output[[a.district a.street] [Address.*]] Bypass[ FROM person AS p JOIN address AS a ON p.address_id = a.id WHERE p.name IN (SELECT name FROM table WHERE table.n = ] Input[[] [Person.name]] Bypass[)]]",
+	[]any{Person{}, Address{}},
+	`SELECT p.address_id AS _sqlair_0, p.id AS _sqlair_1, p.name AS _sqlair_2, a.district AS _sqlair_3, a.street AS _sqlair_4 FROM person AS p JOIN address AS a ON p.address_id = a.id WHERE p.name IN (SELECT name FROM table WHERE table.n = ?)`,
 }, {
 	"complex query v4",
 	"SELECT p.* AS &Person.*, (a.district, a.street) AS &Address.* FROM person WHERE p.name IN (SELECT name FROM table WHERE table.n = $Person.name) UNION SELECT p.* AS &Person.*, (a.district, a.street) AS &Address.* FROM person WHERE p.name IN (SELECT name FROM table WHERE table.n = $Person.name)",
 	"[Bypass[SELECT ] Output[[p.*] [Person.*]] Bypass[, ] Output[[a.district a.street] [Address.*]] Bypass[ FROM person WHERE p.name IN (SELECT name FROM table WHERE table.n = ] Input[[] [Person.name]] Bypass[) UNION SELECT ] Output[[p.*] [Person.*]] Bypass[, ] Output[[a.district a.street] [Address.*]] Bypass[ FROM person WHERE p.name IN (SELECT name FROM table WHERE table.n = ] Input[[] [Person.name]] Bypass[)]]",
-}, {
-	"complex query v5",
-	"SELECT p.* AS &Person.*, a.district AS &District.* FROM person AS p JOIN address AS a ON p.address_id = a.id WHERE p.name = $Person.name AND p.address_id = $Person.address_id",
-	"[Bypass[SELECT ] Output[[p.*] [Person.*]] Bypass[, ] Output[[a.district] [District.*]] Bypass[ FROM person AS p JOIN address AS a ON p.address_id = a.id WHERE p.name = ] Input[[] [Person.name]] Bypass[ AND p.address_id = ] Input[[] [Person.address_id]]]",
-}, {
-	"complex query v6",
-	"SELECT p.* AS &Person.*, a.district AS &District.* FROM person AS p INNER JOIN address AS a ON p.address_id = $Address.id WHERE p.name = $Person.name AND p.address_id = $Person.address_id",
-	"[Bypass[SELECT ] Output[[p.*] [Person.*]] Bypass[, ] Output[[a.district] [District.*]] Bypass[ FROM person AS p INNER JOIN address AS a ON p.address_id = ] Input[[] [Address.id]] Bypass[ WHERE p.name = ] Input[[] [Person.name]] Bypass[ AND p.address_id = ] Input[[] [Person.address_id]]]",
-=======
-	"[Bypass[SELECT ] Output[[p.*] [Person.*]] Bypass[, ] Output[[a.district a.street] [Address.*]] Bypass[ FROM person AS p JOIN address AS a ON p.address_id = a.id WHERE p.name IN (SELECT name FROM table WHERE table.n = ] Input[Person.name] Bypass[)]]",
-	[]any{Person{}, Address{}},
-	`SELECT p.address_id AS _sqlair_0, p.id AS _sqlair_1, p.name AS _sqlair_2, a.district AS _sqlair_3, a.street AS _sqlair_4 FROM person AS p JOIN address AS a ON p.address_id = a.id WHERE p.name IN (SELECT name FROM table WHERE table.n = ?)`,
-}, {
-	"complex query v4",
-	"SELECT p.* AS &Person.*, (a.district, a.street) AS &Address.* FROM person WHERE p.name IN (SELECT name FROM table WHERE table.n = $Person.name) UNION SELECT p.* AS &Person.*, (a.district, a.street) AS &Address.* FROM person WHERE p.name IN (SELECT name FROM table WHERE table.n = $Person.name)",
-	"[Bypass[SELECT ] Output[[p.*] [Person.*]] Bypass[, ] Output[[a.district a.street] [Address.*]] Bypass[ FROM person WHERE p.name IN (SELECT name FROM table WHERE table.n = ] Input[Person.name] Bypass[) UNION SELECT ] Output[[p.*] [Person.*]] Bypass[, ] Output[[a.district a.street] [Address.*]] Bypass[ FROM person WHERE p.name IN (SELECT name FROM table WHERE table.n = ] Input[Person.name] Bypass[)]]",
 	[]any{Person{}, Address{}},
 	`SELECT p.address_id AS _sqlair_0, p.id AS _sqlair_1, p.name AS _sqlair_2, a.district AS _sqlair_3, a.street AS _sqlair_4 FROM person WHERE p.name IN (SELECT name FROM table WHERE table.n = ?) UNION SELECT p.address_id AS _sqlair_5, p.id AS _sqlair_6, p.name AS _sqlair_7, a.district AS _sqlair_8, a.street AS _sqlair_9 FROM person WHERE p.name IN (SELECT name FROM table WHERE table.n = ?)`,
 }, {
 	"complex query v5",
 	"SELECT p.* AS &Person.*, &District.* FROM person AS p JOIN address AS a ON p.address_id = a.id WHERE p.name = $Person.name AND p.address_id = $Person.address_id",
-	"[Bypass[SELECT ] Output[[p.*] [Person.*]] Bypass[, ] Output[[] [District.*]] Bypass[ FROM person AS p JOIN address AS a ON p.address_id = a.id WHERE p.name = ] Input[Person.name] Bypass[ AND p.address_id = ] Input[Person.address_id]]",
+	"[Bypass[SELECT ] Output[[p.*] [Person.*]] Bypass[, ] Output[[] [District.*]] Bypass[ FROM person AS p JOIN address AS a ON p.address_id = a.id WHERE p.name = ] Input[[] [Person.name]] Bypass[ AND p.address_id = ] Input[[] [Person.address_id]]]",
 	[]any{Person{}, District{}},
 	`SELECT p.address_id AS _sqlair_0, p.id AS _sqlair_1, p.name AS _sqlair_2,  FROM person AS p JOIN address AS a ON p.address_id = a.id WHERE p.name = ? AND p.address_id = ?`,
 }, {
 	"complex query v6",
 	"SELECT p.* AS &Person.*, FROM person AS p INNER JOIN address AS a ON p.address_id = $Address.id WHERE p.name = $Person.name AND p.address_id = $Person.address_id",
-	"[Bypass[SELECT ] Output[[p.*] [Person.*]] Bypass[, FROM person AS p INNER JOIN address AS a ON p.address_id = ] Input[Address.id] Bypass[ WHERE p.name = ] Input[Person.name] Bypass[ AND p.address_id = ] Input[Person.address_id]]",
+	"[Bypass[SELECT ] Output[[p.*] [Person.*]] Bypass[, FROM person AS p INNER JOIN address AS a ON p.address_id = ] Input[[] [Address.id]] Bypass[ WHERE p.name = ] Input[[] [Person.name]] Bypass[ AND p.address_id = ] Input[[] [Person.address_id]]]",
 	[]any{Person{}, Address{}},
 	`SELECT p.address_id AS _sqlair_0, p.id AS _sqlair_1, p.name AS _sqlair_2, FROM person AS p INNER JOIN address AS a ON p.address_id = ? WHERE p.name = ? AND p.address_id = ?`,
->>>>>>> 5e090690
 }, {
 	"join v1",
 	"SELECT p.* AS &Person.*, m.* AS &Manager.* FROM person AS p JOIN person AS m ON p.manager_id = m.id WHERE p.name = 'Fred'",
@@ -273,25 +237,23 @@
 	[]any{},
 	"SELECT person.*, address.district FROM person JOIN address ON person.address_id = address.id WHERE person.name = 'Fred'",
 }, {
-<<<<<<< HEAD
 	"insert v1",
 	"INSERT INTO person (*) VALUES ($Person.*)",
 	"[Bypass[INSERT INTO person ] Input[[*] [Person.*]]]",
+	[]any{Person{}},
+	`INSERT INTO person (name) VALUES ?`,
 }, {
 	"insert v2",
 	"INSERT INTO person (name, id) VALUES ($Person.*)",
 	"[Bypass[INSERT INTO person ] Input[[name id] [Person.*]]]",
+	[]any{Person{}},
+	`INSERT INTO person (name, id) VALUES (?, ?)`,
 }, {
 	"insert v3",
 	"INSERT INTO person (name, postalcode) VALUES ($Person.name, $Address.id)",
 	"[Bypass[INSERT INTO person ] Input[[name postalcode] [Person.name Address.id]]]",
-=======
-	"insert",
-	"INSERT INTO person (name) VALUES $Person.name",
-	"[Bypass[INSERT INTO person (name) VALUES ] Input[Person.name]]",
-	[]any{Person{}},
-	`INSERT INTO person (name) VALUES ?`,
->>>>>>> 5e090690
+	[]any{Person{}, Address{}},
+	`INSERT INTO person (name, postalcode) VALUES (?, ?)`,
 }, {
 	"ignore dollar v1",
 	"SELECT $ FROM moneytable",
@@ -313,13 +275,9 @@
 }, {
 	"input with no space",
 	"SELECT p.*, a.district FROM person AS p WHERE p.name=$Person.name",
-<<<<<<< HEAD
 	"[Bypass[SELECT p.*, a.district FROM person AS p WHERE p.name=] Input[[] [Person.name]]]",
-=======
-	"[Bypass[SELECT p.*, a.district FROM person AS p WHERE p.name=] Input[Person.name]]",
 	[]any{Person{}},
 	`SELECT p.*, a.district FROM person AS p WHERE p.name=?`,
->>>>>>> 5e090690
 }, {
 	"escaped double quote",
 	`SELECT foo FROM t WHERE t.p = "Jimmy ""Quickfingers"" Jones"`,
@@ -341,13 +299,9 @@
 }, {
 	"update",
 	"UPDATE person SET person.address_id = $Address.id WHERE person.id = $Person.id",
-<<<<<<< HEAD
 	"[Bypass[UPDATE person SET person.address_id = ] Input[[] [Address.id]] Bypass[ WHERE person.id = ] Input[[] [Person.id]]]",
-=======
-	"[Bypass[UPDATE person SET person.address_id = ] Input[Address.id] Bypass[ WHERE person.id = ] Input[Person.id]]",
 	[]any{Person{}, Address{}},
 	`UPDATE person SET person.address_id = ? WHERE person.id = ?`,
->>>>>>> 5e090690
 }}
 
 func (s *ExprSuite) TestExpr(c *C) {
@@ -477,31 +431,6 @@
 		structs  []any
 		errorstr string
 	}{{
-<<<<<<< HEAD
-		"SELECT street FROM t WHERE x = $Address.street",
-		[]any{Address{}},
-		"SELECT street FROM t WHERE x = @[a-zA-Z_0-9]+",
-	}, {
-		"SELECT street FROM t WHERE x, y = ($Address.street, $Person.id)",
-		[]any{Address{}, Person{}},
-		`SELECT street FROM t WHERE x, y = \(@[a-zA-Z_0-9]+, @[a-zA-Z_0-9]+\)`,
-	}, {
-		"SELECT p FROM t WHERE x = $Person.id",
-		[]any{Person{}},
-		"SELECT p FROM t WHERE x = @[a-zA-Z_0-9]+",
-	}, {
-		"INSERT INTO person (*) VALUES ($Person.*)",
-		[]any{Person{}},
-		`INSERT INTO person \(address_id, id, name\) VALUES \(@[a-zA-Z_0-9]+, @[a-zA-Z_0-9]+, @[a-zA-Z_0-9]+\)`,
-	}, {
-		"INSERT INTO person (name, id) VALUES ($Person.*)",
-		[]any{Person{}},
-		`INSERT INTO person \(name, id\) VALUES \(@[a-zA-Z_0-9]+, @[a-zA-Z_0-9]+\)`,
-	}, {
-		"INSERT INTO person (name, postalcode) VALUES ($Person.name, $Address.id)",
-		[]any{Person{}, Address{}},
-		`INSERT INTO person \(name, postalcode\) VALUES \(@[a-zA-Z_0-9]+, @[a-zA-Z_0-9]+\)`,
-=======
 		sql:      "SELECT street FROM t WHERE x = $Address.street",
 		structs:  []any{Person{ID: 1}},
 		errorstr: "cannot prepare expression: type Address unknown, have: Person",
@@ -513,7 +442,6 @@
 		sql:      "SELECT street AS &Address.id FROM t",
 		structs:  []any{Person{ID: 1}},
 		errorstr: "cannot prepare expression: type Address unknown, have: Person",
->>>>>>> 5e090690
 	}}
 
 	for i, test := range testList {
@@ -586,13 +514,9 @@
 		if err != nil {
 			c.Fatal(err)
 		}
-<<<<<<< HEAD
-		c.Assert(preparedExpr.SQL, Matches, test.expectedPrepared)
-=======
 		_, err = parsedExpr.Prepare(test.structs...)
 		c.Assert(err.Error(), Equals, test.errorstr,
 			Commentf("test %d failed:\nsql: '%s'\nstructs:'%+v'", i, test.sql, test.structs))
->>>>>>> 5e090690
 	}
 }
 
@@ -627,43 +551,6 @@
 	}
 }
 
-<<<<<<< HEAD
-func (s *ExprSuite) TestMissingTagInput(c *C) {
-	sql := "SELECT street FROM t WHERE x = $Address.number"
-	parser := expr.NewParser()
-	parsedExpr, err := parser.Parse(sql)
-	_, err = parsedExpr.Prepare(Address{ID: 1})
-	c.Assert(err, ErrorMatches, `cannot prepare expression: type Address has no "number" db tag`)
-}
-
-func (s *ExprSuite) TestMismatchedColNum(c *C) {
-	sql := "INSERT INTO person (postalcode) VALUES ($Person.name, $Address.id)"
-	parser := expr.NewParser()
-	parsedExpr, err := parser.Parse(sql)
-	_, err = parsedExpr.Prepare(Address{ID: 1}, Person{Fullname: "jim"})
-	c.Assert(err, ErrorMatches, `cannot prepare expression: mismatched number of inputs and cols in input expression: .*`)
-}
-
-func (s *ExprSuite) TestPrepareInvalidAsteriskPlacement(c *C) {
-	testList := []struct {
-		sql     string
-		structs []any
-	}{{
-		sql:     "INSERT INTO person (*, postalcode) VALUES ($Person.name, $Address.id)",
-		structs: []any{Address{}, Person{}},
-	}, {
-		sql:     "INSERT INTO person (name, postalcode) VALUES ($Person.*, $Address.*)",
-		structs: []any{Address{}, Person{}},
-	}, {
-		sql:     "INSERT INTO person (*) VALUES ($Person.id)",
-		structs: []any{Person{}},
-	}, {
-		sql:     "INSERT INTO person (name, postalcode) VALUES ($Person.*, $Address.*)",
-		structs: []any{Address{}, Person{}},
-	}, {
-		sql:     "SELECT street FROM t WHERE x = $Address.*",
-		structs: []any{Address{}},
-=======
 func (s *ExprSuite) TestPrepareMismatchedColsAndTargs(c *C) {
 	testList := []struct {
 		sql      string
@@ -677,7 +564,6 @@
 		sql:      "SELECT p.name AS (&Address.district, &Address.street) FROM t",
 		structs:  []any{Address{}},
 		errorstr: "cannot prepare expression: mismatched number of cols and targets in output expression: Output[[p.name] [Address.district Address.street]]",
->>>>>>> 5e090690
 	}}
 
 	for i, test := range testList {
@@ -687,7 +573,47 @@
 			c.Fatal(err)
 		}
 		_, err = parsedExpr.Prepare(test.structs...)
-<<<<<<< HEAD
+		c.Assert(err.Error(), Equals, test.errorstr,
+			Commentf("test %d failed:\nsql: '%s'\nstructs:'%+v'", i, test.sql, test.structs))
+	}
+}
+
+func (s *ExprSuite) TestMismatchedColNum(c *C) {
+	sql := "INSERT INTO person (postalcode) VALUES ($Person.name, $Address.id)"
+	parser := expr.NewParser()
+	parsedExpr, err := parser.Parse(sql)
+	_, err = parsedExpr.Prepare(Address{ID: 1}, Person{Fullname: "jim"})
+	c.Assert(err, ErrorMatches, `cannot prepare expression: mismatched number of inputs and cols in input expression: .*`)
+}
+
+func (s *ExprSuite) TestPrepareInvalidAsteriskPlacement(c *C) {
+	testList := []struct {
+		sql     string
+		structs []any
+	}{{
+		sql:     "INSERT INTO person (*, postalcode) VALUES ($Person.name, $Address.id)",
+		structs: []any{Address{}, Person{}},
+	}, {
+		sql:     "INSERT INTO person (name, postalcode) VALUES ($Person.*, $Address.*)",
+		structs: []any{Address{}, Person{}},
+	}, {
+		sql:     "INSERT INTO person (*) VALUES ($Person.id)",
+		structs: []any{Person{}},
+	}, {
+		sql:     "INSERT INTO person (name, postalcode) VALUES ($Person.*, $Address.*)",
+		structs: []any{Address{}, Person{}},
+	}, {
+		sql:     "SELECT street FROM t WHERE x = $Address.*",
+		structs: []any{Address{}},
+	}}
+
+	for i, test := range testList {
+		parser := expr.NewParser()
+		parsedExpr, err := parser.Parse(test.sql)
+		if err != nil {
+			c.Fatal(err)
+		}
+		_, err = parsedExpr.Prepare(test.structs...)
 		c.Assert(err, ErrorMatches, "cannot prepare expression: invalid asterisk in input expression: .*",
 			Commentf("test %d failed:\nsql: '%s'\nstructs:'%+v'", i, test.sql, test.structs))
 	}
@@ -783,9 +709,4 @@
 	}
 	_, err = preparedExpr.Complete(shadowedP)
 	c.Assert(err, ErrorMatches, `type Person not passed as a parameter`)
-=======
-		c.Assert(err.Error(), Equals, test.errorstr,
-			Commentf("test %d failed:\nsql: '%s'\nstructs:'%+v'", i, test.sql, test.structs))
-	}
->>>>>>> 5e090690
 }