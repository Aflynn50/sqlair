package expr_test

import (
	"database/sql"
	"testing"

	"github.com/canonical/sqlair"
	"github.com/canonical/sqlair/internal/expr"
	. "gopkg.in/check.v1"
)

// Hook up gocheck into the "go test" runner.
func TestExpr(t *testing.T) { TestingT(t) }

type ExprSuite struct{}

var _ = Suite(&ExprSuite{})

type Address struct {
	ID       int    `db:"id"`
	District string `db:"district"`
	Street   string `db:"street"`
}

type Person struct {
	ID         int    `db:"id"`
	Fullname   string `db:"name"`
	PostalCode int    `db:"address_id"`
}

type Manager Person

type District struct{}

type M map[string]any

type IntMap map[string]int

type stringType string
type StringMap map[stringType]string

var tests = []struct {
	summary          string
	query            string
	expectedParsed   string
	prepareArgs      []any
	expectedPrepared string
}{{
	"star table as output",
	"SELECT p.* AS &Person.*",
	"[Bypass[SELECT ] Output[[p.*] [Person.*]]]",
	[]any{Person{}},
	"SELECT p.address_id AS _sqlair_0, p.id AS _sqlair_1, p.name AS _sqlair_2",
}, {
	"spaces and tabs",
	"SELECT p.* 	AS 		   &Person.*",
	"[Bypass[SELECT ] Output[[p.*] [Person.*]]]",
	[]any{Person{}},
	"SELECT p.address_id AS _sqlair_0, p.id AS _sqlair_1, p.name AS _sqlair_2",
}, {
	"new lines",
	`SELECT
		p.* AS &Person.*,
		foo
	 FROM t
	 WHERE
		foo = bar
		and
		x = y`,
	`[Bypass[SELECT
		] Output[[p.*] [Person.*]] Bypass[,
		foo
	 FROM t
	 WHERE
		foo = bar
		and
		x = y]]`,
	[]any{Person{}},
	`SELECT
		p.address_id AS _sqlair_0, p.id AS _sqlair_1, p.name AS _sqlair_2,
		foo
	 FROM t
	 WHERE
		foo = bar
		and
		x = y`,
}, {
	"quoted io expressions",
	`SELECT "&notAnOutput.Expression" '&notAnotherOutputExpresion.*' AS literal FROM t WHERE bar = '$NotAn.Input' AND baz = "$NotAnother.Input"`,
	`[Bypass[SELECT "&notAnOutput.Expression" '&notAnotherOutputExpresion.*' AS literal FROM t WHERE bar = '$NotAn.Input' AND baz = "$NotAnother.Input"]]`,
	[]any{},
	`SELECT "&notAnOutput.Expression" '&notAnotherOutputExpresion.*' AS literal FROM t WHERE bar = '$NotAn.Input' AND baz = "$NotAnother.Input"`,
}, {
	"star as output",
	"SELECT * AS &Person.* FROM t",
	"[Bypass[SELECT ] Output[[*] [Person.*]] Bypass[ FROM t]]",
	[]any{Person{}},
	"SELECT address_id AS _sqlair_0, id AS _sqlair_1, name AS _sqlair_2 FROM t",
}, {
	"input",
	"SELECT p.*, a.district FROM person AS p JOIN address AS a ON p.address_id=$Address.id WHERE p.name = $Person.name",
	"[Bypass[SELECT p.*, a.district FROM person AS p JOIN address AS a ON p.address_id=] Input[Address.id] Bypass[ WHERE p.name = ] Input[Person.name]]",
	[]any{Person{}, Address{}},
	`SELECT p.*, a.district FROM person AS p JOIN address AS a ON p.address_id=@sqlair_0 WHERE p.name = @sqlair_1`,
}, {
	"output and input",
	"SELECT &Person.* FROM table WHERE foo = $Address.id",
	"[Bypass[SELECT ] Output[[] [Person.*]] Bypass[ FROM table WHERE foo = ] Input[Address.id]]",
	[]any{Person{}, Address{}},
	`SELECT address_id AS _sqlair_0, id AS _sqlair_1, name AS _sqlair_2 FROM table WHERE foo = @sqlair_0`,
}, {
	"outputs and quote",
	"SELECT foo, &Person.id, bar, baz, &Manager.name FROM table WHERE foo = 'xx'",
	"[Bypass[SELECT foo, ] Output[[] [Person.id]] Bypass[, bar, baz, ] Output[[] [Manager.name]] Bypass[ FROM table WHERE foo = 'xx']]",
	[]any{Person{}, Manager{}},
	"SELECT foo, id AS _sqlair_0, bar, baz, name AS _sqlair_1 FROM table WHERE foo = 'xx'",
}, {
	"star output and quote",
	"SELECT * AS &Person.* FROM person WHERE name = 'Fred'",
	"[Bypass[SELECT ] Output[[*] [Person.*]] Bypass[ FROM person WHERE name = 'Fred']]",
	[]any{Person{}},
	"SELECT address_id AS _sqlair_0, id AS _sqlair_1, name AS _sqlair_2 FROM person WHERE name = 'Fred'",
}, {
	"two star outputs and quote",
	"SELECT &Person.*, a.* AS &Address.* FROM person, address a WHERE name = 'Fred'",
	"[Bypass[SELECT ] Output[[] [Person.*]] Bypass[, ] Output[[a.*] [Address.*]] Bypass[ FROM person, address a WHERE name = 'Fred']]",
	[]any{Person{}, Address{}},
	"SELECT address_id AS _sqlair_0, id AS _sqlair_1, name AS _sqlair_2, a.district AS _sqlair_3, a.id AS _sqlair_4, a.street AS _sqlair_5 FROM person, address a WHERE name = 'Fred'",
}, {
	"map input and output",
	"SELECT (p.name, a.id) AS &M.*, street AS &StringMap.*, &IntMap.id FROM person, address a WHERE name = $M.name",
	"[Bypass[SELECT ] Output[[p.name a.id] [M.*]] Bypass[, ] Output[[street] [StringMap.*]] Bypass[, ] Output[[] [IntMap.id]] Bypass[ FROM person, address a WHERE name = ] Input[M.name]]",
	[]any{sqlair.M{}, IntMap{}, StringMap{}},
	"SELECT p.name AS _sqlair_0, a.id AS _sqlair_1, street AS _sqlair_2, id AS _sqlair_3 FROM person, address a WHERE name = @sqlair_0",
}, {
	"multicolumn output v1",
	"SELECT (a.district, a.street) AS (&Address.district, &Address.street), a.id AS &Person.id FROM address AS a",
	"[Bypass[SELECT ] Output[[a.district a.street] [Address.district Address.street]] Bypass[, ] Output[[a.id] [Person.id]] Bypass[ FROM address AS a]]",
	[]any{Person{}, Address{}},
	"SELECT a.district AS _sqlair_0, a.street AS _sqlair_1, a.id AS _sqlair_2 FROM address AS a",
}, {
	"multicolumn output v2",
	"SELECT (a.district, a.id) AS (&Address.district, &Person.address_id) FROM address AS a",
	"[Bypass[SELECT ] Output[[a.district a.id] [Address.district Person.address_id]] Bypass[ FROM address AS a]]",
	[]any{Person{}, Address{}},
	"SELECT a.district AS _sqlair_0, a.id AS _sqlair_1 FROM address AS a",
}, {
	"multicolumn output v3",
	"SELECT (a.district, a.street) AS &Address.* FROM address AS a WHERE p.name = 'Fred'",
	"[Bypass[SELECT ] Output[[a.district a.street] [Address.*]] Bypass[ FROM address AS a WHERE p.name = 'Fred']]",
	[]any{Address{}},
	"SELECT a.district AS _sqlair_0, a.street AS _sqlair_1 FROM address AS a WHERE p.name = 'Fred'",
}, {
	"multicolumn output v4",
	"SELECT (&Address.street, &Person.id) FROM address AS a WHERE p.name = 'Fred'",
	"[Bypass[SELECT ] Output[[] [Address.street Person.id]] Bypass[ FROM address AS a WHERE p.name = 'Fred']]",
	[]any{Address{}, Person{}},
	"SELECT street AS _sqlair_0, id AS _sqlair_1 FROM address AS a WHERE p.name = 'Fred'",
}, {
	"complex query v1",
	"SELECT p.* AS &Person.*, (a.district, a.street) AS &Address.*, (5+7), (col1 * col2) AS calculated_value FROM person AS p JOIN address AS a ON p.address_id = a.id WHERE p.name = 'Fred'",
	"[Bypass[SELECT ] Output[[p.*] [Person.*]] Bypass[, ] Output[[a.district a.street] [Address.*]] Bypass[, (5+7), (col1 * col2) AS calculated_value FROM person AS p JOIN address AS a ON p.address_id = a.id WHERE p.name = 'Fred']]",
	[]any{Person{}, Address{}},
	`SELECT p.address_id AS _sqlair_0, p.id AS _sqlair_1, p.name AS _sqlair_2, a.district AS _sqlair_3, a.street AS _sqlair_4, (5+7), (col1 * col2) AS calculated_value FROM person AS p JOIN address AS a ON p.address_id = a.id WHERE p.name = 'Fred'`,
}, {
	"complex query v2",
	"SELECT p.* AS &Person.*, (a.district, a.street) AS &Address.* FROM person AS p JOIN address AS a ON p .address_id = a.id WHERE p.name = 'Fred'",
	"[Bypass[SELECT ] Output[[p.*] [Person.*]] Bypass[, ] Output[[a.district a.street] [Address.*]] Bypass[ FROM person AS p JOIN address AS a ON p .address_id = a.id WHERE p.name = 'Fred']]",
	[]any{Person{}, Address{}},
	"SELECT p.address_id AS _sqlair_0, p.id AS _sqlair_1, p.name AS _sqlair_2, a.district AS _sqlair_3, a.street AS _sqlair_4 FROM person AS p JOIN address AS a ON p .address_id = a.id WHERE p.name = 'Fred'",
}, {
	"complex query v3",
	"SELECT p.* AS &Person.*, (a.district, a.street) AS &Address.* FROM person AS p JOIN address AS a ON p.address_id = a.id WHERE p.name IN (SELECT name FROM table WHERE table.n = $Person.name)",
	"[Bypass[SELECT ] Output[[p.*] [Person.*]] Bypass[, ] Output[[a.district a.street] [Address.*]] Bypass[ FROM person AS p JOIN address AS a ON p.address_id = a.id WHERE p.name IN (SELECT name FROM table WHERE table.n = ] Input[Person.name] Bypass[)]]",
	[]any{Person{}, Address{}},
	`SELECT p.address_id AS _sqlair_0, p.id AS _sqlair_1, p.name AS _sqlair_2, a.district AS _sqlair_3, a.street AS _sqlair_4 FROM person AS p JOIN address AS a ON p.address_id = a.id WHERE p.name IN (SELECT name FROM table WHERE table.n = @sqlair_0)`,
}, {
	"complex query v4",
	"SELECT p.* AS &Person.*, (a.district, a.street) AS &Address.* FROM person WHERE p.name IN (SELECT name FROM table WHERE table.n = $Person.name) UNION SELECT p.* AS &Person.*, (a.district, a.street) AS &Address.* FROM person WHERE p.name IN (SELECT name FROM table WHERE table.n = $Person.name)",
	"[Bypass[SELECT ] Output[[p.*] [Person.*]] Bypass[, ] Output[[a.district a.street] [Address.*]] Bypass[ FROM person WHERE p.name IN (SELECT name FROM table WHERE table.n = ] Input[Person.name] Bypass[) UNION SELECT ] Output[[p.*] [Person.*]] Bypass[, ] Output[[a.district a.street] [Address.*]] Bypass[ FROM person WHERE p.name IN (SELECT name FROM table WHERE table.n = ] Input[Person.name] Bypass[)]]",
	[]any{Person{}, Address{}},
	`SELECT p.address_id AS _sqlair_0, p.id AS _sqlair_1, p.name AS _sqlair_2, a.district AS _sqlair_3, a.street AS _sqlair_4 FROM person WHERE p.name IN (SELECT name FROM table WHERE table.n = @sqlair_0) UNION SELECT p.address_id AS _sqlair_5, p.id AS _sqlair_6, p.name AS _sqlair_7, a.district AS _sqlair_8, a.street AS _sqlair_9 FROM person WHERE p.name IN (SELECT name FROM table WHERE table.n = @sqlair_1)`,
}, {
	"complex query v5",
	"SELECT p.* AS &Person.*, &District.* FROM person AS p JOIN address AS a ON p.address_id = a.id WHERE p.name = $Person.name AND p.address_id = $Person.address_id",
	"[Bypass[SELECT ] Output[[p.*] [Person.*]] Bypass[, ] Output[[] [District.*]] Bypass[ FROM person AS p JOIN address AS a ON p.address_id = a.id WHERE p.name = ] Input[Person.name] Bypass[ AND p.address_id = ] Input[Person.address_id]]",
	[]any{Person{}, District{}},
	`SELECT p.address_id AS _sqlair_0, p.id AS _sqlair_1, p.name AS _sqlair_2,  FROM person AS p JOIN address AS a ON p.address_id = a.id WHERE p.name = @sqlair_0 AND p.address_id = @sqlair_1`,
}, {
	"complex query v6",
	"SELECT p.* AS &Person.*, FROM person AS p INNER JOIN address AS a ON p.address_id = $Address.id WHERE p.name = $Person.name AND p.address_id = $Person.address_id",
	"[Bypass[SELECT ] Output[[p.*] [Person.*]] Bypass[, FROM person AS p INNER JOIN address AS a ON p.address_id = ] Input[Address.id] Bypass[ WHERE p.name = ] Input[Person.name] Bypass[ AND p.address_id = ] Input[Person.address_id]]",
	[]any{Person{}, Address{}},
	`SELECT p.address_id AS _sqlair_0, p.id AS _sqlair_1, p.name AS _sqlair_2, FROM person AS p INNER JOIN address AS a ON p.address_id = @sqlair_0 WHERE p.name = @sqlair_1 AND p.address_id = @sqlair_2`,
}, {
	"join v1",
	"SELECT p.* AS &Person.*, m.* AS &Manager.* FROM person AS p JOIN person AS m ON p.id = m.id WHERE p.name = 'Fred'",
	"[Bypass[SELECT ] Output[[p.*] [Person.*]] Bypass[, ] Output[[m.*] [Manager.*]] Bypass[ FROM person AS p JOIN person AS m ON p.id = m.id WHERE p.name = 'Fred']]",
	[]any{Person{}, Manager{}},
	"SELECT p.address_id AS _sqlair_0, p.id AS _sqlair_1, p.name AS _sqlair_2, m.address_id AS _sqlair_3, m.id AS _sqlair_4, m.name AS _sqlair_5 FROM person AS p JOIN person AS m ON p.id = m.id WHERE p.name = 'Fred'",
}, {
	"join v2",
	"SELECT person.*, address.district FROM person JOIN address ON person.address_id = address.id WHERE person.name = 'Fred'",
	"[Bypass[SELECT person.*, address.district FROM person JOIN address ON person.address_id = address.id WHERE person.name = 'Fred']]",
	[]any{},
	"SELECT person.*, address.district FROM person JOIN address ON person.address_id = address.id WHERE person.name = 'Fred'",
}, {
	"insert",
	"INSERT INTO person (name) VALUES $Person.name",
	"[Bypass[INSERT INTO person (name) VALUES ] Input[Person.name]]",
	[]any{Person{}},
	`INSERT INTO person (name) VALUES @sqlair_0`,
}, {
<<<<<<< HEAD
	"insert with map inputs",
	"INSERT INTO person (name, postalcode) VALUES ( $M.name, $M.id )",
	"[Bypass[INSERT INTO person (name, postalcode) VALUES ( ] Input[M.name] Bypass[, ] Input[M.id] Bypass[ )]]",
	[]any{sqlair.M{}},
	"INSERT INTO person (name, postalcode) VALUES ( @sqlair_0, @sqlair_1 )",
}, {
	"ignore dollar v1",
	"SELECT $ FROM moneytable",
	"[Bypass[SELECT $ FROM moneytable]]",
	[]any{},
	`SELECT $ FROM moneytable`,
}, {
	"ignore dollar v2",
	"SELECT foo FROM data$",
	"[Bypass[SELECT foo FROM data$]]",
	[]any{},
	`SELECT foo FROM data$`,
}, {
	"ignore dollar v3",
	"SELECT dollerrow$ FROM moneytable",
	"[Bypass[SELECT dollerrow$ FROM moneytable]]",
=======
	"ignore dollar",
	"SELECT $, dollerrow$ FROM moneytable$",
	"[Bypass[SELECT $, dollerrow$ FROM moneytable$]]",
>>>>>>> e7f624f9
	[]any{},
	"SELECT $, dollerrow$ FROM moneytable$",
}, {
	"escaped double quote",
	`SELECT foo FROM t WHERE t.p = "Jimmy ""Quickfingers"" Jones"`,
	`[Bypass[SELECT foo FROM t WHERE t.p = "Jimmy ""Quickfingers"" Jones"]]`,
	[]any{},
	`SELECT foo FROM t WHERE t.p = "Jimmy ""Quickfingers"" Jones"`,
}, {
	"escaped single quote",
	`SELECT foo FROM t WHERE t.p = 'Olly O''Flanagan'`,
	`[Bypass[SELECT foo FROM t WHERE t.p = 'Olly O''Flanagan']]`,
	[]any{},
	`SELECT foo FROM t WHERE t.p = 'Olly O''Flanagan'`,
}, {
	"complex escaped quotes",
	`SELECT * AS &Person.* FROM person WHERE name IN ('Lorn', 'Onos T''oolan', '', ''' ''');`,
	`[Bypass[SELECT ] Output[[*] [Person.*]] Bypass[ FROM person WHERE name IN ('Lorn', 'Onos T''oolan', '', ''' ''');]]`,
	[]any{Person{}},
	`SELECT address_id AS _sqlair_0, id AS _sqlair_1, name AS _sqlair_2 FROM person WHERE name IN ('Lorn', 'Onos T''oolan', '', ''' ''');`,
}, {
	"update",
	"UPDATE person SET person.address_id = $Address.id WHERE person.id = $Person.id",
	"[Bypass[UPDATE person SET person.address_id = ] Input[Address.id] Bypass[ WHERE person.id = ] Input[Person.id]]",
	[]any{Person{}, Address{}},
	`UPDATE person SET person.address_id = @sqlair_0 WHERE person.id = @sqlair_1`,
}}

func (s *ExprSuite) TestExpr(c *C) {
	parser := expr.NewParser()
	for i, t := range tests {
		var (
			parsedExpr   *expr.ParsedExpr
			preparedExpr *expr.PreparedExpr
			err          error
		)
		if parsedExpr, err = parser.Parse(t.query); err != nil {
			c.Errorf("test %d failed (Parse):\nsummary: %s\nquery: %s\nexpected: %s\nerr: %s\n", i, t.summary, t.query, t.expectedParsed, err)
		} else if parsedExpr.String() != t.expectedParsed {
			c.Errorf("test %d failed (Parse):\nsummary: %s\nquery: %s\nexpected: %s\nactual:   %s\n", i, t.summary, t.query, t.expectedParsed, parsedExpr.String())
		}

		if preparedExpr, err = parsedExpr.Prepare(t.prepareArgs...); err != nil {
			c.Errorf("test %d failed (Prepare):\nsummary: %s\nquery: %s\nexpected: %s\nerr: %s\n", i, t.summary, t.query, t.expectedPrepared, err)
		} else {
			c.Check(expr.PreparedSQL(preparedExpr), Equals, t.expectedPrepared,
				Commentf("test %d failed (Prepare):\nsummary: %s\nquery: %s\nexpected: %s\nactual:   %s\n", i, t.summary, t.query, t.expectedPrepared, expr.PreparedSQL(preparedExpr)))
		}
	}
}

func (s *ExprSuite) TestParseErrors(c *C) {
	tests := []struct {
		query string
		err   string
	}{{
		query: "SELECT foo FROM t WHERE x = 'dddd",
		err:   "cannot parse expression: column 28: missing closing quote in string literal",
	}, {
		query: "SELECT foo FROM t WHERE x = \"dddd",
		err:   "cannot parse expression: column 28: missing closing quote in string literal",
	}, {
		query: "SELECT foo FROM t WHERE x = \"dddd'",
		err:   "cannot parse expression: column 28: missing closing quote in string literal",
	}, {
		query: "SELECT foo FROM t WHERE x = '''",
		err:   "cannot parse expression: column 28: missing closing quote in string literal",
	}, {
		query: `SELECT foo FROM t WHERE x = '''""`,
		err:   "cannot parse expression: column 28: missing closing quote in string literal",
	}, {
		query: `SELECT foo FROM t WHERE x = """`,
		err:   "cannot parse expression: column 28: missing closing quote in string literal",
	}, {
		query: `SELECT foo FROM t WHERE x = """''`,
		err:   "cannot parse expression: column 28: missing closing quote in string literal",
	}, {
		query: `SELECT foo FROM t WHERE x = 'O'Donnell'`,
		err:   "cannot parse expression: column 38: missing closing quote in string literal",
	}, {
		query: "SELECT foo FROM t WHERE x = $Address.",
		err:   `cannot parse expression: column 37: invalid identifier suffix following "Address"`,
	}, {
		query: "SELECT foo FROM t WHERE x = $Address.&d",
		err:   `cannot parse expression: column 37: invalid identifier suffix following "Address"`,
	}, {
		query: "SELECT foo FROM t WHERE x = $Address.-",
		err:   `cannot parse expression: column 37: invalid identifier suffix following "Address"`,
	}, {
		query: "SELECT foo FROM t WHERE x = $Address",
		err:   `cannot parse expression: column 36: unqualified type, expected Address.* or Address.<db tag>`,
	}}

	for _, t := range tests {
		parser := expr.NewParser()
		expr, err := parser.Parse(t.query)
		if err != nil {
			c.Assert(err.Error(), Equals, t.err)
		} else {
			c.Errorf("Expecting %q, got nil", t.err)
		}
		c.Assert(expr, IsNil)
	}
}

func FuzzParser(f *testing.F) {
	// Add some values to the corpus.
	for _, test := range tests {
		f.Add(test.query)
	}
	f.Fuzz(func(t *testing.T, s string) {
		// Loop forever or until it crashes.
		parser := expr.NewParser()
		parser.Parse(s)
	})
}

<<<<<<< HEAD
func (s *ExprSuite) TestPrepareMismatchedStructName(c *C) {
	type M struct {
		Name string `db:"name"`
	}
	testList := []struct {
		sql      string
		structs  []any
		errorstr string
=======
func (s *ExprSuite) TestPrepareErrors(c *C) {
	tests := []struct {
		query       string
		prepareArgs []any
		err         string
>>>>>>> e7f624f9
	}{{
		query:       "SELECT (p.name, t.id) AS &Address.id FROM t",
		prepareArgs: []any{Address{}},
		err:         "cannot prepare expression: mismatched number of columns and targets in output expression: (p.name, t.id) AS &Address.id",
	}, {
		query:       "SELECT p.name AS (&Address.district, &Address.street) FROM t",
		prepareArgs: []any{Address{}},
		err:         "cannot prepare expression: mismatched number of columns and targets in output expression: p.name AS (&Address.district, &Address.street)",
	}, {
		query:       "SELECT (&Address.*, &Address.id) FROM t",
		prepareArgs: []any{Address{}, Person{}},
		err:         "cannot prepare expression: invalid asterisk in output expression: (&Address.*, &Address.id)",
	}, {
		query:       "SELECT (p.*, t.name) AS &Address.* FROM t",
		prepareArgs: []any{Address{}},
		err:         "cannot prepare expression: invalid asterisk in output expression: (p.*, t.name) AS &Address.*",
	}, {
		query:       "SELECT (name, p.*) AS (&Person.id, &Person.*) FROM t",
		prepareArgs: []any{Address{}, Person{}},
		err:         "cannot prepare expression: invalid asterisk in output expression: (name, p.*) AS (&Person.id, &Person.*)",
	}, {
		query:       "SELECT (&Person.*, &Person.*) FROM t",
		prepareArgs: []any{Address{}, Person{}},
		err:         "cannot prepare expression: invalid asterisk in output expression: (&Person.*, &Person.*)",
	}, {
		query:       "SELECT (p.*, t.*) AS &Address.* FROM t",
		prepareArgs: []any{Address{}},
		err:         "cannot prepare expression: invalid asterisk in output expression: (p.*, t.*) AS &Address.*",
	}, {
		query:       "SELECT p.* AS &Address.street FROM t",
		prepareArgs: []any{Address{}},
		err:         "cannot prepare expression: invalid asterisk in output expression: p.* AS &Address.street",
	}, {
		query:       "SELECT street FROM t WHERE x = $Address.number",
		prepareArgs: []any{Address{}},
		err:         `cannot prepare expression: type "Address" has no "number" db tag`,
	}, {
		query:       "SELECT (street, road) AS &Address.* FROM t",
		prepareArgs: []any{Address{}},
		err:         `cannot prepare expression: type "Address" has no "road" db tag`,
	}, {
		query:       "SELECT &Address.road FROM t",
		prepareArgs: []any{Address{}},
		err:         `cannot prepare expression: type "Address" has no "road" db tag`,
	}, {
		query:       "SELECT street FROM t WHERE x = $Address.street",
		prepareArgs: []any{Person{}},
		err:         `cannot prepare expression: type "Address" not passed as a parameter, have: Person`,
	}, {
		query:       "SELECT street AS &Address.street FROM t",
		prepareArgs: []any{},
		err:         `cannot prepare expression: type "Address" not passed as a parameter, have: `,
	}, {
		query:       "SELECT street AS &Address.id FROM t",
		prepareArgs: []any{Person{}},
		err:         `cannot prepare expression: type "Address" not passed as a parameter, have: Person`,
	}, {
		query:       "SELECT * AS &Person.* FROM t",
		prepareArgs: []any{[]any{Person{}}},
		err:         `cannot prepare expression: need struct, got slice`,
	}, {
		query:       "SELECT * AS &Person.* FROM t",
		prepareArgs: []any{&Person{}},
		err:         `cannot prepare expression: need struct, got pointer to struct`,
	}, {
		query:       "SELECT * AS &Person.* FROM t",
		prepareArgs: []any{(*Person)(nil)},
		err:         `cannot prepare expression: need struct, got pointer to struct`,
	}, {
		query:       "SELECT * AS &Person.* FROM t",
		prepareArgs: []any{map[string]any{}},
		err:         `cannot prepare expression: need struct, got map`,
	}, {
		query:       "SELECT * AS &Person.* FROM t",
		prepareArgs: []any{nil},
		err:         `cannot prepare expression: need struct, got nil`,
	}, {
		query:       "SELECT * AS &.* FROM t",
		prepareArgs: []any{struct{ f int }{f: 1}},
		err:         `cannot prepare expression: cannot use annoymous struct`,
	}}

	for i, test := range tests {
		parser := expr.NewParser()
		parsedExpr, err := parser.Parse(test.query)
		if err != nil {
			c.Fatal(err)
		}
		_, err = parsedExpr.Prepare(test.prepareArgs...)
		if err != nil {
			c.Assert(err.Error(), Equals, test.err,
				Commentf("test %d failed:\nquery: %q\nprepareArgs:'%+v'", i, test.query, test.prepareArgs))
		} else {
			c.Errorf("test %d failed:\nexpected err: %q but got nil\nquery: %q\nprepareArgs:'%+v'", i, test.err, test.query, test.prepareArgs)
		}
	}
}

func (s *ExprSuite) TestPrepareMapError(c *C) {
	type invalidMap map[int]any
	type CustomMap map[string]int
	type M struct {
		F string `db:"id"`
	}
	tests := []struct {
		summary string
		input   string
		args    []any
		expect  string
	}{{
		"all output into map star",
		"SELECT &M.* FROM person WHERE name = 'Fred'",
		[]any{sqlair.M{}},
		"cannot prepare expression: &M.* cannot be used with a map output when no column names are specified or column name is *",
	}, {
		"all output into map star from table star",
		"SELECT p.* AS &M.* FROM person WHERE name = 'Fred'",
		[]any{sqlair.M{}},
		"cannot prepare expression: &M.* cannot be used with a map output when no column names are specified or column name is *",
	}, {
		"all output into map star from lone star",
		"SELECT * AS &CustomMap.* FROM person WHERE name = 'Fred'",
		[]any{CustomMap{}},
		"cannot prepare expression: &CustomMap.* cannot be used with a map output when no column names are specified or column name is *",
	}, {
		"invalid map",
		"SELECT * AS &invalidMap.* FROM person WHERE name = 'Fred'",
		[]any{invalidMap{}},
		"cannot prepare expression: map type invalidMap must have key type string, found type int",
	}, {
		"clashing map and struct names",
		"SELECT * AS &M.* FROM person WHERE name = $M.id",
		[]any{M{}, sqlair.M{}},
		`cannot prepare expression: two types found with name "M": "expr_test.M" and "sqlair.M"`,
	},
	}
	for _, test := range tests {
		parser := expr.NewParser()
		parsedExpr, err := parser.Parse(test.input)
		if err != nil {
			c.Fatal(err)
		}
		_, err = parsedExpr.Prepare(test.args...)
		c.Assert(err.Error(), Equals, test.expect)
	}
}

func (s *ExprSuite) TestValidQuery(c *C) {
	tests := []struct {
		query       string
		prepareArgs []any
		queryArgs   []any
		queryValues []any
	}{{
		"SELECT * AS &Address.* FROM t WHERE x = $Person.name",
		[]any{Address{}, Person{}},
		[]any{Person{Fullname: "Jimany Johnson"}},
		[]any{sql.Named("sqlair_0", "Jimany Johnson")},
	}, {
		"SELECT foo FROM t WHERE x = $Address.street, y = $Person.id",
		[]any{Person{}, Address{}},
		[]any{Person{ID: 666}, Address{Street: "Highway to Hell"}},
		[]any{sql.Named("sqlair_0", "Highway to Hell"), sql.Named("sqlair_1", 666)},
	}, {
		"SELECT foo FROM t WHERE x = $Address.street, y = $Person.id",
		[]any{Person{}, Address{}},
		[]any{&Person{ID: 666}, &Address{Street: "Highway to Hell"}},
		[]any{sql.Named("sqlair_0", "Highway to Hell"), sql.Named("sqlair_1", 666)},
	}, {
		"SELECT * AS &Address.* FROM t WHERE x = $M.fullname",
		[]any{Address{}, sqlair.M{}},
		[]any{sqlair.M{"fullname": "Jimany Johnson"}},
		[]any{sql.Named("sqlair_0", "Jimany Johnson")},
	}, {
		"SELECT foo FROM t WHERE x = $M.street, y = $Person.id",
		[]any{Person{}, sqlair.M{}},
		[]any{Person{ID: 666}, sqlair.M{"street": "Highway to Hell"}},
		[]any{sql.Named("sqlair_0", "Highway to Hell"), sql.Named("sqlair_1", 666)},
	}, {
		"SELECT * AS &Address.* FROM t WHERE x = $StringMap.fullname",
		[]any{Address{}, StringMap{}},
		[]any{StringMap{"fullname": "Jimany Johnson"}},
		[]any{sql.Named("sqlair_0", "Jimany Johnson")},
	}, {
		"SELECT foo FROM t WHERE x = $StringMap.street, y = $Person.id",
		[]any{Person{}, StringMap{}},
		[]any{Person{ID: 666}, StringMap{"street": "Highway to Hell"}},
		[]any{sql.Named("sqlair_0", "Highway to Hell"), sql.Named("sqlair_1", 666)},
	}}
	for _, t := range tests {
		parser := expr.NewParser()
		parsedExpr, err := parser.Parse(t.query)
		if err != nil {
			c.Fatal(err)
		}

		preparedExpr, err := parsedExpr.Prepare(t.prepareArgs...)
		if err != nil {
			c.Fatal(err)
		}

		query, err := preparedExpr.Query(t.queryArgs...)
		if err != nil {
			c.Fatal(err)
		}

		c.Assert(query.QueryArgs(), DeepEquals, t.queryValues)
	}
}

func (s *ExprSuite) TestQueryError(c *C) {
	tests := []struct {
		query       string
		prepareArgs []any
		queryArgs   []any
		err         string
	}{{
		query:       "SELECT street FROM t WHERE x = $Address.street, y = $Person.name",
		prepareArgs: []any{Address{}, Person{}},
		queryArgs:   []any{Address{Street: "Dead end road"}},
		err:         `invalid input parameter: type "Person" not passed as a parameter, have: Address`,
	}, {
		query:       "SELECT street FROM t WHERE x = $Address.street, y = $Person.name",
		prepareArgs: []any{Address{}, Person{}},
		queryArgs:   []any{nil, Person{Fullname: "Monty Bingles"}},
<<<<<<< HEAD
		err:         "invalid input parameter: need map or struct, got nil",
=======
		err:         "invalid input parameter: need struct, got nil",
	}, {
		query:       "SELECT street FROM t WHERE x = $Address.street, y = $Person.name",
		prepareArgs: []any{Address{}, Person{}},
		queryArgs:   []any{(*Person)(nil)},
		err:         "invalid input parameter: need struct, got nil",
>>>>>>> e7f624f9
	}, {
		query:       "SELECT street FROM t WHERE x = $Address.street",
		prepareArgs: []any{Address{}},
		queryArgs:   []any{8},
		err:         "invalid input parameter: need map or struct, got int",
	}, {
		sql:         "SELECT street FROM t WHERE x = $Address.street",
		prepareArgs: []any{Address{}},
		queryArgs:   []any{[]any{}},
		err:         "invalid input parameter: need map or struct, got slice",
	}, {
		query:       "SELECT street FROM t WHERE x = $Address.street",
		prepareArgs: []any{Address{}},
<<<<<<< HEAD
		queryArgs:   []any{Address{}, Person{}},
		err:         "invalid input parameter: Person not referenced in query",
	}, {
		sql:         "SELECT * AS &Address.* FROM t WHERE x = $M.Fullname",
		prepareArgs: []any{Address{}, sqlair.M{}},
		queryArgs:   []any{sqlair.M{"fullname": "Jimany Johnson"}},
		err:         `invalid input parameter: map does not contain key "Fullname"`,
	}, {
		sql:         "SELECT foo FROM t WHERE x = $M.street, y = $Person.id",
		prepareArgs: []any{Person{}, sqlair.M{}},
		queryArgs:   []any{Person{ID: 666}, sqlair.M{"Street": "Highway to Hell"}},
		err:         `invalid input parameter: map does not contain key "street"`,
=======
		queryArgs:   []any{map[string]any{}},
		err:         "invalid input parameter: need struct, got map",
	}, {
		query:       "SELECT street FROM t WHERE x = $Address.street, y = $Person.name",
		prepareArgs: []any{Address{}, Person{}},
		queryArgs:   []any{},
		err:         `invalid input parameter: type "Address" not passed as a parameter`,
	}, {
		query:       "SELECT street FROM t WHERE x = $Person.id, y = $Person.name",
		prepareArgs: []any{Person{}},
		queryArgs:   []any{Person{}, Person{}},
		err:         `invalid input parameter: type "Person" provided more than once, rename one of them`,
>>>>>>> e7f624f9
	}}

	outerP := Person{}
	// Person shadows the Person struct in the tests above
	type Person struct {
		ID         int    `db:"id"`
		Fullname   string `db:"name"`
		PostalCode int    `db:"address_id"`
	}
	shadowedP := Person{}

	testsShadowed := []struct {
		query       string
		prepareArgs []any
		queryArgs   []any
		err         string
	}{{
		query:       "SELECT street FROM t WHERE y = $Person.name",
		prepareArgs: []any{outerP},
		queryArgs:   []any{shadowedP},
		err:         "invalid input parameter: type expr_test.Person not passed as a parameter, have expr_test.Person",
	}}

	tests = append(tests, testsShadowed...)

	for i, t := range tests {
		parser := expr.NewParser()
		parsedExpr, err := parser.Parse(t.query)
		if err != nil {
			c.Fatal(err)
		}

		preparedExpr, err := parsedExpr.Prepare(t.prepareArgs...)
		if err != nil {
			c.Fatal(err)
		}

		_, err = preparedExpr.Query(t.queryArgs...)
		c.Assert(err, ErrorMatches, t.err,
			Commentf("test %d failed:\ninput: %s", i, t.query))
	}
}<|MERGE_RESOLUTION|>--- conflicted
+++ resolved
@@ -211,33 +211,9 @@
 	[]any{Person{}},
 	`INSERT INTO person (name) VALUES @sqlair_0`,
 }, {
-<<<<<<< HEAD
-	"insert with map inputs",
-	"INSERT INTO person (name, postalcode) VALUES ( $M.name, $M.id )",
-	"[Bypass[INSERT INTO person (name, postalcode) VALUES ( ] Input[M.name] Bypass[, ] Input[M.id] Bypass[ )]]",
-	[]any{sqlair.M{}},
-	"INSERT INTO person (name, postalcode) VALUES ( @sqlair_0, @sqlair_1 )",
-}, {
-	"ignore dollar v1",
-	"SELECT $ FROM moneytable",
-	"[Bypass[SELECT $ FROM moneytable]]",
-	[]any{},
-	`SELECT $ FROM moneytable`,
-}, {
-	"ignore dollar v2",
-	"SELECT foo FROM data$",
-	"[Bypass[SELECT foo FROM data$]]",
-	[]any{},
-	`SELECT foo FROM data$`,
-}, {
-	"ignore dollar v3",
-	"SELECT dollerrow$ FROM moneytable",
-	"[Bypass[SELECT dollerrow$ FROM moneytable]]",
-=======
 	"ignore dollar",
 	"SELECT $, dollerrow$ FROM moneytable$",
 	"[Bypass[SELECT $, dollerrow$ FROM moneytable$]]",
->>>>>>> e7f624f9
 	[]any{},
 	"SELECT $, dollerrow$ FROM moneytable$",
 }, {
@@ -355,22 +331,16 @@
 	})
 }
 
-<<<<<<< HEAD
-func (s *ExprSuite) TestPrepareMismatchedStructName(c *C) {
-	type M struct {
-		Name string `db:"name"`
-	}
-	testList := []struct {
-		sql      string
-		structs  []any
-		errorstr string
-=======
 func (s *ExprSuite) TestPrepareErrors(c *C) {
+	/*
+		type M struct {
+			Name string `db:"name"`
+		}
+	*/
 	tests := []struct {
 		query       string
 		prepareArgs []any
 		err         string
->>>>>>> e7f624f9
 	}{{
 		query:       "SELECT (p.name, t.id) AS &Address.id FROM t",
 		prepareArgs: []any{Address{}},
@@ -430,27 +400,27 @@
 	}, {
 		query:       "SELECT * AS &Person.* FROM t",
 		prepareArgs: []any{[]any{Person{}}},
-		err:         `cannot prepare expression: need struct, got slice`,
+		err:         `cannot prepare expression: need map or struct, got slice`,
 	}, {
 		query:       "SELECT * AS &Person.* FROM t",
 		prepareArgs: []any{&Person{}},
-		err:         `cannot prepare expression: need struct, got pointer to struct`,
+		err:         `cannot prepare expression: need map or struct, got pointer to struct`,
 	}, {
 		query:       "SELECT * AS &Person.* FROM t",
 		prepareArgs: []any{(*Person)(nil)},
-		err:         `cannot prepare expression: need struct, got pointer to struct`,
+		err:         `cannot prepare expression: need map or struct, got pointer to struct`,
 	}, {
 		query:       "SELECT * AS &Person.* FROM t",
 		prepareArgs: []any{map[string]any{}},
-		err:         `cannot prepare expression: need struct, got map`,
+		err:         `cannot prepare expression: cannot use anonymous map`,
 	}, {
 		query:       "SELECT * AS &Person.* FROM t",
 		prepareArgs: []any{nil},
-		err:         `cannot prepare expression: need struct, got nil`,
+		err:         `cannot prepare expression: need map or struct, got nil`,
 	}, {
 		query:       "SELECT * AS &.* FROM t",
 		prepareArgs: []any{struct{ f int }{f: 1}},
-		err:         `cannot prepare expression: cannot use annoymous struct`,
+		err:         `cannot prepare expression: cannot use anonymous struct`,
 	}}
 
 	for i, test := range tests {
@@ -596,45 +566,37 @@
 		query:       "SELECT street FROM t WHERE x = $Address.street, y = $Person.name",
 		prepareArgs: []any{Address{}, Person{}},
 		queryArgs:   []any{nil, Person{Fullname: "Monty Bingles"}},
-<<<<<<< HEAD
 		err:         "invalid input parameter: need map or struct, got nil",
-=======
-		err:         "invalid input parameter: need struct, got nil",
 	}, {
 		query:       "SELECT street FROM t WHERE x = $Address.street, y = $Person.name",
 		prepareArgs: []any{Address{}, Person{}},
 		queryArgs:   []any{(*Person)(nil)},
-		err:         "invalid input parameter: need struct, got nil",
->>>>>>> e7f624f9
+		err:         "invalid input parameter: need map or struct, got nil",
 	}, {
 		query:       "SELECT street FROM t WHERE x = $Address.street",
 		prepareArgs: []any{Address{}},
 		queryArgs:   []any{8},
 		err:         "invalid input parameter: need map or struct, got int",
 	}, {
-		sql:         "SELECT street FROM t WHERE x = $Address.street",
+		query:       "SELECT street FROM t WHERE x = $Address.street",
 		prepareArgs: []any{Address{}},
 		queryArgs:   []any{[]any{}},
 		err:         "invalid input parameter: need map or struct, got slice",
 	}, {
 		query:       "SELECT street FROM t WHERE x = $Address.street",
 		prepareArgs: []any{Address{}},
-<<<<<<< HEAD
 		queryArgs:   []any{Address{}, Person{}},
 		err:         "invalid input parameter: Person not referenced in query",
 	}, {
-		sql:         "SELECT * AS &Address.* FROM t WHERE x = $M.Fullname",
+		query:       "SELECT * AS &Address.* FROM t WHERE x = $M.Fullname",
 		prepareArgs: []any{Address{}, sqlair.M{}},
 		queryArgs:   []any{sqlair.M{"fullname": "Jimany Johnson"}},
 		err:         `invalid input parameter: map does not contain key "Fullname"`,
 	}, {
-		sql:         "SELECT foo FROM t WHERE x = $M.street, y = $Person.id",
+		query:       "SELECT foo FROM t WHERE x = $M.street, y = $Person.id",
 		prepareArgs: []any{Person{}, sqlair.M{}},
 		queryArgs:   []any{Person{ID: 666}, sqlair.M{"Street": "Highway to Hell"}},
 		err:         `invalid input parameter: map does not contain key "street"`,
-=======
-		queryArgs:   []any{map[string]any{}},
-		err:         "invalid input parameter: need struct, got map",
 	}, {
 		query:       "SELECT street FROM t WHERE x = $Address.street, y = $Person.name",
 		prepareArgs: []any{Address{}, Person{}},
@@ -645,7 +607,6 @@
 		prepareArgs: []any{Person{}},
 		queryArgs:   []any{Person{}, Person{}},
 		err:         `invalid input parameter: type "Person" provided more than once, rename one of them`,
->>>>>>> e7f624f9
 	}}
 
 	outerP := Person{}
