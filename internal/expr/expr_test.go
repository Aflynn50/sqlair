--- conflicted
+++ resolved
@@ -258,17 +258,10 @@
 	`SELECT p.address_id AS _sqlair_0, p.id AS _sqlair_1, p.name AS _sqlair_2 FROM person WHERE p.name IN (SELECT name FROM table WHERE table.n = @sqlair_0) UNION SELECT a.district AS _sqlair_3, a.street AS _sqlair_4 FROM person WHERE p.name IN (SELECT name FROM table WHERE table.n = @sqlair_1)`,
 }, {
 	"complex query v5",
-<<<<<<< HEAD
-	"SELECT p.* AS &Person.*, &District.* FROM person AS p JOIN address AS a ON p.address_id = a.id WHERE p.name = $Person.name AND p.address_id = $Person.address_id",
-	"[Bypass[SELECT ] Output[[p.*] [Person.*]] Bypass[, ] Output[[] [District.*]] Bypass[ FROM person AS p JOIN address AS a ON p.address_id = a.id WHERE p.name = ] Input[[] [Person.name]] Bypass[ AND p.address_id = ] Input[[] [Person.address_id]]]",
-	[]any{Person{}, District{}},
-	`SELECT p.address_id AS _sqlair_0, p.id AS _sqlair_1, p.name AS _sqlair_2,  FROM person AS p JOIN address AS a ON p.address_id = a.id WHERE p.name = @sqlair_0 AND p.address_id = @sqlair_1`,
-=======
 	"SELECT p.* AS &Person.* FROM person AS p JOIN address AS a ON p.address_id = a.id WHERE p.name = $Person.name AND p.address_id = $Person.address_id",
-	"[Bypass[SELECT ] Output[[p.*] [Person.*]] Bypass[ FROM person AS p JOIN address AS a ON p.address_id = a.id WHERE p.name = ] Input[Person.name] Bypass[ AND p.address_id = ] Input[Person.address_id]]",
+	"[Bypass[SELECT ] Output[[p.*] [Person.*]] Bypass[ FROM person AS p JOIN address AS a ON p.address_id = a.id WHERE p.name = ] Input[[] [Person.name]] Bypass[ AND p.address_id = ] Input[[] [Person.address_id]]]",
 	[]any{Person{}},
 	`SELECT p.address_id AS _sqlair_0, p.id AS _sqlair_1, p.name AS _sqlair_2 FROM person AS p JOIN address AS a ON p.address_id = a.id WHERE p.name = @sqlair_0 AND p.address_id = @sqlair_1`,
->>>>>>> 7f7a7afc
 }, {
 	"complex query v6",
 	"SELECT p.* AS &Person.*, FROM person AS p INNER JOIN address AS a ON p.address_id = $Address.id WHERE p.name = $Person.name AND p.address_id = $Person.address_id",
@@ -568,7 +561,6 @@
 		prepareArgs: []any{struct{ f int }{f: 1}},
 		err:         `cannot prepare expression: cannot use anonymous struct`,
 	}, {
-<<<<<<< HEAD
 		query:       "INSERT INTO person (*, postalcode) VALUES ($Person.name, $Address.id)",
 		prepareArgs: []any{Address{}, Person{}},
 		err:         "cannot prepare expression: invalid asterisk in input expression: (*, postalcode) VALUES ($Person.name, $Address.id)",
@@ -600,11 +592,10 @@
 		query:       "SELECT name FROM person WHERE id = $Person.*",
 		prepareArgs: []any{Person{}},
 		err:         `cannot prepare expression: invalid asterisk in input expression: $Person.*`,
-=======
+	}, {
 		query:       "SELECT &NoTags.* FROM t",
 		prepareArgs: []any{NoTags{}},
 		err:         `cannot prepare expression: type "NoTags" in "&NoTags.*" does not have any db tags`,
->>>>>>> 7f7a7afc
 	}}
 
 	for i, test := range tests {
