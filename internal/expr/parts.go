package expr

import (
	"fmt"
)

// A QueryPart represents a section of a parsed SQL statement, which forms
// a complete query when processed together with its surrounding parts, in
// their correct order.
type queryPart interface {
	// String returns the part's representation for debugging purposes.
	String() string

	// marker method
	part()
}

// FullName represents a table column or a Go type identifier.
type fullName struct {
	prefix, name string
}

func (fn fullName) String() string {
	if fn.prefix == "" {
		return fn.name
	} else if fn.name == "" {
		return fn.prefix
	}
	return fn.prefix + "." + fn.name
}

// inputPart represents a named parameter that will be sent to the database
// while performing the query.
type inputPart struct {
<<<<<<< HEAD
	columns []fullName
	types   []fullName
	raw     string
}

func (p *inputPart) String() string {
	return fmt.Sprintf("Input[%+v %+v]", p.columns, p.types)
=======
	sourceType fullName
	raw        string
}

func (p *inputPart) String() string {
	return fmt.Sprintf("Input[%+v]", p.sourceType)
>>>>>>> e91a9b0b
}

func (p *inputPart) part() {}

// outputPart represents a named target output variable in the SQL expression,
// as well as the source table and column where it will be read from.
type outputPart struct {
<<<<<<< HEAD
	columns []fullName
	types   []fullName
	raw     string
}

func (p *outputPart) String() string {
	return fmt.Sprintf("Output[%+v %+v]", p.columns, p.types)
=======
	sourceColumns []fullName
	targetTypes   []fullName
	raw           string
}

func (p *outputPart) String() string {
	return fmt.Sprintf("Output[%+v %+v]", p.sourceColumns, p.targetTypes)
>>>>>>> e91a9b0b
}

func (p *outputPart) part() {}

// bypassPart represents a part of the expression that we want to pass to the
// backend database verbatim.
type bypassPart struct {
	chunk string
}

func (p *bypassPart) String() string {
	return "Bypass[" + p.chunk + "]"
}

func (p *bypassPart) part() {}<|MERGE_RESOLUTION|>--- conflicted
+++ resolved
@@ -32,22 +32,13 @@
 // inputPart represents a named parameter that will be sent to the database
 // while performing the query.
 type inputPart struct {
-<<<<<<< HEAD
-	columns []fullName
-	types   []fullName
-	raw     string
+	targetColumns []fullName
+	sourceTypes   []fullName
+	raw           string
 }
 
 func (p *inputPart) String() string {
-	return fmt.Sprintf("Input[%+v %+v]", p.columns, p.types)
-=======
-	sourceType fullName
-	raw        string
-}
-
-func (p *inputPart) String() string {
-	return fmt.Sprintf("Input[%+v]", p.sourceType)
->>>>>>> e91a9b0b
+	return fmt.Sprintf("Input[%+v %+v]", p.targetColumns, p.sourceTypes)
 }
 
 func (p *inputPart) part() {}
@@ -55,15 +46,6 @@
 // outputPart represents a named target output variable in the SQL expression,
 // as well as the source table and column where it will be read from.
 type outputPart struct {
-<<<<<<< HEAD
-	columns []fullName
-	types   []fullName
-	raw     string
-}
-
-func (p *outputPart) String() string {
-	return fmt.Sprintf("Output[%+v %+v]", p.columns, p.types)
-=======
 	sourceColumns []fullName
 	targetTypes   []fullName
 	raw           string
@@ -71,7 +53,6 @@
 
 func (p *outputPart) String() string {
 	return fmt.Sprintf("Output[%+v %+v]", p.sourceColumns, p.targetTypes)
->>>>>>> e91a9b0b
 }
 
 func (p *outputPart) part() {}
