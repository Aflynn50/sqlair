package expr

import (
	"bytes"
	"fmt"
	"strings"
)

// A QueryPart represents a section of a parsed SQL statement, which forms
// a complete query when processed together with its surrounding parts, in
// their correct order.
type queryPart interface {
	// String returns the part's representation for debugging purposes.
	String() string

	// marker method
	part()
}

// typeName stores a Go type and a member of it.
type typeName struct {
	name, member string
}

func (tn typeName) String() string {
	return tn.name + "." + tn.member
}

// columnName stores a SQL column and optionally its table.
type columnName struct {
	table, name string
}

func (cn columnName) String() string {
	if cn.table == "" {
		return cn.name
	}
	return cn.table + "." + cn.name
}

// inputPart represents a named parameter that will be sent to the database
// while performing the query.
type inputPart struct {
	sourceType typeName
	raw        string
}

func (p *inputPart) String() string {
	return fmt.Sprintf("Input[%+v]", p.sourceType)
}

func (p *inputPart) part() {}

// outputPart represents a named target output variable in the SQL expression,
// as well as the source table and column where it will be read from.
type outputPart struct {
	sourceColumns []columnName
	targetTypes   []typeName
	raw           string
}

func (p *outputPart) String() string {
	return fmt.Sprintf("Output[%+v %+v]", p.sourceColumns, p.targetTypes)
}

func (p *outputPart) part() {}

// bypassPart represents a part of the expression that we want to pass to the
// backend database verbatim.
type bypassPart struct {
	chunk string
}

func (p *bypassPart) String() string {
	return "Bypass[" + p.chunk + "]"
}

func (p *bypassPart) part() {}

type Parser struct {
	input string
	pos   int
	// prevPart is the value of pos when we last finished parsing a part.
	prevPart int
	// partStart is the value of pos just before we started parsing the part
	// under pos. We maintain partStart >= prevPart.
	partStart int
	parts     []queryPart
}

func NewParser() *Parser {
	return &Parser{}
}

// init resets the state of the parser and sets the input string.
func (p *Parser) init(input string) {
	p.input = input
	p.pos = 0
	p.prevPart = 0
	p.partStart = 0
	p.parts = []queryPart{}
}

// A checkpoint struct for saving parser state to restore later. We only use
// a checkpoint within an attempted parsing of an part, not at a higher level
// since we don't keep track of the parts in the checkpoint.
type checkpoint struct {
	parser    *Parser
	pos       int
	prevPart  int
	partStart int
	parts     []queryPart
}

// save takes a snapshot of the state of the parser and returns a pointer to a
// checkpoint that represents it.
func (p *Parser) save() *checkpoint {
	return &checkpoint{
		parser:    p,
		pos:       p.pos,
		prevPart:  p.prevPart,
		partStart: p.partStart,
		parts:     p.parts,
	}
}

// restore sets the internal state of the parser to the values stored in the
// checkpoint.
func (cp *checkpoint) restore() {
	cp.parser.pos = cp.pos
	cp.parser.prevPart = cp.prevPart
	cp.parser.partStart = cp.partStart
	cp.parser.parts = cp.parts
}

// ParsedExpr is the AST representation of an SQL expression. The AST is made up
// of queryParts. For example, a SQL statement like this:
//
// Select p.* as &Person.* from person where p.name = $Boss.col_name
//
// would be represented as:
//
// [bypassPart outputPart bypassPart inputPart]
type ParsedExpr struct {
	queryParts []queryPart
}

// String returns a textual representation of the AST contained in the
// ParsedExpr for debugging purposes.
func (pe *ParsedExpr) String() string {
	var out bytes.Buffer
	out.WriteString("[")
	for i, p := range pe.queryParts {
		if i > 0 {
			out.WriteString(" ")
		}
		out.WriteString(p.String())
	}
	out.WriteString("]")
	return out.String()
}

// add pushes the parsed part to the parsedExprBuilder along with the bypassPart
// that stretches from the end of the previous part to the beginning of this
// part.
func (p *Parser) add(part queryPart) {
	// Add the string between the previous I/O part and the current part.
	if p.prevPart != p.partStart {
		p.parts = append(p.parts,
			&bypassPart{p.input[p.prevPart:p.partStart]})
	}

	if part != nil {
		p.parts = append(p.parts, part)
	}

	// Save this position at the end of the part.
	p.prevPart = p.pos
	// Ensure that partStart >= prevPart.
	p.partStart = p.pos
}

// skipComment jumps over comments as defined by the SQLite spec.
// If no comment is found the parser state is left unchanged.
func (p *Parser) skipComment() bool {
	cp := p.save()
	if p.skipByte('-') || p.skipByte('/') {
		c := p.input[p.pos-1]
		if (c == '-' && p.skipByte('-')) || (c == '/' && p.skipByte('*')) {
			var end byte
			if c == '-' {
				end = '\n'
			} else {
				end = '*'
			}
			for p.pos < len(p.input) {
				if p.input[p.pos] == end {
					// if end == '\n' (i.e. its a -- comment) dont p.pos++ to keep the newline.
					if end == '*' {
						p.pos++
						if !p.skipByte('/') {
							continue
						}
					}
					return true
				}
				p.pos++
			}
			// Reached end of input (valid comment end).
			return true
		}
		cp.restore()
		return false
	}
	return false
}

// Parse takes an input string and parses the input and output parts. It returns
// a pointer to a ParsedExpr.
func (p *Parser) Parse(input string) (expr *ParsedExpr, err error) {
	defer func() {
		if err != nil {
			err = fmt.Errorf("cannot parse expression: %s", err)
		}
	}()

	p.init(input)

	for {
		// Advance the parser to the start of the next expression.
		if err := p.advance(); err != nil {
			return nil, err
		}

		p.partStart = p.pos

		if p.pos == len(p.input) {
			break
		}

		if out, ok, err := p.parseOutputExpression(); err != nil {
			return nil, err
		} else if ok {
			p.add(out)
			continue
		}

		if in, ok, err := p.parseInputExpression(); err != nil {
			return nil, err
		} else if ok {
			p.add(in)
			continue
		}
	}

	// Add any remaining unparsed string input to the parser.
	p.add(nil)
	return &ParsedExpr{p.parts}, nil
}

// advance increments p.pos until it reaches content that might preceed a token
// we want to parse.
func (p *Parser) advance() error {

loop:
	for p.pos < len(p.input) {
		if ok, err := p.skipStringLiteral(); err != nil {
			return err
		} else if ok {
			continue
		}
		if ok := p.skipComment(); ok {
			continue
		}

		p.pos++

		// An opening parentheses might be the start of an expression.
		if p.peekByte('(') {
			break loop
		}

		switch p.input[p.pos-1] {
		// If the preceding byte is one of these then we might be at the start
		// of an expression.
		case ' ', '\t', '\n', '\r', '=', ',', '(', '[', '>', '<', '+', '-', '*', '/', '|', '%':
			break loop
		}
	}

	p.skipBlanks()

	return nil

}

// skipStringLiteral jumps over single and double quoted sections of input.
// Doubled up quotes are escaped.
func (p *Parser) skipStringLiteral() (bool, error) {
	cp := p.save()

	if p.skipByte('"') || p.skipByte('\'') {
		c := p.input[p.pos-1]

		// We keep track of whether the next quote has been previously
		// escaped. If not, it might be a closing quote.
		maybeCloser := true
		for p.skipByteFind(c) {
			// If this looks like a closing quote, check if it might be an
			// escape for a following quote. If not, we're done.
			if maybeCloser && !p.peekByte(c) {
				return true, nil
			}
			maybeCloser = !maybeCloser
		}

		// Reached end of string and didn't find the closing quote
		cp.restore()
		return false, fmt.Errorf("column %d: missing closing quote in string literal", cp.pos)
	}
	return false, nil
}

// peekByte returns true if the current byte equals the one passed as parameter.
func (p *Parser) peekByte(b byte) bool {
	return p.pos < len(p.input) && p.input[p.pos] == b
}

// skipByte jumps over the current byte if it matches the byte passed as a
// parameter. Returns true in that case, false otherwise.
func (p *Parser) skipByte(b byte) bool {
	if p.pos < len(p.input) && p.input[p.pos] == b {
		p.pos++
		return true
	}
	return false
}

// skipByteFind advances the parser until it finds a byte that matches the one
// passed as parameter and then jumps over it. In that case returns true. If the
// end of the string is reached and no matching byte was found, it returns
// false.
func (p *Parser) skipByteFind(b byte) bool {
	for i := p.pos; i < len(p.input); i++ {
		if p.input[i] == b {
			p.pos = i + 1
			return true
		}
	}
	return false
}

// skipBlanks advances the parser past spaces, tabs and newlines. Returns
// whether the parser position was changed.
func (p *Parser) skipBlanks() bool {
	mark := p.pos
	for p.pos < len(p.input) {
		if ok := p.skipComment(); ok {
			continue
		}
		switch p.input[p.pos] {
		case ' ', '\t', '\r', '\n':
			p.pos++
		default:
			return p.pos != mark
		}
	}
	return p.pos != mark
}

// skipString advances the parser and jumps over the string passed as parameter.
// In that case returns true, false otherwise.
// This function is case insensitive.
func (p *Parser) skipString(s string) bool {
	if p.pos+len(s) <= len(p.input) &&
		strings.EqualFold(p.input[p.pos:p.pos+len(s)], s) {
		p.pos += len(s)
		return true
	}
	return false
}

// isNameByte returns true if the given byte can be part of a name. It returns
// false otherwise.
func isNameByte(c byte) bool {
	return 'A' <= c && c <= 'Z' || 'a' <= c && c <= 'z' ||
		'0' <= c && c <= '9' || c == '_'
}

// isNameInitialByte returns true if the given byte can appear at the start of a
// name. It returns false otherwise.
func isInitialNameByte(c byte) bool {
	return 'A' <= c && c <= 'Z' || 'a' <= c && c <= 'z' || c == '_'
}

// skipName advances the parser until it is on the first non name byte and
// returns true. If the p.pos does not start on a name byte it returns false.
func (p *Parser) skipName() bool {
	if p.pos >= len(p.input) {
		return false
	}
	mark := p.pos
	if isInitialNameByte(p.input[p.pos]) {
		p.pos++
		for p.pos < len(p.input) && isNameByte(p.input[p.pos]) {
			p.pos++
		}
	}
	return p.pos > mark
}

// Functions with the prefix parse attempt to parse some construct. They return
// the construct, and an error and/or a bool that indicates if the the construct
// was successfully parsed.
//
// Return cases:
//  - bool == true, err == nil
//		The construct was sucessfully parsed
//  - bool == false, err != nil
//		The construct was recognised but was not correctly formatted
//  - bool == false, err == nil
//		The construct was not the one we are looking for

// parseIdentifierAsterisk parses a name made up of only nameBytes or of a
// single asterisk. On success it returns the parsed string and true. Otherwise,
// it returns the empty string and false.
func (p *Parser) parseIdentifierAsterisk() (string, bool) {
	if p.skipByte('*') {
		return "*", true
	}
	return p.parseIdentifier()
}

// parseIdentifier parses a name made up of only nameBytes. On success it
// returns the parsed string and true. Otherwise, it returns the empty string
// and false.
func (p *Parser) parseIdentifier() (string, bool) {
	mark := p.pos
	if p.skipName() {
		return p.input[mark:p.pos], true
	}
	return "", false
}

// parseColumn parses a column made up of name bytes, optionally dot-prefixed by
// its table name.
// parseColumn returns an error so that it can be used with parseList.
func (p *Parser) parseColumn() (columnName, bool, error) {
	cp := p.save()

	if id, ok := p.parseIdentifierAsterisk(); ok {
		if id != "*" && p.skipByte('.') {
			if idCol, ok := p.parseIdentifierAsterisk(); ok {
				return columnName{table: id, name: idCol}, true, nil
			}
		} else {
			// A column name specified without a table prefix should be in name.
			return columnName{name: id}, true, nil
		}
	}

	cp.restore()
	return columnName{}, false, nil
}

func (p *Parser) parseTargetType() (typeName, bool, error) {
	if p.skipByte('&') {
		return p.parseTypeName()
	}

	return typeName{}, false, nil
}

<<<<<<< HEAD
func (p *Parser) parseSourceType() (fullName, bool, error) {
	if p.skipByte('$') {
		return p.parseGoFullName()
	}
	return fullName{}, false, nil
}

// parseGoFullName parses a Go type name qualified by a tag name (or asterisk)
// of the form "TypeName.col_name".
func (p *Parser) parseGoFullName() (fullName, bool, error) {
=======
// parseTypeName parses a Go type name qualified by a tag name (or asterisk)
// of the form "TypeName.col_name".
func (p *Parser) parseTypeName() (typeName, bool, error) {
>>>>>>> 4c5a8e6e
	cp := p.save()

	if id, ok := p.parseIdentifier(); ok {
		if !p.skipByte('.') {
			return typeName{}, false, fmt.Errorf("column %d: unqualified type, expected %s.* or %s.<db tag>", p.pos, id, id)
		}

		idField, ok := p.parseIdentifierAsterisk()
		if !ok {
			return typeName{}, false, fmt.Errorf("column %d: invalid identifier suffix following %q", p.pos, id)
		}
		return typeName{name: id, member: idField}, true, nil
	}

	cp.restore()
	return typeName{}, false, nil
}

// parseList takes a parsing function that returns a T and parses a
// bracketed, comma seperated, list.
func parseList[T any](p *Parser, parseFn func(p *Parser) (T, bool, error)) ([]T, bool, error) {
	cp := p.save()
	if !p.skipByte('(') {
		return nil, false, nil
	}

	parenPos := p.pos
	nextItem := true
	var objs []T
	for i := 0; nextItem; i++ {
		p.skipBlanks()
		if obj, ok, err := parseFn(p); ok {
			objs = append(objs, obj)
		} else if err != nil {
			return nil, false, err
		} else if i == 0 {
			// If the first item is not what we are looking for, we exit.
			cp.restore()
			return nil, false, nil
		} else {
			// On subsequent items we return an error.
			return nil, false, fmt.Errorf("column %d: invalid expression in list", p.pos)
		}

		p.skipBlanks()
		if p.skipByte(')') {
			return objs, true, nil
		}

		nextItem = p.skipByte(',')
	}
	return nil, false, fmt.Errorf("column %d: missing closing parentheses", parenPos)
}

// parseColumns parses a list of columns. Lists of more than one column must be
// enclosed in parentheses.
func (p *Parser) parseColumns() (cols []columnName, parentheses bool, ok bool) {
	// Case 1: A single column e.g. "p.name".
	if col, ok, _ := p.parseColumn(); ok {
		return []columnName{col}, false, true
	}

	// Case 2: Multiple columns e.g. "(p.name, p.id)".
	if cols, ok, _ := parseList(p, (*Parser).parseColumn); ok {
		return cols, true, true
	}

	return nil, false, false
}

// parseTargetTypes parses a single output type or a list of output types.
// Lists of types must be enclosed in parentheses.
func (p *Parser) parseTargetTypes() (types []typeName, parentheses bool, ok bool, err error) {
	// Case 1: A single target e.g. "&Person.name".
	if targetTypes, ok, err := p.parseTargetType(); err != nil {
		return nil, false, false, err
	} else if ok {
		return []typeName{targetTypes}, false, true, nil
	}

	// Case 2: Multiple types e.g. "(&Person.name, &Person.id)".
	if targetTypes, ok, err := parseList(p, (*Parser).parseTargetType); err != nil {
		return nil, true, false, err
	} else if ok {
		return targetTypes, true, true, nil
	}

	return nil, false, false, nil
}

// parseOutputExpression requires that the ampersand before the identifiers must
// be followed by a name byte.
func (p *Parser) parseOutputExpression() (*outputPart, bool, error) {
	start := p.pos

	// Case 1: There are no columns e.g. "&Person.*".
	if targetType, ok, err := p.parseTargetType(); err != nil {
		return nil, false, err
	} else if ok {
		return &outputPart{
			sourceColumns: []columnName{},
			targetTypes:   []typeName{targetType},
			raw:           p.input[start:p.pos],
		}, true, nil
	}

	cp := p.save()

	// Case 2: There are columns e.g. "p.col1 AS &Person.*".
	if cols, parenCols, ok := p.parseColumns(); ok {
		p.skipBlanks()
		if p.skipString("AS") {
			p.skipBlanks()
			if targetTypes, parenTypes, ok, err := p.parseTargetTypes(); err != nil {
				return nil, false, err
			} else if ok {
				if parenCols && !parenTypes {
					return nil, false, fmt.Errorf(`column %d: missing parentheses around types after "AS"`, p.pos)
				}
				if !parenCols && parenTypes {
					return nil, false, fmt.Errorf(`column %d: unexpected parentheses around types after "AS"`, p.pos)
				}
				return &outputPart{
					sourceColumns: cols,
					targetTypes:   targetTypes,
					raw:           p.input[start:p.pos],
				}, true, nil
			}
		}
	}

	cp.restore()
	return nil, false, nil
}

// parseInputExpression parses an input expression of the form "$Type.name".
func (p *Parser) parseInputExpression() (*inputPart, bool, error) {
	start := p.pos
	// Case 1: Standalone input expression e.g. "$Type.col".
	if sourceType, ok, err := p.parseSourceType(); err != nil {
		return nil, false, err
	} else if ok {
		return &inputPart{
			targetColumns: []fullName{},
			sourceTypes:   []fullName{sourceType},
			raw:           p.input[start:p.pos],
		}, true, nil
	}

	cp := p.save()

<<<<<<< HEAD
	// Case 2: INSERT VALUES statement e.g. "(name, id) VALUES $Person.*".
	if columns, paren, ok := p.parseColumns(); ok && paren {
		p.skipBlanks()
		if p.skipString("VALUES") {
			p.skipBlanks()
			if sources, ok, err := p.parseList((*Parser).parseSourceType); err != nil {
				return nil, false, err
			} else if ok {
				return &inputPart{
					targetColumns: columns,
					sourceTypes:   sources,
					raw:           p.input[start:p.pos],
				}, true, nil
			}
			// Check for types with missing parentheses.
			if _, ok, err := p.parseSourceType(); err != nil {
				return nil, false, err
			} else if ok {
				return nil, false, fmt.Errorf(`column %d: missing parentheses around types after "VALUES"`, p.pos)
=======
	if p.skipByte('$') {
		if fn, ok, err := p.parseTypeName(); ok {
			if fn.name == "*" {
				return nil, false, fmt.Errorf(`asterisk not allowed in input expression "$%s"`, fn)
>>>>>>> 4c5a8e6e
			}
		}
	}

	cp.restore()
	return nil, false, nil
}<|MERGE_RESOLUTION|>--- conflicted
+++ resolved
@@ -38,18 +38,23 @@
 	return cn.table + "." + cn.name
 }
 
-// inputPart represents a named parameter that will be sent to the database
-// while performing the query.
+// inputPart represents SQLair query parameters.
 type inputPart struct {
-	sourceType typeName
-	raw        string
+	targetColumns []columnName
+	sourceTypes   []typeName
+	raw           string
 }
 
 func (p *inputPart) String() string {
-	return fmt.Sprintf("Input[%+v]", p.sourceType)
+	return fmt.Sprintf("Input[%+v %+v]", p.targetColumns, p.sourceTypes)
 }
 
 func (p *inputPart) part() {}
+
+// isInsert returns true if the input expression inside an INSERT statement.
+func (p *inputPart) isInsert() bool {
+	return len(p.targetColumns) > 0
+}
 
 // outputPart represents a named target output variable in the SQL expression,
 // as well as the source table and column where it will be read from.
@@ -471,22 +476,16 @@
 	return typeName{}, false, nil
 }
 
-<<<<<<< HEAD
-func (p *Parser) parseSourceType() (fullName, bool, error) {
+func (p *Parser) parseSourceType() (typeName, bool, error) {
 	if p.skipByte('$') {
-		return p.parseGoFullName()
-	}
-	return fullName{}, false, nil
-}
-
-// parseGoFullName parses a Go type name qualified by a tag name (or asterisk)
-// of the form "TypeName.col_name".
-func (p *Parser) parseGoFullName() (fullName, bool, error) {
-=======
+		return p.parseTypeName()
+	}
+	return typeName{}, false, nil
+}
+
 // parseTypeName parses a Go type name qualified by a tag name (or asterisk)
 // of the form "TypeName.col_name".
 func (p *Parser) parseTypeName() (typeName, bool, error) {
->>>>>>> 4c5a8e6e
 	cp := p.save()
 
 	if id, ok := p.parseIdentifier(); ok {
@@ -630,21 +629,20 @@
 		return nil, false, err
 	} else if ok {
 		return &inputPart{
-			targetColumns: []fullName{},
-			sourceTypes:   []fullName{sourceType},
+			targetColumns: []columnName{},
+			sourceTypes:   []typeName{sourceType},
 			raw:           p.input[start:p.pos],
 		}, true, nil
 	}
 
 	cp := p.save()
 
-<<<<<<< HEAD
 	// Case 2: INSERT VALUES statement e.g. "(name, id) VALUES $Person.*".
 	if columns, paren, ok := p.parseColumns(); ok && paren {
 		p.skipBlanks()
 		if p.skipString("VALUES") {
 			p.skipBlanks()
-			if sources, ok, err := p.parseList((*Parser).parseSourceType); err != nil {
+			if sources, ok, err := parseList(p, (*Parser).parseSourceType); err != nil {
 				return nil, false, err
 			} else if ok {
 				return &inputPart{
@@ -658,12 +656,6 @@
 				return nil, false, err
 			} else if ok {
 				return nil, false, fmt.Errorf(`column %d: missing parentheses around types after "VALUES"`, p.pos)
-=======
-	if p.skipByte('$') {
-		if fn, ok, err := p.parseTypeName(); ok {
-			if fn.name == "*" {
-				return nil, false, fmt.Errorf(`asterisk not allowed in input expression "$%s"`, fn)
->>>>>>> 4c5a8e6e
 			}
 		}
 	}
