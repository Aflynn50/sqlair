package expr

import (
	"bytes"
	"fmt"
	"strings"
)

// A QueryPart represents a section of a parsed SQL statement, which forms
// a complete query when processed together with its surrounding parts, in
// their correct order.
type queryPart interface {
	// String returns the part's representation for debugging purposes.
	String() string

	// marker method
	part()
}

// valueAccessor stores information for accessing a Go value. It consists of a
// type name and some value within it to be accessed. For example: a field of a
// struct, or a key of a map.
type valueAccessor struct {
	typeName, memberName string
}

func (va valueAccessor) String() string {
	return va.typeName + "." + va.memberName
}

// columnAccessor stores a SQL column name and optionally its table name.
type columnAccessor struct {
	tableName, columnName string
}

func (ca columnAccessor) String() string {
	if ca.tableName == "" {
		return ca.columnName
	}
	return ca.tableName + "." + ca.columnName
}

// inputPart represents a named parameter that will be sent to the database
// while performing the query.
type inputPart struct {
	sourceType valueAccessor
	raw        string
}

func (p *inputPart) String() string {
	return fmt.Sprintf("Input[%+v]", p.sourceType)
}

func (p *inputPart) part() {}

// outputPart represents a named target output variable in the SQL expression,
// as well as the source table and column where it will be read from.
type outputPart struct {
	sourceColumns []columnAccessor
	targetTypes   []valueAccessor
	raw           string
}

func (p *outputPart) String() string {
	return fmt.Sprintf("Output[%+v %+v]", p.sourceColumns, p.targetTypes)
}

func (p *outputPart) part() {}

// bypassPart represents a part of the expression that we want to pass to the
// backend database verbatim.
type bypassPart struct {
	chunk string
}

func (p *bypassPart) String() string {
	return "Bypass[" + p.chunk + "]"
}

func (p *bypassPart) part() {}

type Parser struct {
	input string
	pos   int
	// prevPart is the value of pos when we last finished parsing a part.
	prevPart int
	// partStart is the value of pos just before we started parsing the part
	// under pos. We maintain partStart >= prevPart.
	partStart int
	parts     []queryPart
	// lineNum is the number of the current line of the input.
	lineNum int
	// lineStart is the position of the first byte of the current line in
	// the input.
	lineStart int
}

func NewParser() *Parser {
	return &Parser{}
}

// init resets the state of the parser and sets the input string.
func (p *Parser) init(input string) {
	p.input = input
	p.pos = 0
	p.prevPart = 0
	p.partStart = 0
	p.parts = []queryPart{}
	p.lineNum = 1
	p.lineStart = 0
}

// colNum calculates the current column number taking into account line breaks.
func (p *Parser) colNum() int {
	return p.pos - p.lineStart + 1
}

// advanceByte moves the parser to the next byte in the input. It also takes
// care of updating the line and column numbers if it encounters line breaks.
func (p *Parser) advanceByte() {
	if p.pos >= len(p.input) {
		return
	}
	if p.input[p.pos] == '\n' {
		p.lineStart = p.pos + 1
		p.lineNum++
	}
	p.pos++
}

// errorAt wraps an error with line and column information.
func errorAt(err error, line int, column int, input string) error {
	if strings.ContainsRune(input, '\n') {
		return fmt.Errorf("line %d, column %d: %w", line, column, err)
	} else {
		return fmt.Errorf("column %d: %w", column, err)
	}
}

// A checkpoint struct for saving parser state to restore later. We only use
// a checkpoint within an attempted parsing of an part, not at a higher level
// since we don't keep track of the parts in the checkpoint.
type checkpoint struct {
	parser    *Parser
	pos       int
	prevPart  int
	partStart int
	parts     []queryPart
	lineNum   int
	lineStart int
}

// save takes a snapshot of the state of the parser and returns a pointer to a
// checkpoint that represents it.
func (p *Parser) save() *checkpoint {
	return &checkpoint{
		parser:    p,
		pos:       p.pos,
		prevPart:  p.prevPart,
		partStart: p.partStart,
		parts:     p.parts,
		lineNum:   p.lineNum,
		lineStart: p.lineStart,
	}
}

// restore sets the internal state of the parser to the values stored in the
// checkpoint.
func (cp *checkpoint) restore() {
	cp.parser.pos = cp.pos
	cp.parser.prevPart = cp.prevPart
	cp.parser.partStart = cp.partStart
	cp.parser.parts = cp.parts
	cp.parser.lineNum = cp.lineNum
	cp.parser.lineStart = cp.lineStart
}

// ParsedExpr is the AST representation of an SQL expression. The AST is made up
// of queryParts. For example, a SQL statement like this:
//
// Select p.* as &Person.* from person where p.name = $Boss.col_name
//
// would be represented as:
//
// [bypassPart outputPart bypassPart inputPart]
type ParsedExpr struct {
	queryParts []queryPart
}

// String returns a textual representation of the AST contained in the
// ParsedExpr for debugging purposes.
func (pe *ParsedExpr) String() string {
	var out bytes.Buffer
	out.WriteString("[")
	for i, p := range pe.queryParts {
		if i > 0 {
			out.WriteString(" ")
		}
		out.WriteString(p.String())
	}
	out.WriteString("]")
	return out.String()
}

// add pushes the parsed part to the parsedExprBuilder along with the bypassPart
// that stretches from the end of the previous part to the beginning of this
// part.
func (p *Parser) add(part queryPart) {
	// Add the string between the previous I/O part and the current part.
	if p.prevPart != p.partStart {
		p.parts = append(p.parts,
			&bypassPart{p.input[p.prevPart:p.partStart]})
	}

	if part != nil {
		p.parts = append(p.parts, part)
	}

	// Save this position at the end of the part.
	p.prevPart = p.pos
	// Ensure that partStart >= prevPart.
	p.partStart = p.pos
}

// skipComment jumps over comments as defined by the SQLite spec.
// If no comment is found the parser state is left unchanged.
func (p *Parser) skipComment() bool {
	cp := p.save()
	if p.skipByte('-') || p.skipByte('/') {
		c := p.input[p.pos-1]
		if (c == '-' && p.skipByte('-')) || (c == '/' && p.skipByte('*')) {
			var end byte
			if c == '-' {
				end = '\n'
			} else {
				end = '*'
			}
			for p.pos < len(p.input) {
				if p.input[p.pos] == end {
					// if end == '\n' (i.e. its a -- comment) dont consume the newline.
					if end == '*' {
						p.advanceByte()
						if !p.skipByte('/') {
							continue
						}
					}
					return true
				}
				p.advanceByte()
			}
			// Reached end of input (valid comment end).
			return true
		}
		cp.restore()
		return false
	}
	return false
}

// Parse takes an input string and parses the input and output parts. It returns
// a pointer to a ParsedExpr.
func (p *Parser) Parse(input string) (expr *ParsedExpr, err error) {
	defer func() {
		if err != nil {
			err = fmt.Errorf("cannot parse expression: %s", err)
		}
	}()

	p.init(input)

	for {
		// Advance the parser to the start of the next expression.
		if err := p.advance(); err != nil {
			return nil, err
		}

		p.partStart = p.pos

		if p.pos == len(p.input) {
			break
		}

		if out, ok, err := p.parseOutputExpression(); err != nil {
			return nil, err
		} else if ok {
			p.add(out)
			continue
		}

		if in, ok, err := p.parseInputExpression(); err != nil {
			return nil, err
		} else if ok {
			p.add(in)
			continue
		}
	}

	// Add any remaining unparsed string input to the parser.
	p.add(nil)
	return &ParsedExpr{p.parts}, nil
}

// advance increments p.pos until it reaches content that might preceed a token
// we want to parse.
func (p *Parser) advance() error {

loop:
	for p.pos < len(p.input) {
		if ok, err := p.skipStringLiteral(); err != nil {
			return err
		} else if ok {
			continue
		}
		if ok := p.skipComment(); ok {
			continue
		}

		switch p.input[p.pos] {
		// If the preceding byte is one of these then we might be at the start
		// of an expression.
		case ' ', '\t', '\n', '\r', '=', ',', '(', '[', '>', '<', '+', '-', '*', '/', '|', '%':
			p.advanceByte()
			break loop
		}
		p.advanceByte()
	}

	p.skipBlanks()

	return nil

}

// skipStringLiteral jumps over single and double quoted sections of input.
// Doubled up quotes are escaped.
func (p *Parser) skipStringLiteral() (bool, error) {
	cp := p.save()

	if p.skipByte('"') || p.skipByte('\'') {
		c := p.input[p.pos-1]

		// We keep track of whether the next quote has been previously
		// escaped. If not, it might be a closing quote.
		maybeCloser := true
		for p.skipByteFind(c) {
			// If this looks like a closing quote, check if it might be an
			// escape for a following quote. If not, we're done.
			if maybeCloser && !p.peekByte(c) {
				return true, nil
			}
			maybeCloser = !maybeCloser
		}

		// Reached end of string and didn't find the closing quote
		cp.restore()
		return false, errorAt(fmt.Errorf("missing closing quote in string literal"), p.lineNum, p.colNum(), p.input)
	}
	return false, nil
}

// peekByte returns true if the current byte equals the one passed as parameter.
func (p *Parser) peekByte(b byte) bool {
	return p.pos < len(p.input) && p.input[p.pos] == b
}

// skipByte jumps over the current byte if it matches the byte passed as a
// parameter. Returns true in that case, false otherwise.
func (p *Parser) skipByte(b byte) bool {
	if p.pos < len(p.input) && p.input[p.pos] == b {
		p.advanceByte()
		return true
	}
	return false
}

// skipByteFind looks for a byte that matches the one passed as parameter and
// then advances the parser to jump over it. In that case returns true. If the
// end of the string is reached and no matching byte was found, it returns
// false and it does not change the parser.
func (p *Parser) skipByteFind(b byte) bool {
	cp := p.save()
	for p.pos < len(p.input) {
		if p.input[p.pos] == b {
			p.advanceByte()
			return true
		}
		p.advanceByte()
	}
	cp.restore()
	return false
}

// skipBlanks advances the parser past spaces, tabs and newlines. Returns
// whether the parser position was changed.
func (p *Parser) skipBlanks() bool {
	mark := p.pos
	for p.pos < len(p.input) {
		if ok := p.skipComment(); ok {
			continue
		}
		switch p.input[p.pos] {
		case ' ', '\t', '\r', '\n':
			p.advanceByte()
		default:
			return p.pos != mark
		}
	}
	return p.pos != mark
}

// skipString advances the parser and jumps over the string passed as parameter.
// In that case returns true, false otherwise.
// This function is case insensitive.
func (p *Parser) skipString(s string) bool {
	if p.pos+len(s) <= len(p.input) &&
		strings.EqualFold(p.input[p.pos:p.pos+len(s)], s) {
		p.pos += len(s)
		return true
	}
	return false
}

// isNameByte returns true if the given byte can be part of a name. It returns
// false otherwise.
func isNameByte(c byte) bool {
	return 'A' <= c && c <= 'Z' || 'a' <= c && c <= 'z' ||
		'0' <= c && c <= '9' || c == '_'
}

// isNameInitialByte returns true if the given byte can appear at the start of a
// name. It returns false otherwise.
func isInitialNameByte(c byte) bool {
	return 'A' <= c && c <= 'Z' || 'a' <= c && c <= 'z' || c == '_'
}

// skipName advances the parser until it is on the first non name byte and
// returns true. If the p.pos does not start on a name byte it returns false.
func (p *Parser) skipName() bool {
	if p.pos >= len(p.input) {
		return false
	}
	mark := p.pos
	if isInitialNameByte(p.input[p.pos]) {
		p.advanceByte()
		for p.pos < len(p.input) && isNameByte(p.input[p.pos]) {
			p.advanceByte()
		}
	}
	return p.pos > mark
}

// Functions with the prefix parse attempt to parse some construct. They return
// the construct, and an error and/or a bool that indicates if the the construct
// was successfully parsed.
//
// Return cases:
//  - bool == true, err == nil
//		The construct was sucessfully parsed
//  - bool == false, err != nil
//		The construct was recognised but was not correctly formatted
//  - bool == false, err == nil
//		The construct was not the one we are looking for

// parseNameOrAsterisk parses a name made up of only name bytes or of a
// single asterisk.
func (p *Parser) parseNameOrAsterisk() (string, bool) {
	if p.skipByte('*') {
		return "*", true
	}
	return p.parseName()
}

// parseName parses a contiguous sequence of name bytes.
func (p *Parser) parseName() (string, bool) {
	mark := p.pos
	if p.skipName() {
		return p.input[mark:p.pos], true
	}
	return "", false
}

// parseColumn parses a column made up of name bytes, optionally dot-prefixed by
// its table name.
// parseColumn returns an error so that it can be used with parseList.
func (p *Parser) parseColumn() (columnAccessor, bool, error) {
	cp := p.save()

	if id, ok := p.parseNameOrAsterisk(); ok {
		if id != "*" && p.skipByte('.') {
<<<<<<< HEAD
			if idCol, ok := p.parseNameOrAsterisk(); ok {
				return columnName{table: id, name: idCol}, true, nil
=======
			if idCol, ok := p.parseIdentifierAsterisk(); ok {
				return columnAccessor{tableName: id, columnName: idCol}, true, nil
>>>>>>> bb11a3f4
			}
		} else {
			return columnAccessor{columnName: id}, true, nil
		}
	}

	cp.restore()
	return columnAccessor{}, false, nil
}

func (p *Parser) parseTargetType() (valueAccessor, bool, error) {
	if p.skipByte('&') {
		return p.parseTypeName()
	}

	return valueAccessor{}, false, nil
}

// parseTypeName parses a Go type name qualified by a tag name (or asterisk)
// of the form "TypeName.col_name".
func (p *Parser) parseTypeName() (valueAccessor, bool, error) {
	cp := p.save()

	// The error points to the skipped & or $.
	identifierCol := p.colNum() - 1
	if id, ok := p.parseName(); ok {
		if !p.skipByte('.') {
			return valueAccessor{}, false, errorAt(fmt.Errorf("unqualified type, expected %s.* or %s.<db tag>", id, id), p.lineNum, identifierCol, p.input)
		}

		idField, ok := p.parseNameOrAsterisk()
		if !ok {
<<<<<<< HEAD
			return typeName{}, false, errorAt(fmt.Errorf("invalid suffix following %q", id), p.lineNum, p.colNum(), p.input)
=======
			return valueAccessor{}, false, errorAt(fmt.Errorf("invalid identifier suffix following %q", id), p.lineNum, p.colNum(), p.input)
>>>>>>> bb11a3f4
		}
		return valueAccessor{typeName: id, memberName: idField}, true, nil
	}

	cp.restore()
	return valueAccessor{}, false, nil
}

// parseList takes a parsing function that returns a T and parses a
// bracketed, comma seperated, list.
func parseList[T any](p *Parser, parseFn func(p *Parser) (T, bool, error)) ([]T, bool, error) {
	cp := p.save()
	if !p.skipByte('(') {
		return nil, false, nil
	}

	// Error points to first parentheses skipped above.
	openingParenCol := p.colNum() - 1
	openingParenLine := p.lineNum
	nextItem := true
	var objs []T
	for i := 0; nextItem; i++ {
		p.skipBlanks()
		if obj, ok, err := parseFn(p); ok {
			objs = append(objs, obj)
		} else if err != nil {
			return nil, false, err
		} else if i == 0 {
			// If the first item is not what we are looking for, we exit.
			cp.restore()
			return nil, false, nil
		} else {
			// On subsequent items we return an error.
			return nil, false, errorAt(fmt.Errorf("invalid expression in list"), p.lineNum, p.colNum(), p.input)
		}

		p.skipBlanks()
		if p.skipByte(')') {
			return objs, true, nil
		}

		nextItem = p.skipByte(',')
	}
	return nil, false, errorAt(fmt.Errorf("missing closing parentheses"), openingParenLine, openingParenCol, p.input)
}

// parseColumns parses a single column or a list of columns. Lists must be
// enclosed in parentheses.
func (p *Parser) parseColumns() (cols []columnAccessor, parentheses bool, ok bool) {
	// Case 1: A single column e.g. "p.name".
	if col, ok, _ := p.parseColumn(); ok {
		return []columnAccessor{col}, false, true
	}

	// Case 2: Multiple columns e.g. "(p.name, p.id)".
	if cols, ok, _ := parseList(p, (*Parser).parseColumn); ok {
		return cols, true, true
	}

	return nil, false, false
}

// parseTargetTypes parses a single output type or a list of output types.
// Lists of types must be enclosed in parentheses.
func (p *Parser) parseTargetTypes() (types []valueAccessor, parentheses bool, ok bool, err error) {
	// Case 1: A single target e.g. "&Person.name".
	if targetTypes, ok, err := p.parseTargetType(); err != nil {
		return nil, false, false, err
	} else if ok {
		return []valueAccessor{targetTypes}, false, true, nil
	}

	// Case 2: Multiple types e.g. "(&Person.name, &Person.id)".
	if targetTypes, ok, err := parseList(p, (*Parser).parseTargetType); err != nil {
		return nil, true, false, err
	} else if ok {
		return targetTypes, true, true, nil
	}

	return nil, false, false, nil
}

// parseOutputExpression requires that the ampersand before the identifiers must
// be followed by a name byte.
func (p *Parser) parseOutputExpression() (*outputPart, bool, error) {
	start := p.pos

	// Case 1: There are no columns e.g. "&Person.*".
	if targetType, ok, err := p.parseTargetType(); err != nil {
		return nil, false, err
	} else if ok {
		return &outputPart{
			sourceColumns: []columnAccessor{},
			targetTypes:   []valueAccessor{targetType},
			raw:           p.input[start:p.pos],
		}, true, nil
	}

	cp := p.save()

	// Case 2: There are columns e.g. "p.col1 AS &Person.*".
	if cols, parenCols, ok := p.parseColumns(); ok {
		p.skipBlanks()
		if p.skipString("AS") {
			p.skipBlanks()
			parenCol := p.colNum()
			if targetTypes, parenTypes, ok, err := p.parseTargetTypes(); err != nil {
				return nil, false, err
			} else if ok {
				if parenCols && !parenTypes {
					return nil, false, errorAt(fmt.Errorf(`missing parentheses around types after "AS"`), p.lineNum, parenCol, p.input)
				}
				if !parenCols && parenTypes {
					return nil, false, errorAt(fmt.Errorf(`unexpected parentheses around types after "AS"`), p.lineNum, parenCol, p.input)
				}
				return &outputPart{
					sourceColumns: cols,
					targetTypes:   targetTypes,
					raw:           p.input[start:p.pos],
				}, true, nil
			}
		}
	}

	cp.restore()
	return nil, false, nil
}

// parseInputExpression parses an input expression of the form "$Type.name".
func (p *Parser) parseInputExpression() (*inputPart, bool, error) {
	cp := p.save()

	if p.skipByte('$') {
		// Error points to the $ sign skipped above.
		nameCol := p.colNum() - 1
		if tn, ok, err := p.parseTypeName(); ok {
			if tn.memberName == "*" {
				return nil, false, errorAt(fmt.Errorf(`asterisk not allowed in input expression "$%s"`, tn), p.lineNum, nameCol, p.input)
			}
			return &inputPart{sourceType: tn, raw: p.input[cp.pos:p.pos]}, true, nil
		} else if err != nil {
			return nil, false, err
		}
	}

	cp.restore()
	return nil, false, nil
}<|MERGE_RESOLUTION|>--- conflicted
+++ resolved
@@ -487,13 +487,8 @@
 
 	if id, ok := p.parseNameOrAsterisk(); ok {
 		if id != "*" && p.skipByte('.') {
-<<<<<<< HEAD
 			if idCol, ok := p.parseNameOrAsterisk(); ok {
-				return columnName{table: id, name: idCol}, true, nil
-=======
-			if idCol, ok := p.parseIdentifierAsterisk(); ok {
 				return columnAccessor{tableName: id, columnName: idCol}, true, nil
->>>>>>> bb11a3f4
 			}
 		} else {
 			return columnAccessor{columnName: id}, true, nil
@@ -526,11 +521,7 @@
 
 		idField, ok := p.parseNameOrAsterisk()
 		if !ok {
-<<<<<<< HEAD
-			return typeName{}, false, errorAt(fmt.Errorf("invalid suffix following %q", id), p.lineNum, p.colNum(), p.input)
-=======
-			return valueAccessor{}, false, errorAt(fmt.Errorf("invalid identifier suffix following %q", id), p.lineNum, p.colNum(), p.input)
->>>>>>> bb11a3f4
+			return valueAccessor{}, false, errorAt(fmt.Errorf("invalid suffix following %q", id), p.lineNum, p.colNum(), p.input)
 		}
 		return valueAccessor{typeName: id, memberName: idField}, true, nil
 	}
