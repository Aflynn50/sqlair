--- conflicted
+++ resolved
@@ -24,18 +24,13 @@
 	typeName, memberName string
 }
 
-<<<<<<< HEAD
 const sliceExtention = "[:]"
 
-func (tn typeName) String() string {
-	if tn.member == sliceExtention {
-		return tn.name + sliceExtention
-	}
-	return tn.name + "." + tn.member
-=======
 func (va valueAccessor) String() string {
+	if va.memberName == sliceExtention {
+		return va.typeName + sliceExtention
+	}
 	return va.typeName + "." + va.memberName
->>>>>>> bb11a3f4
 }
 
 // columnAccessor stores a SQL column name and optionally its table name.
@@ -53,12 +48,8 @@
 // inputPart represents a named parameter that will be sent to the database
 // while performing the query.
 type inputPart struct {
-<<<<<<< HEAD
-	sourceType typeName
+	sourceType valueAccessor
 	isSlice    bool
-=======
-	sourceType valueAccessor
->>>>>>> bb11a3f4
 	raw        string
 }
 
@@ -534,7 +525,7 @@
 	identifierCol := p.colNum() - 1
 	if id, ok := p.parseIdentifier(); ok {
 		if p.skipString(sliceExtention) {
-			return typeName{name: id, member: sliceExtention}, true, nil
+			return valueAccessor{typeName: id, memberName: sliceExtention}, true, nil
 		}
 		if !p.skipByte('.') {
 			return valueAccessor{}, false, errorAt(fmt.Errorf("unqualified type, expected %s.* or %s.<db tag>", id, id), p.lineNum, identifierCol, p.input)
