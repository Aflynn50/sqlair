--- conflicted
+++ resolved
@@ -178,34 +178,16 @@
 	cp.parser.lineStart = cp.lineStart
 }
 
-<<<<<<< HEAD
-// ParsedExpr is the AST representation of an SQL expression. The AST is made up
-// of queryParts. For example, a SQL statement like this:
-//
-// Select p.* as &Person.* from person where p.name = $Boss.col_name
-//
-// would be represented as:
-//
-// [bypassPart outputPart bypassPart inputPart]
-type ParsedExpr []queryPart
-=======
 // ParsedExpr is the AST representation of SQLair query. It contains only
 // information encoded in the SQLair query string.
-type ParsedExpr struct {
-	exprs []expression
-}
->>>>>>> 4374dead
+type ParsedExpr []expression
 
 // String returns a textual representation of the AST contained in the
 // ParsedExpr for debugging and testing purposes.
 func (pe *ParsedExpr) String() string {
 	var out bytes.Buffer
 	out.WriteString("[")
-<<<<<<< HEAD
 	for i, p := range *pe {
-=======
-	for i, p := range pe.exprs {
->>>>>>> 4374dead
 		if i > 0 {
 			out.WriteString(" ")
 		}
@@ -309,12 +291,8 @@
 
 	// Add any remaining unparsed string input to the parser.
 	p.add(nil)
-<<<<<<< HEAD
-	pe := ParsedExpr(p.parts)
-	return &pe, nil
-=======
-	return &ParsedExpr{exprs: p.exprs}, nil
->>>>>>> 4374dead
+	parsedExpr := ParsedExpr(p.exprs)
+	return &parsedExpr, nil
 }
 
 // advance increments p.pos until it reaches content that might preceed a token
