package expr

import (
	"bytes"
	"fmt"
	"strings"
)

// Parser is an object for parsing SQL queries containing SQLair expressions.
// It is used for generating a ParsedExpr with the Parse method.
type Parser struct {
	input string
	pos   int
	// prevPart is the value of pos when we last finished parsing a part.
	prevPart int
	// partStart is the value of pos just before we started parsing the part
	// under pos. Invariant: partStart >= prevPart.
	partStart int
	parts     []queryPart
}

// NewParser returns an uninitiated Parser.
func NewParser() *Parser {
	return &Parser{}
}

// init resets the state of the parser and sets the input string.
func (p *Parser) init(input string) {
	p.input = input
	p.pos = 0
	p.prevPart = 0
	p.partStart = 0
	p.parts = []queryPart{}
}

// A checkpoint struct for saving parser state to restore later.
type checkpoint struct {
	parser    *Parser
	pos       int
	prevPart  int
	partStart int
	parts     []queryPart
}

// save takes a snapshot of the state of the parser and returns a pointer to a
// checkpoint that can be used to restore it.
func (p *Parser) save() *checkpoint {
	return &checkpoint{
		parser:    p,
		pos:       p.pos,
		prevPart:  p.prevPart,
		partStart: p.partStart,
		parts:     p.parts,
	}
}

// restore sets the internal state of the parser to the values stored in the
// checkpoint.
func (cp *checkpoint) restore() {
	cp.parser.pos = cp.pos
	cp.parser.prevPart = cp.prevPart
	cp.parser.partStart = cp.partStart
	cp.parser.parts = cp.parts
}

// ParsedExpr stores the parsed SQL query as a slice of queryParts.
// For example, the SQL statement:
//
//	SELECT p.* AS &Person.* FROM person AS p WHERE p.name = $Manager.name
//
// Would be represented as:
//
//	[bypassPart{...} outputPart{...} bypassPart{...} inputPart{...}]
type ParsedExpr struct {
	queryParts []queryPart
}

// String returns a textual representation of the queryParts contained in the
// ParsedExpr for debugging and testing purposes.
func (pe *ParsedExpr) String() string {
	var out bytes.Buffer
	out.WriteString("[")
	for i, p := range pe.queryParts {
		if i > 0 {
			out.WriteString(" ")
		}
		out.WriteString(p.String())
	}
	out.WriteString("]")
	return out.String()
}

// add pushes the parsed part to the list of parts along with the bypassPart
// that stretches from the end of the previous part to the beginning of this
// part.
func (p *Parser) add(part queryPart) {
	// Add the string between the previous I/O part and the current part.
	if p.prevPart != p.partStart {
		p.parts = append(p.parts,
			&bypassPart{p.input[p.prevPart:p.partStart]})
	}

	if part != nil {
		p.parts = append(p.parts, part)
	}

	// Save this position at the end of the part.
	p.prevPart = p.pos
	// Ensure that partStart >= prevPart.
	p.partStart = p.pos
}

// skipComment jumps over comments as defined by the SQLite spec.
// If no comment is found the parser state is left unchanged.
func (p *Parser) skipComment() bool {
	cp := p.save()
	if p.skipByte('-') || p.skipByte('/') {
		c := p.input[p.pos-1]
		if (c == '-' && p.skipByte('-')) || (c == '/' && p.skipByte('*')) {
			var end byte
			if c == '-' {
				end = '\n'
			} else {
				end = '*'
			}
			for p.pos < len(p.input) {
				if p.input[p.pos] == end {
					// if end == '\n' (i.e. its a -- comment) dont do p.pos++
					// so that the newline is kept.
					if end == '*' {
						p.pos++
						if !p.skipByte('/') {
							continue
						}
					}
					return true
				}
				p.pos++
			}
			// The end of the input is a valid end of comment.
			return true
		}
		cp.restore()
		return false
	}
	return false
}

// Parse takes an SQL query string and parses all SQLair expressions within it.
// Any parts of the query not pertaining to SQLair are parsed as a bypassPart
// leaving them untouched.
func (p *Parser) Parse(input string) (expr *ParsedExpr, err error) {
	defer func() {
		if err != nil {
			err = fmt.Errorf("cannot parse expression: %s", err)
		}
	}()

	p.init(input)

	for {
		// Advance the parser to the start of the next SQLair expression.
		if err := p.advance(); err != nil {
			return nil, err
		}

		p.partStart = p.pos

		if p.pos == len(p.input) {
			break
		}

		if out, ok, err := p.parseOutputExpression(); err != nil {
			return nil, err
		} else if ok {
			p.add(out)
			continue
		}

		if in, ok, err := p.parseInputExpression(); err != nil {
			return nil, err
		} else if ok {
			p.add(in)
			continue
		}
	}

	// Add any remaining unparsed string input to the parser.
	p.add(nil)
	return &ParsedExpr{p.parts}, nil
}

// advance increments p.pos until it reaches a char that might preceed a
// substring we want to parse.
func (p *Parser) advance() error {

loop:
	for p.pos < len(p.input) {
		if ok, err := p.skipStringLiteral(); err != nil {
			return err
		} else if ok {
			continue
		}
		if ok := p.skipComment(); ok {
			continue
		}

		p.pos++
		switch p.input[p.pos-1] {
		// If the preceding char is one of the following then we might be at
		// the start of an expression.
		case ' ', '\t', '\n', '\r', '=', ',', '(', '[', '>', '<', '+', '-', '*', '/', '|', '%':
			break loop
		}
	}

	p.skipBlanks()

	return nil

}

// skipStringLiteral jumps over single and double quoted sections of input.
// Doubled up quotes are escaped.
func (p *Parser) skipStringLiteral() (bool, error) {
	cp := p.save()

	if p.skipByte('"') || p.skipByte('\'') {
		c := p.input[p.pos-1]

		// We keep track of whether the next quote has been previously
		// escaped. If not, it might be a closing quote.
		maybeCloser := true
		for p.skipByteFind(c) {
			// If this looks like a closing quote, check if it might be an
			// escape for a following quote. If not, we're done.
			if maybeCloser && !p.peekByte(c) {
				return true, nil
			}
			maybeCloser = !maybeCloser
		}

		// Reached end of string and didn't find the closing quote.
		cp.restore()
		return false, fmt.Errorf("column %d: missing closing quote in string literal", cp.pos)
	}
	return false, nil
}

// peekByte returns true if the current byte equals the byte passed as
// parameter.
func (p *Parser) peekByte(b byte) bool {
	return p.pos < len(p.input) && p.input[p.pos] == b
}

// skipByte jumps over the current byte if it matches the byte passed as a
// parameter. If the byte did match, it returns true.
func (p *Parser) skipByte(b byte) bool {
	if p.pos < len(p.input) && p.input[p.pos] == b {
		p.pos++
		return true
	}
	return false
}

// skipByteFind advances the parser until it finds a byte that matches the byte
// passed as parameter and then jumps over it. If it finds the byte it returns
// true. If the end of the string is reached and no matching byte was found, it
// returns false.
func (p *Parser) skipByteFind(b byte) bool {
	for i := p.pos; i < len(p.input); i++ {
		if p.input[i] == b {
			p.pos = i + 1
			return true
		}
	}
	return false
}

// skipBlanks advances the parser past spaces, tabs and newlines. It returns
// true if the parser position was changed.
func (p *Parser) skipBlanks() bool {
	mark := p.pos
	for p.pos < len(p.input) {
		if ok := p.skipComment(); ok {
			continue
		}
		switch p.input[p.pos] {
		case ' ', '\t', '\r', '\n':
			p.pos++
		default:
			return p.pos != mark
		}
	}
	return p.pos != mark
}

// skipString tries jumps over the string passed as parameter. skipString is
// case insensitive. If the string is found it returns true. Otherwise, false.
func (p *Parser) skipString(s string) bool {
	if p.pos+len(s) <= len(p.input) &&
		// EqualFold is case insensitive.
		strings.EqualFold(p.input[p.pos:p.pos+len(s)], s) {
		p.pos += len(s)
		return true
	}
	return false
}

// isNameByte returns true if the parameter byte is alphanumeric or an
// underscore.
func isNameByte(c byte) bool {
	return 'A' <= c && c <= 'Z' || 'a' <= c && c <= 'z' ||
		'0' <= c && c <= '9' || c == '_'
}

// isNameInitialByte returns true if the parameter byte is a letter or an
// underscore.
func isInitialNameByte(c byte) bool {
	return 'A' <= c && c <= 'Z' || 'a' <= c && c <= 'z' || c == '_'
}

// skipName advances the parser until it is on the first non name byte and
// returns true. If the parser is not on a name byte it returns false.
func (p *Parser) skipName() bool {
	if p.pos >= len(p.input) {
		return false
	}
	mark := p.pos
	if isInitialNameByte(p.input[p.pos]) {
		p.pos++
		for p.pos < len(p.input) && isNameByte(p.input[p.pos]) {
			p.pos++
		}
	}
	return p.pos > mark
}

// Functions with the prefix parse attempt to parse some construct. They return
// the construct, and an error and/or a bool that indicates if the construct
// was successfully parsed.
//
// Return cases:
//  - bool == true, err == nil
//		The construct was successfully parsed.
//  - bool == false, err != nil
//		The construct was recognised but was not correctly formatted.
//  - bool == false, err == nil
//		The construct was not the one being looked for.

// parseIdentifierAsterisk parses a name made up of only name bytes or of a
// single asterisk.
func (p *Parser) parseIdentifierAsterisk() (string, bool) {
	if p.skipByte('*') {
		return "*", true
	}
	return p.parseIdentifier()
}

// parseIdentifier parses a name made up of only name bytes.
func (p *Parser) parseIdentifier() (string, bool) {
	mark := p.pos
	if p.skipName() {
		return p.input[mark:p.pos], true
	}
	return "", false
}

// parseColumn parses a column made up of name bytes, optionally dot-prefixed
// by its table name. parseColumn returns an error so that it can be used with
// parseList. This error is currently always nil.
func (p *Parser) parseColumn() (fullName, bool, error) {
	cp := p.save()

	if id, ok := p.parseIdentifierAsterisk(); ok {
		if id != "*" && p.skipByte('.') {
			if idCol, ok := p.parseIdentifierAsterisk(); ok {
				return fullName{prefix: id, name: idCol}, true, nil
			}
		} else {
			// A column name specified without a table prefix should be in name.
			return fullName{name: id}, true, nil
		}
	}

	cp.restore()
	return fullName{}, false, nil
}

func (p *Parser) parseTargetType() (fullName, bool, error) {
	if p.skipByte('&') {
		return p.parseGoFullName()
	}

	return fullName{}, false, nil
}

// parseGoFullName parses a Go type name qualified by a tag name (or asterisk).
// For example: "TypeName.col_name".
func (p *Parser) parseGoFullName() (fullName, bool, error) {
	cp := p.save()

	if id, ok := p.parseIdentifier(); ok {
		if !p.skipByte('.') {
			return fullName{}, false, fmt.Errorf("column %d: unqualified type, expected %s.* or %s.<db tag>", p.pos, id, id)
		}

		idField, ok := p.parseIdentifierAsterisk()
		if !ok {
			return fullName{}, false, fmt.Errorf("column %d: invalid identifier suffix following %q", p.pos, id)
		}
		return fullName{id, idField}, true, nil
	}

	cp.restore()
	return fullName{}, false, nil
}

// parseList takes a parsing function that parses into a fullName and parses a
// bracketed, comma separated, list.
func (p *Parser) parseList(parseFn func(p *Parser) (fullName, bool, error)) ([]fullName, bool, error) {
	cp := p.save()
	if !p.skipByte('(') {
		return nil, false, nil
	}

	parenPos := p.pos
	nextItem := true
	var objs []fullName
	for i := 0; nextItem; i++ {
		p.skipBlanks()
		if obj, ok, err := parseFn(p); ok {
			objs = append(objs, obj)
		} else if err != nil {
			return nil, false, err
		} else if i == 0 {
			// If the first item does not parse, we exit.
			cp.restore()
			return nil, false, nil
		} else {
			// On subsequent items an error is returned.
			return nil, false, fmt.Errorf("column %d: invalid expression in list", p.pos)
		}

		p.skipBlanks()
		if p.skipByte(')') {
			return objs, true, nil
		}

		nextItem = p.skipByte(',')
	}
	return nil, false, fmt.Errorf("column %d: missing closing parentheses", parenPos)
}

<<<<<<< HEAD
// parseColumns parses a single column or a bracketed list of columns.
func (p *Parser) parseColumns() ([]fullName, bool) {

=======
// parseColumns parses a single column or a list of columns. Lists must be
// enclosed in parentheses.
func (p *Parser) parseColumns() (cols []fullName, parentheses bool, ok bool) {
>>>>>>> 9b82306b
	// Case 1: A single column e.g. "p.name".
	if col, ok, _ := p.parseColumn(); ok {
		return []fullName{col}, false, true
	}

	// Case 2: Multiple columns e.g. "(p.name, p.id)".
	if cols, ok, _ := p.parseList((*Parser).parseColumn); ok {
		return cols, true, true
	}

	return nil, false, false
}

<<<<<<< HEAD
// parseTargets parses a single target type or a bracketed list of target
// types.
func (p *Parser) parseTargets() ([]fullName, bool, error) {
=======
// parseTargetTypes parses a single output type or a list of output types.
// Lists of types must be enclosed in parentheses.
func (p *Parser) parseTargetTypes() (types []fullName, parentheses bool, ok bool, err error) {
>>>>>>> 9b82306b
	// Case 1: A single target e.g. "&Person.name".
	if targetTypes, ok, err := p.parseTargetType(); err != nil {
		return nil, false, false, err
	} else if ok {
		return []fullName{targetTypes}, false, true, nil
	}

	// Case 2: Multiple types e.g. "(&Person.name, &Person.id)".
	if targetTypes, ok, err := p.parseList((*Parser).parseTargetType); err != nil {
		return nil, true, false, err
	} else if ok {
		return targetTypes, true, true, nil
	}

	return nil, false, false, nil
}

// parseOutputExpression parsers a SQLair output expression. See the package
// documentation for all forms of output expression.
func (p *Parser) parseOutputExpression() (*outputPart, bool, error) {
	start := p.pos

	// Case 1: There are no columns e.g. "&Person.*".
	if targetType, ok, err := p.parseTargetType(); err != nil {
		return nil, false, err
	} else if ok {
		return &outputPart{
			sourceColumns: []fullName{},
			targetTypes:   []fullName{targetType},
			raw:           p.input[start:p.pos],
		}, true, nil
	}

	cp := p.save()

	// Case 2: There are columns e.g. "p.col1 AS &Person.*".
	if cols, parenCols, ok := p.parseColumns(); ok {
		p.skipBlanks()
		if p.skipString("AS") {
			p.skipBlanks()
			if targetTypes, parenTypes, ok, err := p.parseTargetTypes(); err != nil {
				return nil, false, err
			} else if ok {
				if parenCols && !parenTypes {
					return nil, false, fmt.Errorf(`column %d: missing parentheses around types after "AS"`, p.pos)
				}
				if !parenCols && parenTypes {
					return nil, false, fmt.Errorf(`column %d: unexpected parentheses around types after "AS"`, p.pos)
				}
				return &outputPart{
					sourceColumns: cols,
					targetTypes:   targetTypes,
					raw:           p.input[start:p.pos],
				}, true, nil
			}
		}
	}

	cp.restore()
	return nil, false, nil
}

// parseInputExpression parses an input expression of the form "$Type.name".
func (p *Parser) parseInputExpression() (*inputPart, bool, error) {
	cp := p.save()

	if p.skipByte('$') {
		if fn, ok, err := p.parseGoFullName(); ok {
			if fn.name == "*" {
				return nil, false, fmt.Errorf(`asterisk not allowed in input expression "$%s"`, fn)
			}
			return &inputPart{
				sourceType: fn,
				raw:        p.input[cp.pos:p.pos],
			}, true, nil
		} else if err != nil {
			return nil, false, err
		}
	}

	cp.restore()
	return nil, false, nil
}<|MERGE_RESOLUTION|>--- conflicted
+++ resolved
@@ -452,15 +452,8 @@
 	return nil, false, fmt.Errorf("column %d: missing closing parentheses", parenPos)
 }
 
-<<<<<<< HEAD
 // parseColumns parses a single column or a bracketed list of columns.
-func (p *Parser) parseColumns() ([]fullName, bool) {
-
-=======
-// parseColumns parses a single column or a list of columns. Lists must be
-// enclosed in parentheses.
 func (p *Parser) parseColumns() (cols []fullName, parentheses bool, ok bool) {
->>>>>>> 9b82306b
 	// Case 1: A single column e.g. "p.name".
 	if col, ok, _ := p.parseColumn(); ok {
 		return []fullName{col}, false, true
@@ -474,15 +467,9 @@
 	return nil, false, false
 }
 
-<<<<<<< HEAD
 // parseTargets parses a single target type or a bracketed list of target
 // types.
-func (p *Parser) parseTargets() ([]fullName, bool, error) {
-=======
-// parseTargetTypes parses a single output type or a list of output types.
-// Lists of types must be enclosed in parentheses.
 func (p *Parser) parseTargetTypes() (types []fullName, parentheses bool, ok bool, err error) {
->>>>>>> 9b82306b
 	// Case 1: A single target e.g. "&Person.name".
 	if targetTypes, ok, err := p.parseTargetType(); err != nil {
 		return nil, false, false, err
