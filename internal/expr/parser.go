--- conflicted
+++ resolved
@@ -457,13 +457,8 @@
 	return nil, false, fmt.Errorf("column %d: missing closing parentheses", parenPos)
 }
 
-<<<<<<< HEAD
 // parseColumns parses a list of columns. For lists of more than one column the
 // columns must be enclosed in parentheses e.g. "(col1, col2) AS &Person.*".
-=======
-// parseColumns parses a single column or a list of columns. Lists must be
-// enclosed in parentheses.
->>>>>>> 9b82306b
 func (p *Parser) parseColumns() (cols []fullName, parentheses bool, ok bool) {
 	// Case 1: A single column e.g. "p.name".
 	if col, ok, _ := p.parseColumn(); ok {
@@ -480,21 +475,12 @@
 
 // parseTargetTypes parses a single output type or a list of output types.
 // Lists of types must be enclosed in parentheses.
-<<<<<<< HEAD
-func (p *Parser) parseTargetTypes() (targetTypes []fullName, parentheses bool, ok bool, err error) {
-	// Case 1: A single target e.g. "&Person.name".
-	if targetType, ok, err := p.parseTargetType(); err != nil {
-		return nil, false, false, err
-	} else if ok {
-		return []fullName{targetType}, false, true, nil
-=======
 func (p *Parser) parseTargetTypes() (types []fullName, parentheses bool, ok bool, err error) {
 	// Case 1: A single target e.g. "&Person.name".
 	if targetTypes, ok, err := p.parseTargetType(); err != nil {
 		return nil, false, false, err
 	} else if ok {
 		return []fullName{targetTypes}, false, true, nil
->>>>>>> 9b82306b
 	}
 
 	// Case 2: Multiple types e.g. "(&Person.name, &Person.id)".
