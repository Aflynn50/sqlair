--- conflicted
+++ resolved
@@ -109,61 +109,6 @@
 	p.partStart = p.pos
 }
 
-<<<<<<< HEAD
-// removeComments passes over the input removing comments.
-// It does not allow for nested comments.
-func (p *Parser) removeComments() error {
-	var res bytes.Buffer
-	var textStart = p.pos
-	var textEnd int
-
-	for p.pos < len(p.input) {
-		textEnd = p.pos
-		// Ignore comment chars in string literals.
-		if ok, err := p.skipStringLiteral(); err != nil {
-			return err
-		} else if ok {
-			continue
-		}
-
-		if p.skipByte('-') || p.skipByte('/') {
-			c := p.input[p.pos-1]
-			if (c == '-' && p.skipByte('-')) || (c == '/' && p.skipByte('*')) {
-				var end byte
-				if c == '-' {
-					end = '\n'
-				} else {
-					end = '*'
-				}
-				for p.pos < len(p.input) {
-					if p.input[p.pos] == end {
-						// if end == '\n' (i.e. its a -- comment) dont p.pos++ to keep the newline.
-						if end == '*' {
-							p.pos++
-							if !p.skipByte('/') {
-								continue
-							}
-						}
-						break
-					}
-					p.pos++
-				}
-
-				res.WriteString(p.input[textStart:textEnd])
-				textStart = p.pos
-				continue
-			}
-		} else {
-			// If we have skiped '-' or '/' but not found a comment don't do p.pos++.
-			p.pos++
-		}
-	}
-	// Add any remaining input
-	res.WriteString(p.input[textStart:])
-
-	p.init(res.String())
-	return nil
-=======
 // skipComment jumps over comments as defined by the SQLite spec.
 // If no comment is found the parser state is left unchanged.
 func (p *Parser) skipComment() bool {
@@ -197,7 +142,6 @@
 		return false
 	}
 	return false
->>>>>>> 188c316f
 }
 
 // Parse takes an input string and parses the input and output parts. It returns
@@ -211,13 +155,6 @@
 
 	p.init(input)
 
-<<<<<<< HEAD
-	if err := p.removeComments(); err != nil {
-		return nil, err
-	}
-
-=======
->>>>>>> 188c316f
 	for {
 		// Advance the parser to the start of the next expression.
 		if err := p.advance(); err != nil {
