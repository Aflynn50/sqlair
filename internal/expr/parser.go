--- conflicted
+++ resolved
@@ -42,14 +42,9 @@
 
 // inputPart represents SQLair query parameters.
 type inputPart struct {
-<<<<<<< HEAD
-	targetColumns []columnName
-	sourceTypes   []typeName
+	targetColumns []columnAccessor
+	sourceTypes   []valueAccessor
 	raw           string
-=======
-	sourceType valueAccessor
-	raw        string
->>>>>>> bb11a3f4
 }
 
 func (p *inputPart) String() string {
@@ -526,11 +521,11 @@
 	return valueAccessor{}, false, nil
 }
 
-func (p *Parser) parseSourceType() (typeName, bool, error) {
+func (p *Parser) parseSourceType() (valueAccessor, bool, error) {
 	if p.skipByte('$') {
 		return p.parseTypeName()
 	}
-	return typeName{}, false, nil
+	return valueAccessor{}, false, nil
 }
 
 // parseTypeName parses a Go type name qualified by a tag name (or asterisk)
@@ -684,15 +679,14 @@
 		return nil, false, err
 	} else if ok {
 		return &inputPart{
-			targetColumns: []columnName{},
-			sourceTypes:   []typeName{sourceType},
+			targetColumns: []columnAccessor{},
+			sourceTypes:   []valueAccessor{sourceType},
 			raw:           p.input[start:p.pos],
 		}, true, nil
 	}
 
 	cp := p.save()
 
-<<<<<<< HEAD
 	// Case 2: INSERT VALUES statement e.g. "(name, id) VALUES $Person.*".
 	if columns, paren, ok := p.parseColumns(); ok && paren {
 		p.skipBlanks()
@@ -713,14 +707,6 @@
 				return nil, false, err
 			} else if ok {
 				return nil, false, errorAt(fmt.Errorf(`missing parentheses around types after "VALUES"`), p.lineNum, parenCol, p.input)
-=======
-	if p.skipByte('$') {
-		// Error points to the $ sign skipped above.
-		nameCol := p.colNum() - 1
-		if tn, ok, err := p.parseTypeName(); ok {
-			if tn.memberName == "*" {
-				return nil, false, errorAt(fmt.Errorf(`asterisk not allowed in input expression "$%s"`, tn), p.lineNum, nameCol, p.input)
->>>>>>> bb11a3f4
 			}
 		}
 	}
