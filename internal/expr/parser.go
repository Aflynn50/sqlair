--- conflicted
+++ resolved
@@ -431,13 +431,8 @@
 	return fullName{}, false, nil
 }
 
-<<<<<<< HEAD
-func (p *Parser) parseTarget() (fullName, bool, error) {
+func (p *Parser) parseTargetType() (fullName, bool, error) {
 	if p.skipChar('&') {
-=======
-func (p *Parser) parseTargetType() (fullName, bool, error) {
-	if p.skipByte('&') {
->>>>>>> 9b82306b
 		return p.parseGoFullName()
 	}
 
