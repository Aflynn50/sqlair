package expr

import (
	"bytes"
	"fmt"
	"strings"
)

// A queryPart represents a section of a parsed SQL statement. The parsed query
// is represented as a list of queryParts.
type queryPart interface {
	// String returns a string representation of the part for debugging and
	// testing purposes.
	String() string

	// part is a marker method.
	part()
}

// valueAccessor stores information for accessing a Go value. It consists of a
// type name and some value within it to be accessed. For example: a field of a
// struct, or a key of a map.
type valueAccessor struct {
	typeName, memberName string
}

func (va valueAccessor) String() string {
	return va.typeName + "." + va.memberName
}

// columnAccessor stores a SQL column name and optionally its table name.
type columnAccessor struct {
	tableName, columnName string
}

func (ca columnAccessor) String() string {
	if ca.tableName == "" {
		return ca.columnName
	}
	return ca.tableName + "." + ca.columnName
}

// inputPart represents a parsed SQLair input expression.
type inputPart struct {
<<<<<<< HEAD
	// sourceType specifies the name of a struct and one a db tag of one of its
	// fields, or map and key. The input parameter will be fetched from the
	// specified place when the query is created.
	sourceType typeName
=======
	sourceType valueAccessor
>>>>>>> bb11a3f4
	raw        string
}

func (p *inputPart) String() string {
	return fmt.Sprintf("Input[%+v]", p.sourceType)
}

// part is a marker function for the queryPart interface.
func (p *inputPart) part() {}

// outputPart represents a parsed SQLair output expression.
type outputPart struct {
<<<<<<< HEAD
	// sourceColumns is the parsed list of columns of the output expression.
	sourceColumns []columnName
	// targetTypes is the parsed list of types that the query results will be
	// scanned into.
	targetTypes []typeName
	raw         string
=======
	sourceColumns []columnAccessor
	targetTypes   []valueAccessor
	raw           string
>>>>>>> bb11a3f4
}

func (p *outputPart) String() string {
	return fmt.Sprintf("Output[%+v %+v]", p.sourceColumns, p.targetTypes)
}

func (p *outputPart) part() {}

// bypassPart represents a part of the expression that is not touched by SQLair
// and is passed to the backend database verbatim.
type bypassPart struct {
	chunk string
}

func (p *bypassPart) String() string {
	return "Bypass[" + p.chunk + "]"
}

// part is a marker function for the queryPart interface.
func (p *bypassPart) part() {}

type Parser struct {
	input string
	pos   int
	// prevPart is the value of pos when we last finished parsing a part.
	prevPart int
	// partStart is the value of pos just before we started parsing the part
	// under pos. We maintain partStart >= prevPart.
	partStart int
	parts     []queryPart
	// lineNum is the number of the current line of the input.
	lineNum int
	// lineStart is the position of the first byte of the current line in
	// the input.
	lineStart int
}

func NewParser() *Parser {
	return &Parser{}
}

// init resets the state of the parser and sets the input string.
func (p *Parser) init(input string) {
	p.input = input
	p.pos = 0
	p.prevPart = 0
	p.partStart = 0
	p.parts = []queryPart{}
	p.lineNum = 1
	p.lineStart = 0
}

// colNum calculates the current column number taking into account line breaks.
func (p *Parser) colNum() int {
	return p.pos - p.lineStart + 1
}

// advanceByte moves the parser to the next byte in the input. It also takes
// care of updating the line and column numbers if it encounters line breaks.
func (p *Parser) advanceByte() {
	if p.pos >= len(p.input) {
		return
	}
	if p.input[p.pos] == '\n' {
		p.lineStart = p.pos + 1
		p.lineNum++
	}
	p.pos++
}

// errorAt wraps an error with line and column information.
func errorAt(err error, line int, column int, input string) error {
	if strings.ContainsRune(input, '\n') {
		return fmt.Errorf("line %d, column %d: %w", line, column, err)
	} else {
		return fmt.Errorf("column %d: %w", column, err)
	}
}

// A checkpoint struct for saving parser state to restore later. We only use
// a checkpoint within an attempted parsing of an part, not at a higher level
// since we don't keep track of the parts in the checkpoint.
type checkpoint struct {
	parser    *Parser
	pos       int
	prevPart  int
	partStart int
	parts     []queryPart
	lineNum   int
	lineStart int
}

// save takes a snapshot of the state of the parser and returns a pointer to a
// checkpoint that represents it.
func (p *Parser) save() *checkpoint {
	return &checkpoint{
		parser:    p,
		pos:       p.pos,
		prevPart:  p.prevPart,
		partStart: p.partStart,
		parts:     p.parts,
		lineNum:   p.lineNum,
		lineStart: p.lineStart,
	}
}

// restore sets the internal state of the parser to the values stored in the
// checkpoint.
func (cp *checkpoint) restore() {
	cp.parser.pos = cp.pos
	cp.parser.prevPart = cp.prevPart
	cp.parser.partStart = cp.partStart
	cp.parser.parts = cp.parts
	cp.parser.lineNum = cp.lineNum
	cp.parser.lineStart = cp.lineStart
}

// ParsedExpr is the AST representation of an SQL expression. The AST is made up
// of queryParts. For example, a SQL statement like this:
//
// Select p.* as &Person.* from person where p.name = $Boss.col_name
//
// would be represented as:
//
// [bypassPart outputPart bypassPart inputPart]
type ParsedExpr struct {
	queryParts []queryPart
}

// String returns a textual representation of the AST contained in the
// ParsedExpr for debugging purposes.
func (pe *ParsedExpr) String() string {
	var out bytes.Buffer
	out.WriteString("[")
	for i, p := range pe.queryParts {
		if i > 0 {
			out.WriteString(" ")
		}
		out.WriteString(p.String())
	}
	out.WriteString("]")
	return out.String()
}

// add pushes the parsed part to the parsedExprBuilder along with the bypassPart
// that stretches from the end of the previous part to the beginning of this
// part.
func (p *Parser) add(part queryPart) {
	// Add the string between the previous I/O part and the current part.
	if p.prevPart != p.partStart {
		p.parts = append(p.parts,
			&bypassPart{p.input[p.prevPart:p.partStart]})
	}

	if part != nil {
		p.parts = append(p.parts, part)
	}

	// Save this position at the end of the part.
	p.prevPart = p.pos
	// Ensure that partStart >= prevPart.
	p.partStart = p.pos
}

// skipComment jumps over comments as defined by the SQLite spec.
// If no comment is found the parser state is left unchanged.
func (p *Parser) skipComment() bool {
	cp := p.save()
	if p.skipByte('-') || p.skipByte('/') {
		c := p.input[p.pos-1]
		if (c == '-' && p.skipByte('-')) || (c == '/' && p.skipByte('*')) {
			var end byte
			if c == '-' {
				end = '\n'
			} else {
				end = '*'
			}
			for p.pos < len(p.input) {
				if p.input[p.pos] == end {
					// if end == '\n' (i.e. its a -- comment) dont consume the newline.
					if end == '*' {
						p.advanceByte()
						if !p.skipByte('/') {
							continue
						}
					}
					return true
				}
				p.advanceByte()
			}
			// Reached end of input (valid comment end).
			return true
		}
		cp.restore()
		return false
	}
	return false
}

// Parse takes an input string and parses the input and output parts. It returns
// a pointer to a ParsedExpr.
func (p *Parser) Parse(input string) (expr *ParsedExpr, err error) {
	defer func() {
		if err != nil {
			err = fmt.Errorf("cannot parse expression: %s", err)
		}
	}()

	p.init(input)

	for {
		// Advance the parser to the start of the next expression.
		if err := p.advance(); err != nil {
			return nil, err
		}

		p.partStart = p.pos

		if p.pos == len(p.input) {
			break
		}

		if out, ok, err := p.parseOutputExpression(); err != nil {
			return nil, err
		} else if ok {
			p.add(out)
			continue
		}

		if in, ok, err := p.parseInputExpression(); err != nil {
			return nil, err
		} else if ok {
			p.add(in)
			continue
		}
	}

	// Add any remaining unparsed string input to the parser.
	p.add(nil)
	return &ParsedExpr{p.parts}, nil
}

// advance increments p.pos until it reaches content that might preceed a token
// we want to parse.
func (p *Parser) advance() error {

loop:
	for p.pos < len(p.input) {
		if ok, err := p.skipStringLiteral(); err != nil {
			return err
		} else if ok {
			continue
		}
		if ok := p.skipComment(); ok {
			continue
		}

		switch p.input[p.pos] {
		// If the preceding byte is one of these then we might be at the start
		// of an expression.
		case ' ', '\t', '\n', '\r', '=', ',', '(', '[', '>', '<', '+', '-', '*', '/', '|', '%':
			p.advanceByte()
			break loop
		}
		p.advanceByte()
	}

	p.skipBlanks()

	return nil

}

// skipStringLiteral jumps over single and double quoted sections of input.
// Doubled up quotes are escaped.
func (p *Parser) skipStringLiteral() (bool, error) {
	cp := p.save()

	if p.skipByte('"') || p.skipByte('\'') {
		c := p.input[p.pos-1]

		// We keep track of whether the next quote has been previously
		// escaped. If not, it might be a closing quote.
		maybeCloser := true
		for p.skipByteFind(c) {
			// If this looks like a closing quote, check if it might be an
			// escape for a following quote. If not, we're done.
			if maybeCloser && !p.peekByte(c) {
				return true, nil
			}
			maybeCloser = !maybeCloser
		}

		// Reached end of string and didn't find the closing quote
		cp.restore()
		return false, errorAt(fmt.Errorf("missing closing quote in string literal"), p.lineNum, p.colNum(), p.input)
	}
	return false, nil
}

// peekByte returns true if the current byte equals the one passed as parameter.
func (p *Parser) peekByte(b byte) bool {
	return p.pos < len(p.input) && p.input[p.pos] == b
}

// skipByte jumps over the current byte if it matches the byte passed as a
// parameter. Returns true in that case, false otherwise.
func (p *Parser) skipByte(b byte) bool {
	if p.pos < len(p.input) && p.input[p.pos] == b {
		p.advanceByte()
		return true
	}
	return false
}

// skipByteFind looks for a byte that matches the one passed as parameter and
// then advances the parser to jump over it. In that case returns true. If the
// end of the string is reached and no matching byte was found, it returns
// false and it does not change the parser.
func (p *Parser) skipByteFind(b byte) bool {
	cp := p.save()
	for p.pos < len(p.input) {
		if p.input[p.pos] == b {
			p.advanceByte()
			return true
		}
		p.advanceByte()
	}
	cp.restore()
	return false
}

// skipBlanks advances the parser past spaces, tabs and newlines. Returns
// whether the parser position was changed.
func (p *Parser) skipBlanks() bool {
	mark := p.pos
	for p.pos < len(p.input) {
		if ok := p.skipComment(); ok {
			continue
		}
		switch p.input[p.pos] {
		case ' ', '\t', '\r', '\n':
			p.advanceByte()
		default:
			return p.pos != mark
		}
	}
	return p.pos != mark
}

// skipString advances the parser and jumps over the string passed as parameter.
// In that case returns true, false otherwise.
// This function is case insensitive.
func (p *Parser) skipString(s string) bool {
	if p.pos+len(s) <= len(p.input) &&
		strings.EqualFold(p.input[p.pos:p.pos+len(s)], s) {
		p.pos += len(s)
		return true
	}
	return false
}

// isNameByte returns true if the given byte can be part of a name. It returns
// false otherwise.
func isNameByte(c byte) bool {
	return 'A' <= c && c <= 'Z' || 'a' <= c && c <= 'z' ||
		'0' <= c && c <= '9' || c == '_'
}

// isNameInitialByte returns true if the given byte can appear at the start of a
// name. It returns false otherwise.
func isInitialNameByte(c byte) bool {
	return 'A' <= c && c <= 'Z' || 'a' <= c && c <= 'z' || c == '_'
}

// skipName advances the parser until it is on the first non name byte and
// returns true. If the p.pos does not start on a name byte it returns false.
func (p *Parser) skipName() bool {
	if p.pos >= len(p.input) {
		return false
	}
	mark := p.pos
	if isInitialNameByte(p.input[p.pos]) {
		p.advanceByte()
		for p.pos < len(p.input) && isNameByte(p.input[p.pos]) {
			p.advanceByte()
		}
	}
	return p.pos > mark
}

// Functions with the prefix parse attempt to parse some construct. They return
// the construct, and an error and/or a bool that indicates if the the construct
// was successfully parsed.
//
// Return cases:
//  - bool == true, err == nil
//		The construct was sucessfully parsed
//  - bool == false, err != nil
//		The construct was recognised but was not correctly formatted
//  - bool == false, err == nil
//		The construct was not the one we are looking for

// parseIdentifierAsterisk parses a name made up of only nameBytes or of a
// single asterisk. On success it returns the parsed string and true. Otherwise,
// it returns the empty string and false.
func (p *Parser) parseIdentifierAsterisk() (string, bool) {
	if p.skipByte('*') {
		return "*", true
	}
	return p.parseIdentifier()
}

// parseIdentifier parses a name made up of only nameBytes. On success it
// returns the parsed string and true. Otherwise, it returns the empty string
// and false.
func (p *Parser) parseIdentifier() (string, bool) {
	mark := p.pos
	if p.skipName() {
		return p.input[mark:p.pos], true
	}
	return "", false
}

// parseColumn parses a column made up of name bytes, optionally dot-prefixed by
// its table name.
// parseColumn returns an error so that it can be used with parseList.
func (p *Parser) parseColumn() (columnAccessor, bool, error) {
	cp := p.save()

	if id, ok := p.parseIdentifierAsterisk(); ok {
		if id != "*" && p.skipByte('.') {
			if idCol, ok := p.parseIdentifierAsterisk(); ok {
				return columnAccessor{tableName: id, columnName: idCol}, true, nil
			}
		} else {
			return columnAccessor{columnName: id}, true, nil
		}
	}

	cp.restore()
	return columnAccessor{}, false, nil
}

func (p *Parser) parseTargetType() (valueAccessor, bool, error) {
	if p.skipByte('&') {
		return p.parseTypeName()
	}

	return valueAccessor{}, false, nil
}

// parseTypeName parses a Go type name qualified by a tag name (or asterisk)
// of the form "TypeName.col_name".
func (p *Parser) parseTypeName() (valueAccessor, bool, error) {
	cp := p.save()

	// The error points to the skipped & or $.
	identifierCol := p.colNum() - 1
	if id, ok := p.parseIdentifier(); ok {
		if !p.skipByte('.') {
			return valueAccessor{}, false, errorAt(fmt.Errorf("unqualified type, expected %s.* or %s.<db tag>", id, id), p.lineNum, identifierCol, p.input)
		}

		idField, ok := p.parseIdentifierAsterisk()
		if !ok {
			return valueAccessor{}, false, errorAt(fmt.Errorf("invalid identifier suffix following %q", id), p.lineNum, p.colNum(), p.input)
		}
		return valueAccessor{typeName: id, memberName: idField}, true, nil
	}

	cp.restore()
	return valueAccessor{}, false, nil
}

// parseList takes a parsing function that returns a T and parses a
// bracketed, comma seperated, list.
func parseList[T any](p *Parser, parseFn func(p *Parser) (T, bool, error)) ([]T, bool, error) {
	cp := p.save()
	if !p.skipByte('(') {
		return nil, false, nil
	}

	// Error points to first parentheses skipped above.
	openingParenCol := p.colNum() - 1
	openingParenLine := p.lineNum
	nextItem := true
	var objs []T
	for i := 0; nextItem; i++ {
		p.skipBlanks()
		if obj, ok, err := parseFn(p); ok {
			objs = append(objs, obj)
		} else if err != nil {
			return nil, false, err
		} else if i == 0 {
			// If the first item is not what we are looking for, we exit.
			cp.restore()
			return nil, false, nil
		} else {
			// On subsequent items we return an error.
			return nil, false, errorAt(fmt.Errorf("invalid expression in list"), p.lineNum, p.colNum(), p.input)
		}

		p.skipBlanks()
		if p.skipByte(')') {
			return objs, true, nil
		}

		nextItem = p.skipByte(',')
	}
	return nil, false, errorAt(fmt.Errorf("missing closing parentheses"), openingParenLine, openingParenCol, p.input)
}

// parseColumns parses a single column or a list of columns. Lists must be
// enclosed in parentheses.
func (p *Parser) parseColumns() (cols []columnAccessor, parentheses bool, ok bool) {
	// Case 1: A single column e.g. "p.name".
	if col, ok, _ := p.parseColumn(); ok {
		return []columnAccessor{col}, false, true
	}

	// Case 2: Multiple columns e.g. "(p.name, p.id)".
	if cols, ok, _ := parseList(p, (*Parser).parseColumn); ok {
		return cols, true, true
	}

	return nil, false, false
}

// parseTargetTypes parses a single output type or a list of output types.
// Lists of types must be enclosed in parentheses.
func (p *Parser) parseTargetTypes() (types []valueAccessor, parentheses bool, ok bool, err error) {
	// Case 1: A single target e.g. "&Person.name".
	if targetTypes, ok, err := p.parseTargetType(); err != nil {
		return nil, false, false, err
	} else if ok {
		return []valueAccessor{targetTypes}, false, true, nil
	}

	// Case 2: Multiple types e.g. "(&Person.name, &Person.id)".
	if targetTypes, ok, err := parseList(p, (*Parser).parseTargetType); err != nil {
		return nil, true, false, err
	} else if ok {
		return targetTypes, true, true, nil
	}

	return nil, false, false, nil
}

// parseOutputExpression requires that the ampersand before the identifiers must
// be followed by a name byte.
func (p *Parser) parseOutputExpression() (*outputPart, bool, error) {
	start := p.pos

	// Case 1: There are no columns e.g. "&Person.*".
	if targetType, ok, err := p.parseTargetType(); err != nil {
		return nil, false, err
	} else if ok {
		return &outputPart{
			sourceColumns: []columnAccessor{},
			targetTypes:   []valueAccessor{targetType},
			raw:           p.input[start:p.pos],
		}, true, nil
	}

	cp := p.save()

	// Case 2: There are columns e.g. "p.col1 AS &Person.*".
	if cols, parenCols, ok := p.parseColumns(); ok {
		p.skipBlanks()
		if p.skipString("AS") {
			p.skipBlanks()
			parenCol := p.colNum()
			if targetTypes, parenTypes, ok, err := p.parseTargetTypes(); err != nil {
				return nil, false, err
			} else if ok {
				if parenCols && !parenTypes {
					return nil, false, errorAt(fmt.Errorf(`missing parentheses around types after "AS"`), p.lineNum, parenCol, p.input)
				}
				if !parenCols && parenTypes {
					return nil, false, errorAt(fmt.Errorf(`unexpected parentheses around types after "AS"`), p.lineNum, parenCol, p.input)
				}
				return &outputPart{
					sourceColumns: cols,
					targetTypes:   targetTypes,
					raw:           p.input[start:p.pos],
				}, true, nil
			}
		}
	}

	cp.restore()
	return nil, false, nil
}

// parseInputExpression parses an input expression of the form "$Type.name".
func (p *Parser) parseInputExpression() (*inputPart, bool, error) {
	cp := p.save()

	if p.skipByte('$') {
		// Error points to the $ sign skipped above.
		nameCol := p.colNum() - 1
		if tn, ok, err := p.parseTypeName(); ok {
			if tn.memberName == "*" {
				return nil, false, errorAt(fmt.Errorf(`asterisk not allowed in input expression "$%s"`, tn), p.lineNum, nameCol, p.input)
			}
			return &inputPart{sourceType: tn, raw: p.input[cp.pos:p.pos]}, true, nil
		} else if err != nil {
			return nil, false, err
		}
	}

	cp.restore()
	return nil, false, nil
}<|MERGE_RESOLUTION|>--- conflicted
+++ resolved
@@ -42,14 +42,10 @@
 
 // inputPart represents a parsed SQLair input expression.
 type inputPart struct {
-<<<<<<< HEAD
 	// sourceType specifies the name of a struct and one a db tag of one of its
 	// fields, or map and key. The input parameter will be fetched from the
 	// specified place when the query is created.
-	sourceType typeName
-=======
 	sourceType valueAccessor
->>>>>>> bb11a3f4
 	raw        string
 }
 
@@ -62,18 +58,12 @@
 
 // outputPart represents a parsed SQLair output expression.
 type outputPart struct {
-<<<<<<< HEAD
 	// sourceColumns is the parsed list of columns of the output expression.
-	sourceColumns []columnName
+	sourceColumns []columnAccessor
 	// targetTypes is the parsed list of types that the query results will be
 	// scanned into.
-	targetTypes []typeName
+	targetTypes []valueAccessor
 	raw         string
-=======
-	sourceColumns []columnAccessor
-	targetTypes   []valueAccessor
-	raw           string
->>>>>>> bb11a3f4
 }
 
 func (p *outputPart) String() string {
