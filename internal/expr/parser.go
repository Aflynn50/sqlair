--- conflicted
+++ resolved
@@ -511,24 +511,16 @@
 func (p *Parser) parseTypeName() (typeName, bool, error) {
 	cp := p.save()
 
-<<<<<<< HEAD
-	if id, ok := p.parseName(); ok {
-=======
 	// The error points to the skipped & or $.
 	identifierCol := p.colNum() - 1
-	if id, ok := p.parseIdentifier(); ok {
->>>>>>> f1d276b5
+	if id, ok := p.parseName(); ok {
 		if !p.skipByte('.') {
 			return typeName{}, false, errorAt(fmt.Errorf("unqualified type, expected %s.* or %s.<db tag>", id, id), p.lineNum, identifierCol, p.input)
 		}
 
 		idField, ok := p.parseNameOrAsterisk()
 		if !ok {
-<<<<<<< HEAD
-			return typeName{}, false, fmt.Errorf("column %d: invalid suffix following %q", p.pos, id)
-=======
-			return typeName{}, false, errorAt(fmt.Errorf("invalid identifier suffix following %q", id), p.lineNum, p.colNum(), p.input)
->>>>>>> f1d276b5
+			return typeName{}, false, errorAt(fmt.Errorf("invalid suffix following %q", id), p.lineNum, p.colNum(), p.input)
 		}
 		return typeName{name: id, member: idField}, true, nil
 	}
