package expr

import (
	"database/sql"
	"fmt"
	"reflect"
	"strconv"
	"strings"
)

func (qe *QueryExpr) QuerySQL() string {
	return qe.sql
}

func (qe *QueryExpr) QueryArgs() []any {
	return qe.args
}

func (qe *QueryExpr) HasOutputs() bool {
	return len(qe.outputs) > 0
}

type QueryExpr struct {
	sql     string
	args    []any
	outputs []typeMember
}

// Query returns a query expression ready for execution, using the provided values to
// substitute the input placeholders in the prepared expression. These placeholders use
// the syntax "$Person.fullname", where Person would be a type such as:
//
//	type Person struct {
//	        Name string `db:"fullname"`
//	}
func (pe *PreparedExpr) Query(args ...any) (ce *QueryExpr, err error) {
	defer func() {
		if err != nil {
			err = fmt.Errorf("invalid input parameter: %s", err)
		}
	}()

	var inQuery = make(map[reflect.Type]bool)
	for _, typeMember := range pe.inputs {
		inQuery[typeMember.outerType()] = true
	}

	var typeValue = make(map[reflect.Type]reflect.Value)
	var typeNames []string
	for _, arg := range args {
		v := reflect.ValueOf(arg)
		if v.Kind() == reflect.Invalid || (v.Kind() == reflect.Pointer && v.IsNil()) {
			return nil, fmt.Errorf("need struct or map, got nil")
		}
		v = reflect.Indirect(v)
		t := v.Type()
		if v.Kind() != reflect.Struct && v.Kind() != reflect.Map {
			return nil, fmt.Errorf("need struct or map, got %s", t.Kind())
		}
		if _, ok := typeValue[t]; ok {
			return nil, fmt.Errorf("type %q provided more than once", t.Name())
		}
		typeValue[t] = v
		typeNames = append(typeNames, t.Name())
		if !inQuery[t] {
			// Check if we have a type with the same name from a different package.
			for _, typeMember := range pe.inputs {
				if t.Name() == typeMember.outerType().Name() {
					return nil, fmt.Errorf("type %s not passed as a parameter, have %s", typeMember.outerType().String(), t.String())
				}
			}
			return nil, fmt.Errorf("%s not referenced in query", t.Name())
		}
	}

	// Query parameteres.
	qargs := []any{}
	for i, typeMember := range pe.inputs {
		outerType := typeMember.outerType()
		v, ok := typeValue[outerType]
		if !ok {
			if len(typeNames) == 0 {
				return nil, fmt.Errorf(`type %q not passed as a parameter`, outerType.Name())
			} else {
				return nil, fmt.Errorf(`type %q not passed as a parameter, have: %s`, outerType.Name(), strings.Join(typeNames, ", "))
			}
		}
		var val reflect.Value
		switch tm := typeMember.(type) {
		case structField:
			val = v.FieldByIndex(tm.index)
		case mapKey:
			val = v.MapIndex(reflect.ValueOf(tm.name))
			if val.Kind() == reflect.Invalid {
				return nil, fmt.Errorf(`map %q does not contain key %q`, outerType.Name(), tm.name)
			}
		}
		qargs = append(qargs, sql.Named("sqlair_"+strconv.Itoa(i), val.Interface()))
	}
	return &QueryExpr{outputs: pe.outputs, sql: pe.sql, args: qargs}, nil
}

// ScanArgs returns list of pointers to the struct fields that are listed in qe.outputs.
// All the structs and maps mentioned in the query must be in outputArgs.
func (qe *QueryExpr) ScanArgs(columns []string, outputArgs []any) (scanArgs []any, onSuccess func(), err error) {
	var typesInQuery = []string{}
	var inQuery = make(map[reflect.Type]bool)
	for _, typeMember := range qe.outputs {
		outerType := typeMember.outerType()
		if ok := inQuery[outerType]; !ok {
			inQuery[outerType] = true
			typesInQuery = append(typesInQuery, outerType.Name())
		}
	}

	type mapSetInfo struct {
		keyVal  reflect.Value
		scanVal reflect.Value
		mapVal  reflect.Value
	}
	var mapSetInfos = []mapSetInfo{}
	var typeDest = make(map[reflect.Type]reflect.Value)
	outputVals := []reflect.Value{}
	for _, outputArg := range outputArgs {
		if outputArg == nil {
			return nil, nil, fmt.Errorf("need map or pointer to struct, got nil")
		}
		outputVal := reflect.ValueOf(outputArg)
		k := outputVal.Kind()
		if k != reflect.Map {
			if k != reflect.Pointer {
				return nil, nil, fmt.Errorf("need map or pointer to struct, got %s", k)
			}
			if outputVal.IsNil() {
				return nil, nil, fmt.Errorf("got nil pointer")
			}
			outputVal = outputVal.Elem()
			k = outputVal.Kind()
			if k != reflect.Struct && k != reflect.Map {
				return nil, nil, fmt.Errorf("need map or pointer to struct, got pointer to %s", k)
			}
		}
		if !inQuery[outputVal.Type()] {
			return nil, nil, fmt.Errorf("type %q does not appear in query, have: %s", outputVal.Type().Name(), strings.Join(typesInQuery, ", "))
		}
		if _, ok := typeDest[outputVal.Type()]; ok {
			return nil, nil, fmt.Errorf("type %q provided more than once, rename one of them", outputVal.Type().Name())
		}
		typeDest[outputVal.Type()] = outputVal
		outputVals = append(outputVals, outputVal)
	}

<<<<<<< HEAD
	// Check that each outputVal is in the query.
	var typesInQuery = []string{}
	var inQuery = make(map[reflect.Type]bool)
	for _, field := range qe.outputs {
		if ok := inQuery[field.structType]; !ok {
			inQuery[field.structType] = true
			typesInQuery = append(typesInQuery, field.structType.Name())
		}
	}
	var typeDest = make(map[reflect.Type]reflect.Value)
	for _, outputVal := range outputVals {
		t := outputVal.Type()
		if !inQuery[t] {
			return nil, fmt.Errorf("type %q does not appear in query, have: %s", t.Name(), strings.Join(typesInQuery, ", "))
		}
		if _, ok := typeDest[t]; ok {
			return nil, fmt.Errorf("type %q provided more than once", t.Name())
		}
		typeDest[t] = outputVal
	}

=======
	// Generate the pointers.
>>>>>>> 763bcaa5
	var ptrs = []any{}
	var columnInResult = make(map[int]bool)
	for _, column := range columns {
		idx, ok := markerIndex(column)
		if !ok {
			// Columns not mentioned in output expressions are scanned into x.
			var x any
			ptrs = append(ptrs, &x)
			continue
		}
		if idx >= len(qe.outputs) {
			return nil, nil, fmt.Errorf("internal error: sqlair column not in outputs (%d>=%d)", idx, len(qe.outputs))
		}
<<<<<<< HEAD
		columnInResult[idx] = true
		field := qe.outputs[idx]
		outputVal, ok := typeDest[field.structType]
=======
		typeMember := qe.outputs[idx]
		outputVal, ok := typeDest[typeMember.outerType()]
>>>>>>> 763bcaa5
		if !ok {
			return nil, nil, fmt.Errorf("type %q found in query but not passed to get", typeMember.outerType().Name())
		}
		switch tm := typeMember.(type) {
		case structField:
			val := outputVal.FieldByIndex(tm.index)
			if !val.CanSet() {
				return nil, nil, fmt.Errorf("internal error: cannot set field %s of struct %s", tm.name, tm.structType.Name())
			}
			ptrs = append(ptrs, val.Addr().Interface())
		case mapKey:
			scanVal := reflect.New(tm.mapType.Elem()).Elem()
			ptrs = append(ptrs, scanVal.Addr().Interface())
			mapSetInfos = append(mapSetInfos, mapSetInfo{keyVal: reflect.ValueOf(tm.name), scanVal: scanVal, mapVal: outputVal})
		}
	}

	onSuccess = func() {
		for _, mi := range mapSetInfos {
			mi.mapVal.SetMapIndex(mi.keyVal, mi.scanVal)
		}
	}
<<<<<<< HEAD
	for i := 0; i < len(qe.outputs); i++ {
		if !columnInResult[i] {
			return nil, fmt.Errorf("column for %s.%s not found in results", qe.outputs[i].structType.Name(), qe.outputs[i].tag)
		}
	}
	return ptrs, nil
=======

	return ptrs, onSuccess, nil
>>>>>>> 763bcaa5
}<|MERGE_RESOLUTION|>--- conflicted
+++ resolved
@@ -144,37 +144,13 @@
 			return nil, nil, fmt.Errorf("type %q does not appear in query, have: %s", outputVal.Type().Name(), strings.Join(typesInQuery, ", "))
 		}
 		if _, ok := typeDest[outputVal.Type()]; ok {
-			return nil, nil, fmt.Errorf("type %q provided more than once, rename one of them", outputVal.Type().Name())
+			return nil, nil, fmt.Errorf("type %q provided more than once", outputVal.Type().Name())
 		}
 		typeDest[outputVal.Type()] = outputVal
 		outputVals = append(outputVals, outputVal)
 	}
 
-<<<<<<< HEAD
-	// Check that each outputVal is in the query.
-	var typesInQuery = []string{}
-	var inQuery = make(map[reflect.Type]bool)
-	for _, field := range qe.outputs {
-		if ok := inQuery[field.structType]; !ok {
-			inQuery[field.structType] = true
-			typesInQuery = append(typesInQuery, field.structType.Name())
-		}
-	}
-	var typeDest = make(map[reflect.Type]reflect.Value)
-	for _, outputVal := range outputVals {
-		t := outputVal.Type()
-		if !inQuery[t] {
-			return nil, fmt.Errorf("type %q does not appear in query, have: %s", t.Name(), strings.Join(typesInQuery, ", "))
-		}
-		if _, ok := typeDest[t]; ok {
-			return nil, fmt.Errorf("type %q provided more than once", t.Name())
-		}
-		typeDest[t] = outputVal
-	}
-
-=======
 	// Generate the pointers.
->>>>>>> 763bcaa5
 	var ptrs = []any{}
 	var columnInResult = make(map[int]bool)
 	for _, column := range columns {
@@ -188,14 +164,9 @@
 		if idx >= len(qe.outputs) {
 			return nil, nil, fmt.Errorf("internal error: sqlair column not in outputs (%d>=%d)", idx, len(qe.outputs))
 		}
-<<<<<<< HEAD
 		columnInResult[idx] = true
-		field := qe.outputs[idx]
-		outputVal, ok := typeDest[field.structType]
-=======
 		typeMember := qe.outputs[idx]
 		outputVal, ok := typeDest[typeMember.outerType()]
->>>>>>> 763bcaa5
 		if !ok {
 			return nil, nil, fmt.Errorf("type %q found in query but not passed to get", typeMember.outerType().Name())
 		}
@@ -212,21 +183,17 @@
 			mapSetInfos = append(mapSetInfos, mapSetInfo{keyVal: reflect.ValueOf(tm.name), scanVal: scanVal, mapVal: outputVal})
 		}
 	}
+	for i := 0; i < len(qe.outputs); i++ {
+		if !columnInResult[i] {
+			return nil, nil, fmt.Errorf("column for %s.%s not found in results", qe.outputs[i].outerType().Name(), qe.outputs[i].memberName())
+		}
+	}
 
 	onSuccess = func() {
 		for _, mi := range mapSetInfos {
 			mi.mapVal.SetMapIndex(mi.keyVal, mi.scanVal)
 		}
 	}
-<<<<<<< HEAD
-	for i := 0; i < len(qe.outputs); i++ {
-		if !columnInResult[i] {
-			return nil, fmt.Errorf("column for %s.%s not found in results", qe.outputs[i].structType.Name(), qe.outputs[i].tag)
-		}
-	}
-	return ptrs, nil
-=======
 
 	return ptrs, onSuccess, nil
->>>>>>> 763bcaa5
 }