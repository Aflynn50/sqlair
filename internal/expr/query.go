package expr

import (
	"bytes"
	"database/sql"
	"fmt"
	"reflect"
	"strings"
)

<<<<<<< HEAD
func (qe *QueryExpr) QueryArgs() []any {
	return qe.args
}

func (qe *QueryExpr) SQL() string {
	return qe.sql
}

func (qe *QueryExpr) HasOutputs() bool {
	return len(qe.outputs) > 0
}

// QueryExpr represents a complete SQLair query, ready for execution on a
// database.
type QueryExpr struct {
	sql     string
	args    []any
	outputs []typeMember
}

const markerPrefix = "_sqlair_"

func markerName(n int) string {
	return markerPrefix + strconv.Itoa(n)
}

// markerIndex returns the int X from the string "_sqlair_X".
func markerIndex(s string) (int, bool) {
	if strings.HasPrefix(s, markerPrefix) {
		n, err := strconv.Atoi(s[len(markerPrefix):])
		if err == nil {
			return n, true
		}
	}
	return 0, false
}

// Query returns a query expression ready for execution on a database. Query
// generates the SQL and extracts the query parameters from the provided
// arguments.
func (pe *PreparedExpr) Query(args ...any) (qe *QueryExpr, err error) {
	defer func() {
		if err != nil {
			err = fmt.Errorf("invalid input parameter: %s", err)
		}
	}()

	var typeValue = make(map[reflect.Type]reflect.Value)
	var typeNames []string
	for _, arg := range args {
		v := reflect.ValueOf(arg)
		if v.Kind() == reflect.Invalid || (v.Kind() == reflect.Pointer && v.IsNil()) {
			return nil, fmt.Errorf("need struct or map, got nil")
		}
		v = reflect.Indirect(v)
		t := v.Type()
		if v.Kind() != reflect.Struct && v.Kind() != reflect.Map {
			return nil, fmt.Errorf("need struct or map, got %s", t.Kind())
		}
		if _, ok := typeValue[t]; ok {
			return nil, fmt.Errorf("type %q provided more than once", t.Name())
		}
		typeValue[t] = v
		typeNames = append(typeNames, t.Name())
	}

	// Generate SQL and query parameters.
	qargs := make([]any, 0)
	outputs := make([]typeMember, 0)
	typeUsed := make(map[reflect.Type]bool)
	inCount := 0
	outCount := 0
	sqlStr := bytes.Buffer{}
	for _, pp := range *pe {
		switch pp := pp.(type) {
		case *preparedInput:
			// Find arg associated with input.
			typeMember := pp.input
			outerType := typeMember.outerType()
			v, ok := typeValue[outerType]
			if !ok {
				// Get the types of all args for checkShadowType.
				argTypes := make([]reflect.Type, 0, len(typeValue))
				for argType := range typeValue {
					argTypes = append(argTypes, argType)
				}
				if err := checkShadowedType(outerType, argTypes); err != nil {
					return nil, err
				}
				return nil, typeMissingError(outerType.Name(), typeNames)
			}
			typeUsed[outerType] = true

			// Retrieve query parameter.
			var val reflect.Value
			switch tm := typeMember.(type) {
			case *structField:
				val = v.Field(tm.index)
			case *mapKey:
				val = v.MapIndex(reflect.ValueOf(tm.name))
				if val.Kind() == reflect.Invalid {
					return nil, fmt.Errorf(`map %q does not contain key %q`, outerType.Name(), tm.name)
				}
			}
			qargs = append(qargs, sql.Named("sqlair_"+strconv.Itoa(inCount), val.Interface()))

			// Generate input SQL.
			sqlStr.WriteString("@sqlair_" + strconv.Itoa(inCount))
			inCount++
		case *preparedOutput:
			for i, oc := range pp.outputColumns {
				sqlStr.WriteString(oc.sql)
				sqlStr.WriteString(" AS ")
				sqlStr.WriteString(markerName(outCount))
				if i != len(pp.outputColumns)-1 {
					sqlStr.WriteString(", ")
				}
				outCount++
				outputs = append(outputs, oc.tm)
			}
		case *preparedBypass:
			sqlStr.WriteString(pp.chunk)
		}
	}

	for argType := range typeValue {
		if !typeUsed[argType] {
			return nil, fmt.Errorf("%s not referenced in query", argType.Name())
		}
	}

	return &QueryExpr{outputs: outputs, sql: sqlStr.String(), args: qargs}, nil
}

// checkShadowedType returns an error if a query type and some argument type
// have the same name but are from a different package.
func checkShadowedType(queryType reflect.Type, argTypes []reflect.Type) error {
	for _, argType := range argTypes {
		if argType.Name() == queryType.Name() {
			return fmt.Errorf("parameter with type %q missing, have type with same name: %q", queryType.String(), argType.String())
		}
	}
	return nil
=======
// PrimedQuery contains all concrete values needed to run a SQLair query on a
// database.
type PrimedQuery struct {
	sql string
	// params are the query parameters to pass to the database.
	params []any
	// outputs specifies where to scan the query results.
	outputs []typeMember
}

// Params returns the query parameters to pass with the SQL to a database.
func (pq *PrimedQuery) Params() []any {
	return pq.params
}

// HasOutputs returns true if the SQLair query contains at least one output
// expression.
func (pq *PrimedQuery) HasOutputs() bool {
	return len(pq.outputs) > 0
>>>>>>> 4374dead
}

var scannerInterface = reflect.TypeOf((*sql.Scanner)(nil)).Elem()

// ScanArgs produces a list of pointers to be passed to rows.Scan. After a
// successful call, the onSuccess function must be invoked. The outputArgs will
// be populated with the query results. All the structs/maps/slices mentioned in
// the query must be in outputArgs.
func (pq *PrimedQuery) ScanArgs(columnNames []string, outputArgs []any) (scanArgs []any, onSuccess func(), err error) {
	var typesInQuery = []string{}
	var inQuery = make(map[reflect.Type]bool)
	for _, typeMember := range pq.outputs {
		outerType := typeMember.outerType()
		if ok := inQuery[outerType]; !ok {
			inQuery[outerType] = true
			typesInQuery = append(typesInQuery, outerType.Name())
		}
	}

	type scanProxy struct {
		original reflect.Value
		scan     reflect.Value
		key      reflect.Value
	}
	var scanProxies []scanProxy

	var typeDest = make(map[reflect.Type]reflect.Value)
	outputVals := []reflect.Value{}
	for _, outputArg := range outputArgs {
		if outputArg == nil {
			return nil, nil, fmt.Errorf("need map or pointer to struct, got nil")
		}
		outputVal := reflect.ValueOf(outputArg)
		k := outputVal.Kind()
		if k != reflect.Map {
			if k != reflect.Pointer {
				return nil, nil, fmt.Errorf("need map or pointer to struct, got %s", k)
			}
			if outputVal.IsNil() {
				return nil, nil, fmt.Errorf("got nil pointer")
			}
			outputVal = outputVal.Elem()
			k = outputVal.Kind()
			if k != reflect.Struct && k != reflect.Map {
				return nil, nil, fmt.Errorf("need map or pointer to struct, got pointer to %s", k)
			}
		}
		if !inQuery[outputVal.Type()] {
			return nil, nil, fmt.Errorf("type %q does not appear in query, have: %s", outputVal.Type().Name(), strings.Join(typesInQuery, ", "))
		}
		if _, ok := typeDest[outputVal.Type()]; ok {
			return nil, nil, fmt.Errorf("type %q provided more than once, rename one of them", outputVal.Type().Name())
		}
		typeDest[outputVal.Type()] = outputVal
		outputVals = append(outputVals, outputVal)
	}

	// Generate the pointers.
	var ptrs = []any{}
	var columnInResult = make([]bool, len(columnNames))
	for _, column := range columnNames {
		idx, ok := markerIndex(column)
		if !ok {
			// Columns not mentioned in output expressions are scanned into x.
			var x any
			ptrs = append(ptrs, &x)
			continue
		}
		if idx >= len(pq.outputs) {
			return nil, nil, fmt.Errorf("internal error: sqlair column not in outputs (%d>=%d)", idx, len(pq.outputs))
		}
		columnInResult[idx] = true
		typeMember := pq.outputs[idx]
		outputVal, ok := typeDest[typeMember.outerType()]
		if !ok {
			return nil, nil, fmt.Errorf("type %q found in query but not passed to get", typeMember.outerType().Name())
		}
		switch tm := typeMember.(type) {
		case *structField:
			val := outputVal.Field(tm.index)
			if !val.CanSet() {
				return nil, nil, fmt.Errorf("internal error: cannot set field %s of struct %s", tm.name, tm.structType.Name())
			}
			pt := reflect.PointerTo(val.Type())
			if val.Type().Kind() != reflect.Pointer && !pt.Implements(scannerInterface) {
				// Rows.Scan will return an error if it tries to scan NULL into a type that cannot be set to nil.
				// For types that are not a pointer and do not implement sql.Scanner a pointer to them is generated
				// and passed to Rows.Scan. If Scan has set this pointer to nil the value is zeroed.
				scanVal := reflect.New(pt).Elem()
				ptrs = append(ptrs, scanVal.Addr().Interface())
				scanProxies = append(scanProxies, scanProxy{original: val, scan: scanVal})
			} else {
				ptrs = append(ptrs, val.Addr().Interface())
			}
		case *mapKey:
			scanVal := reflect.New(tm.mapType.Elem()).Elem()
			ptrs = append(ptrs, scanVal.Addr().Interface())
			scanProxies = append(scanProxies, scanProxy{original: outputVal, scan: scanVal, key: reflect.ValueOf(tm.name)})
		}
	}

	for i := 0; i < len(pq.outputs); i++ {
		if !columnInResult[i] {
			return nil, nil, fmt.Errorf(`query uses "&%s" outside of result context`, pq.outputs[i].outerType().Name())
		}
	}

	onSuccess = func() {
		for _, sp := range scanProxies {
			if sp.key.IsValid() {
				sp.original.SetMapIndex(sp.key, sp.scan)
			} else {
				var val reflect.Value
				if !sp.scan.IsNil() {
					val = sp.scan.Elem()
				} else {
					val = reflect.Zero(sp.original.Type())
				}
				sp.original.Set(val)
			}
		}
	}

	return ptrs, onSuccess, nil
}<|MERGE_RESOLUTION|>--- conflicted
+++ resolved
@@ -1,158 +1,12 @@
 package expr
 
 import (
-	"bytes"
 	"database/sql"
 	"fmt"
 	"reflect"
 	"strings"
 )
 
-<<<<<<< HEAD
-func (qe *QueryExpr) QueryArgs() []any {
-	return qe.args
-}
-
-func (qe *QueryExpr) SQL() string {
-	return qe.sql
-}
-
-func (qe *QueryExpr) HasOutputs() bool {
-	return len(qe.outputs) > 0
-}
-
-// QueryExpr represents a complete SQLair query, ready for execution on a
-// database.
-type QueryExpr struct {
-	sql     string
-	args    []any
-	outputs []typeMember
-}
-
-const markerPrefix = "_sqlair_"
-
-func markerName(n int) string {
-	return markerPrefix + strconv.Itoa(n)
-}
-
-// markerIndex returns the int X from the string "_sqlair_X".
-func markerIndex(s string) (int, bool) {
-	if strings.HasPrefix(s, markerPrefix) {
-		n, err := strconv.Atoi(s[len(markerPrefix):])
-		if err == nil {
-			return n, true
-		}
-	}
-	return 0, false
-}
-
-// Query returns a query expression ready for execution on a database. Query
-// generates the SQL and extracts the query parameters from the provided
-// arguments.
-func (pe *PreparedExpr) Query(args ...any) (qe *QueryExpr, err error) {
-	defer func() {
-		if err != nil {
-			err = fmt.Errorf("invalid input parameter: %s", err)
-		}
-	}()
-
-	var typeValue = make(map[reflect.Type]reflect.Value)
-	var typeNames []string
-	for _, arg := range args {
-		v := reflect.ValueOf(arg)
-		if v.Kind() == reflect.Invalid || (v.Kind() == reflect.Pointer && v.IsNil()) {
-			return nil, fmt.Errorf("need struct or map, got nil")
-		}
-		v = reflect.Indirect(v)
-		t := v.Type()
-		if v.Kind() != reflect.Struct && v.Kind() != reflect.Map {
-			return nil, fmt.Errorf("need struct or map, got %s", t.Kind())
-		}
-		if _, ok := typeValue[t]; ok {
-			return nil, fmt.Errorf("type %q provided more than once", t.Name())
-		}
-		typeValue[t] = v
-		typeNames = append(typeNames, t.Name())
-	}
-
-	// Generate SQL and query parameters.
-	qargs := make([]any, 0)
-	outputs := make([]typeMember, 0)
-	typeUsed := make(map[reflect.Type]bool)
-	inCount := 0
-	outCount := 0
-	sqlStr := bytes.Buffer{}
-	for _, pp := range *pe {
-		switch pp := pp.(type) {
-		case *preparedInput:
-			// Find arg associated with input.
-			typeMember := pp.input
-			outerType := typeMember.outerType()
-			v, ok := typeValue[outerType]
-			if !ok {
-				// Get the types of all args for checkShadowType.
-				argTypes := make([]reflect.Type, 0, len(typeValue))
-				for argType := range typeValue {
-					argTypes = append(argTypes, argType)
-				}
-				if err := checkShadowedType(outerType, argTypes); err != nil {
-					return nil, err
-				}
-				return nil, typeMissingError(outerType.Name(), typeNames)
-			}
-			typeUsed[outerType] = true
-
-			// Retrieve query parameter.
-			var val reflect.Value
-			switch tm := typeMember.(type) {
-			case *structField:
-				val = v.Field(tm.index)
-			case *mapKey:
-				val = v.MapIndex(reflect.ValueOf(tm.name))
-				if val.Kind() == reflect.Invalid {
-					return nil, fmt.Errorf(`map %q does not contain key %q`, outerType.Name(), tm.name)
-				}
-			}
-			qargs = append(qargs, sql.Named("sqlair_"+strconv.Itoa(inCount), val.Interface()))
-
-			// Generate input SQL.
-			sqlStr.WriteString("@sqlair_" + strconv.Itoa(inCount))
-			inCount++
-		case *preparedOutput:
-			for i, oc := range pp.outputColumns {
-				sqlStr.WriteString(oc.sql)
-				sqlStr.WriteString(" AS ")
-				sqlStr.WriteString(markerName(outCount))
-				if i != len(pp.outputColumns)-1 {
-					sqlStr.WriteString(", ")
-				}
-				outCount++
-				outputs = append(outputs, oc.tm)
-			}
-		case *preparedBypass:
-			sqlStr.WriteString(pp.chunk)
-		}
-	}
-
-	for argType := range typeValue {
-		if !typeUsed[argType] {
-			return nil, fmt.Errorf("%s not referenced in query", argType.Name())
-		}
-	}
-
-	return &QueryExpr{outputs: outputs, sql: sqlStr.String(), args: qargs}, nil
-}
-
-// checkShadowedType returns an error if a query type and some argument type
-// have the same name but are from a different package.
-func checkShadowedType(queryType reflect.Type, argTypes []reflect.Type) error {
-	for _, argType := range argTypes {
-		if argType.Name() == queryType.Name() {
-			return fmt.Errorf("parameter with type %q missing, have type with same name: %q", queryType.String(), argType.String())
-		}
-	}
-	return nil
-=======
 // PrimedQuery contains all concrete values needed to run a SQLair query on a
 // database.
 type PrimedQuery struct {
@@ -172,7 +26,10 @@
 // expression.
 func (pq *PrimedQuery) HasOutputs() bool {
 	return len(pq.outputs) > 0
->>>>>>> 4374dead
+}
+
+func (pq *PrimedQuery) SQL() string {
+	return pq.sql
 }
 
 var scannerInterface = reflect.TypeOf((*sql.Scanner)(nil)).Elem()
