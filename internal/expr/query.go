package expr

import (
	"database/sql"
	"fmt"
	"reflect"
	"strconv"
	"strings"
)

<<<<<<< HEAD
// QuerySQL returns the SQL string for running on the database.
func (qe *QueryExpr) QuerySQL() string {
	return qe.sql
}

// QueryArgs returns the query parameters to be passed to the database.
=======
>>>>>>> 9b82306b
func (qe *QueryExpr) QueryArgs() []any {
	return qe.args
}

// HasOutputs is true if the query contains one or more SQLair output
// expressions.
func (qe *QueryExpr) HasOutputs() bool {
	return len(qe.outputs) > 0
}

// QueryExpr represents a SQLair query that is ready for execution and then
// scanning of query results.
type QueryExpr struct {
	sql     string
	args    []any
	outputs []typeMember
}

// Query takes all maps and structs mentioned in the input expressions of the
// PreparedExpr and builds a QueryExpr ready for running on a database.
func (pe *PreparedExpr) Query(args ...any) (ce *QueryExpr, err error) {
	defer func() {
		if err != nil {
			err = fmt.Errorf("invalid input parameter: %s", err)
		}
	}()

	var inQuery = make(map[reflect.Type]bool)
	for _, typeMember := range pe.inputs {
		inQuery[typeMember.outerType()] = true
	}

	// Check args are as expected using reflection.
	var typeValue = make(map[reflect.Type]reflect.Value)
	var typeNames []string
	for _, arg := range args {
		v := reflect.ValueOf(arg)
		k := v.Kind()
		if k == reflect.Invalid || (k == reflect.Pointer && v.IsNil()) {
			return nil, fmt.Errorf("need struct or map, got nil")
		}
		v = reflect.Indirect(v)
		k = v.Kind()
		t := v.Type()
		if k != reflect.Struct && k != reflect.Map {
			return nil, fmt.Errorf("need struct or map, got %s", k)
		}
		if _, ok := typeValue[t]; ok {
			return nil, fmt.Errorf("type %q provided more than once", t.Name())
		}
		typeValue[t] = v
		typeNames = append(typeNames, t.Name())
		if !inQuery[t] {
			// Check if we have a type with the same name from a different
			// package.
			for _, typeMember := range pe.inputs {
				if t.Name() == typeMember.outerType().Name() {
					return nil, fmt.Errorf("type %s not passed as a parameter, have %s", typeMember.outerType().String(), t.String())
				}
			}
			return nil, fmt.Errorf("%s not referenced in query", t.Name())
		}
	}

	// Extract query parameters from arguments.
	qargs := []any{}
	for i, typeMember := range pe.inputs {
		outerType := typeMember.outerType()
		v, ok := typeValue[outerType]
		if !ok {
			if len(typeNames) == 0 {
				return nil, fmt.Errorf(`type %q not passed as a parameter`, outerType.Name())
			} else {
				return nil, fmt.Errorf(`type %q not passed as a parameter, have: %s`, outerType.Name(), strings.Join(typeNames, ", "))
			}
		}
		var val reflect.Value
		switch tm := typeMember.(type) {
		case *structField:
			val = v.Field(tm.index)
		case *mapKey:
			val = v.MapIndex(reflect.ValueOf(tm.name))
			if val.Kind() == reflect.Invalid {
				return nil, fmt.Errorf(`map %q does not contain key %q`, outerType.Name(), tm.name)
			}
		}
		qargs = append(qargs, sql.Named("sqlair_"+strconv.Itoa(i), val.Interface()))
	}
	return &QueryExpr{outputs: pe.outputs, sql: pe.sql, args: qargs}, nil
}

var scannerInterface = reflect.TypeOf((*sql.Scanner)(nil)).Elem()

// ScanArgs takes the result column names and all the target structs/maps that
// the query results will be scanned into.
// It returns a list of pointers for use with sql.Rows.Scan.
// The onSuccess function should be called after the row has been scanned into
// scanArgs.
func (qe *QueryExpr) ScanArgs(columns []string, outputArgs []any) (scanArgs []any, onSuccess func(), err error) {
	var typesInQuery = []string{}
	var inQuery = make(map[reflect.Type]bool)
	for _, typeMember := range qe.outputs {
		outerType := typeMember.outerType()
		if ok := inQuery[outerType]; !ok {
			inQuery[outerType] = true
			typesInQuery = append(typesInQuery, outerType.Name())
		}
	}

	// scanProxy represents a result value that is scanned into a proxy
	// variable. The original target is set in onSuccess.
	type scanProxy struct {
		original reflect.Value
		scan     reflect.Value
		key      reflect.Value
	}
	var scanProxies []scanProxy

	// Check outputArgs are as expected using reflection.
	var typeDest = make(map[reflect.Type]reflect.Value)
	outputVals := []reflect.Value{}
	for _, outputArg := range outputArgs {
		if outputArg == nil {
			return nil, nil, fmt.Errorf("need map or pointer to struct, got nil")
		}
		outputVal := reflect.ValueOf(outputArg)
		k := outputVal.Kind()
		if k != reflect.Map {
			if k != reflect.Pointer {
				return nil, nil, fmt.Errorf("need map or pointer to struct, got %s", k)
			}
			if outputVal.IsNil() {
				return nil, nil, fmt.Errorf("got nil pointer")
			}
			outputVal = outputVal.Elem()
			k = outputVal.Kind()
			if k != reflect.Struct && k != reflect.Map {
				return nil, nil, fmt.Errorf("need map or pointer to struct, got pointer to %s", k)
			}
		}
		if !inQuery[outputVal.Type()] {
			return nil, nil, fmt.Errorf("type %q does not appear in query, have: %s", outputVal.Type().Name(), strings.Join(typesInQuery, ", "))
		}
		if _, ok := typeDest[outputVal.Type()]; ok {
			return nil, nil, fmt.Errorf("type %q provided more than once, rename one of them", outputVal.Type().Name())
		}
		typeDest[outputVal.Type()] = outputVal
		outputVals = append(outputVals, outputVal)
	}

	// Generate the pointers for sql.Rows.Scan.
	var ptrs = []any{}
	for _, column := range columns {
		idx, ok := markerIndex(column)
		if !ok {
			// Columns not mentioned in output expressions are scanned into a
			// placeholder variable.
			var x any
			ptrs = append(ptrs, &x)
			continue
		}
		if idx >= len(qe.outputs) {
			return nil, nil, fmt.Errorf("internal error: sqlair column not in outputs (%d>=%d)", idx, len(qe.outputs))
		}
		typeMember := qe.outputs[idx]
		outputVal, ok := typeDest[typeMember.outerType()]
		if !ok {
			return nil, nil, fmt.Errorf("type %q found in query but not passed to get", typeMember.outerType().Name())
		}
		switch tm := typeMember.(type) {
		case *structField:
			val := outputVal.Field(tm.index)
			if !val.CanSet() {
				return nil, nil, fmt.Errorf("internal error: cannot set field %s of struct %s", tm.name, tm.structType.Name())
			}
			pt := reflect.PointerTo(val.Type())
			if val.Type().Kind() != reflect.Pointer && !pt.Implements(scannerInterface) {
				// For any scan targets that are not pointers and do not
				// implement the Scanner interface, e.g. int, string, ect., a
				// pointer to a new proxy variable will be added to ptrs.
				// The type of this new proxy will be a pointer to the target
				// type.
				// This is done because sql.Rows.Scan will panic when trying to
				// scan a NULL from the database into a type that is not a
				// pointer. If the type is a pointer then sql.Rows.Scan will
				// set it to nil.
				// The onSuccess function sets the original targets according
				// to the values in the proxies. If the pointer is nil then the
				// target will be zeroed.
				scanVal := reflect.New(pt).Elem()
				ptrs = append(ptrs, scanVal.Addr().Interface())
				scanProxies = append(scanProxies, scanProxy{
					original: val,
					scan:     scanVal,
				})
			} else {
				ptrs = append(ptrs, val.Addr().Interface())
			}
		case *mapKey:
			// If a result column is to be scanned into a map at a specific key
			// then a pointer to a new proxy variable of type any is added to
			// ptrs.
			// The onSuccess function will then populate the target map with
			// the values in these proxies.
			// Proxy values are used for map values because it is not possible
			// to generate a pointer to a value in a map.
			scanVal := reflect.New(tm.mapType.Elem()).Elem()
			ptrs = append(ptrs, scanVal.Addr().Interface())
			scanProxies = append(scanProxies, scanProxy{
				original: outputVal,
				scan:     scanVal,
				key:      reflect.ValueOf(tm.name),
			})
		}
	}

	onSuccess = func() {
		for _, sp := range scanProxies {
			if sp.key.IsValid() {
				sp.original.SetMapIndex(sp.key, sp.scan)
			} else {
				var val reflect.Value
				if !sp.scan.IsNil() {
					val = sp.scan.Elem()
				} else {
					val = reflect.Zero(sp.original.Type())
				}
				sp.original.Set(val)
			}
		}
	}

	return ptrs, onSuccess, nil
}<|MERGE_RESOLUTION|>--- conflicted
+++ resolved
@@ -8,15 +8,7 @@
 	"strings"
 )
 
-<<<<<<< HEAD
-// QuerySQL returns the SQL string for running on the database.
-func (qe *QueryExpr) QuerySQL() string {
-	return qe.sql
-}
-
 // QueryArgs returns the query parameters to be passed to the database.
-=======
->>>>>>> 9b82306b
 func (qe *QueryExpr) QueryArgs() []any {
 	return qe.args
 }
