package parse

import (
<<<<<<< HEAD
	"fmt"
	"strings"
)

// Parser defines the SDL parser.
=======
	"log"
	"strings"
	"testing"
)

>>>>>>> da925163
type Parser struct {
	input string
	pos   int
}

<<<<<<< HEAD
// NewParser returns a pointer to a Parser.
=======
>>>>>>> da925163
func NewParser() *Parser {
	return &Parser{}
}

// init resets the state of the parser and sets the input string.
func (p *Parser) init(input string) {
	p.input = input
	p.pos = 0
}

<<<<<<< HEAD
// A checkpoint model for restoring the parser to the state it was We only use a
// checkpoint within an attempted parsing of an part, not at a higher level
=======
// A checkpoint struct for saving parser state to restore later. We only use
// a checkpoint within an attempted parsing of an part, not at a higher level
>>>>>>> da925163
// since we don't keep track of the parts in the checkpoint.
type checkpoint struct {
	parser *Parser
	pos    int
}

// save takes a snapshot of the state of the parser and returns a pointer to a
// checkpoint that represents it.
func (p *Parser) save() *checkpoint {
	return &checkpoint{
		parser: p,
		pos:    p.pos,
	}
}

// restore sets the internal state of the parser to the values stored in the
// checkpoint.
func (cp *checkpoint) restore() {
	cp.parser.pos = cp.pos
}

<<<<<<< HEAD
type idClass int

const (
	columnId idClass = iota
	typeId
)

// advance moves the parser's index forward by one element.
func (p *Parser) advance() bool {
	p.skipSpaces()
	if p.pos == len(p.input) {
		return false
	}
	p.pos++
	return true
}

// ParsedExpr is the AST representation of an SDL statement.
=======
// ParsedExpr is the AST representation of an SQL expression.
>>>>>>> da925163
// It has a representation of the original SQL statement in terms of queryParts
// A SQL statement like this:
//
// Select p.* as &Person.* from person where p.name = $Boss.Name
//
// would be represented as:
//
// [BypassPart OutputPart BypassPart InputPart]
type ParsedExpr struct {
	queryParts []queryPart
}

// String returns a textual representation of the AST contained in the
// ParsedExpr for debugging purposes.
func (pe *ParsedExpr) String() string {
	out := "ParsedExpr["
	for i, p := range pe.queryParts {
		if i > 0 {
			out = out + " "
		}
		out = out + p.String()
	}
	out = out + "]"
	return out
}

<<<<<<< HEAD
// A struct for keeping track of the parts parsed so far.
type parsedExprBuilder struct {
	// The position of Parser.pos when we last finished parsing a part.
	prevPart int
	// The position of Parser.pos just before we started parsing the last part.
=======
// parsedExprBuilder keeps track of the parts parsed so far, along with
// information for parsing the BypassPart between input/output parts.
type parsedExprBuilder struct {
	// prevPart is the position of Parser.pos when we last finished parsing a
	// part.
	prevPart int
	// partStart is the position of Parser.pos just before we started parsing
	// the current part. We maintain partStart >= prevPart.
>>>>>>> da925163
	partStart int
	parts     []queryPart
}

// add pushes the parsed part to the parsedExprBuilder along with the BypassPart
<<<<<<< HEAD
// that streaches from the end of the last previously in parts to the beginning
// of this part.
=======
// that stretches from the end of the previous part to the beginning of this
// part.
>>>>>>> da925163
func (peb *parsedExprBuilder) add(p *Parser, part queryPart) {
	// Add the string between the previous I/O part and the current part.
	if peb.prevPart != peb.partStart {
		peb.parts = append(peb.parts,
			&BypassPart{p.input[peb.prevPart:peb.partStart]})
	}

	if part != nil {
		peb.parts = append(peb.parts, part)
	}

	// Save this position at the end of the part.
	peb.prevPart = p.pos
<<<<<<< HEAD
	// Ensure that partStart !< prevPart.
	peb.partStart = p.pos
}

// Parse takes an input string and discovers the input and output parts. It
// returns a pointer to a ParsedExpr.
func (p *Parser) Parse(input string) (*ParsedExpr, error) {
	p.init(input)
	var peb parsedExprBuilder

	for {
		p.skipSpaces()

		peb.partStart = p.pos

		if op, ok, err := p.parseOutputExpression(); err != nil {
			return nil, fmt.Errorf("parser error: %s", err)
		} else if ok {
			peb.add(p, op)

		} else if ip, ok, err := p.parseInputExpression(); err != nil {
			return nil, fmt.Errorf("parser error: %s", err)
		} else if ok {
			peb.add(p, ip)

		} else if sp, ok, err := p.parseStringLiteral(); err != nil {
			return nil, fmt.Errorf("parser error: %s", err)
		} else if ok {
			peb.add(p, sp)

		} else if !p.advance() {
			break
		}
	}
	// Add any remaining uparsed string input to the parser
=======
	// Ensure that partStart >= prevPart.
	peb.partStart = p.pos
}

// Parse takes an input string and parses the input and output parts. It returns
// a pointer to a ParsedExpr.
func (p *Parser) Parse(input string) (*ParsedExpr, error) {
	p.init(input)
	var peb parsedExprBuilder
	for {
		peb.partStart = p.pos
		if p.pos == len(p.input) {
			break
		}
		p.pos++
	}
	// Add any remaining unparsed string input to the parser.
>>>>>>> da925163
	peb.add(p, nil)
	return &ParsedExpr{peb.parts}, nil
}

// peekByte returns true if the current byte equals the one passed as parameter.
func (p *Parser) peekByte(b byte) bool {
	return p.pos < len(p.input) && p.input[p.pos] == b
}

// skipByte jumps over the current byte if it matches the byte passed as a
// parameter. Returns true in that case, false otherwise.
func (p *Parser) skipByte(b byte) bool {
	if p.pos < len(p.input) && p.input[p.pos] == b {
		p.pos++
		return true
	}
	return false
}

// skipByteFind advances the parser until it finds a byte that matches the one
// passed as parameter and then jumps over it. In that case returns true. If the
// end of the string is reached and no matching byte was found, it returns
// false.
func (p *Parser) skipByteFind(b byte) bool {
	for i := p.pos; i < len(p.input); i++ {
		if p.input[i] == b {
			p.pos = i + 1
			return true
		}
	}
	return false
}

// skipSpaces advances the parser jumping over consecutive spaces. It stops when
// finding a non-space character. Returns true if the parser position was
// actually changed, false otherwise.
func (p *Parser) skipSpaces() bool {
	mark := p.pos
	for p.pos < len(p.input) {
		if p.input[p.pos] != ' ' {
			break
		}
		p.pos++
	}
	return p.pos != mark
}

// skipString advances the parser and jumps over the string passed as parameter.
// In that case returns true, false otherwise.
// This function is case insensitive.
func (p *Parser) skipString(s string) bool {
	if p.pos+len(s) <= len(p.input) &&
		strings.EqualFold(p.input[p.pos:p.pos+len(s)], s) {
		p.pos += len(s)
		return true
	}
	return false
}

// isNameByte returns true if the byte passed as parameter is considered to be
// one that can be part of a name. It returns false otherwise
func isNameByte(c byte) bool {
	return 'A' <= c && c <= 'Z' || 'a' <= c && c <= 'z' ||
		'0' <= c && c <= '9' || c == '_'
}

<<<<<<< HEAD
// These functions attempt to parse some construct, they return a bool and that
// construct, if they n't parse they return false, restore the parser and leave
// the default value in  other return type

func (p *Parser) parseIdentifier() (string, bool) {
	p.skipSpaces()
	if p.pos >= len(p.input) {
		return "", false
	}
	if p.peekByte('*') {
		p.pos++
		return "*", true
	}

	idStart := p.pos
	if !isNameByte(p.input[p.pos]) {
		return "", false
	}
	var i int
	for i = p.pos; i < len(p.input); i++ {
		if !isNameByte(p.input[i]) {
			break
		}
	}
	p.pos = i
	return p.input[idStart:i], true
}

// Parses a column name or a Go type name. If parsing a Go type name then
// struct name is in FullName.Prefix and the field name (if extant) is in
// FullName.Name.
// When parsing a column the table name (if extant) is in FullName.Prefix and
// the column name is in FullName.Name func (p *Parser)
func (p *Parser) parseFullName(idc idClass) (FullName, bool) {
	cp := p.save()
	var fn FullName
	p.skipSpaces()
	if id, ok := p.parseIdentifier(); ok {
		fn.Prefix = id
		if p.skipByte('.') {
			if id, ok := p.parseIdentifier(); ok {
				fn.Name = id
				return fn, true
			}
		} else {
			// A column name specified without a table prefix is a name not a
			// prefix
			if idc == columnId {
				fn.Name = fn.Prefix
				fn.Prefix = ""
			}
			return fn, true
		}
	}
	cp.restore()
	return fn, false
}

// parseColumns parses text in the SQL query of the form "table.colname". If
// there is more than one column then the columns must be bracketed together,
// e.g.  "(col1, col2) AS Person".
func (p *Parser) parseColumns() ([]FullName, bool) {
	var cols []FullName

	p.skipSpaces()

	// Case 1: A single column.
	if col, ok := p.parseFullName(columnId); ok {
		cols = append(cols, col)

		// Case 2: Multiple columns.
	} else if p.skipByte('(') {
		col, ok := p.parseFullName(columnId)
		cols = append(cols, col)
		p.skipSpaces()
		// If the column names are not formated in a recognisable way then give
		// up trying to parse.
		if !ok {
			return cols, false
		}
		for p.skipByte(',') {
			p.skipSpaces()
			col, ok := p.parseFullName(columnId)
			p.skipSpaces()
			if !ok {
				return cols, false
			}
			cols = append(cols, col)
		}
		p.skipSpaces()
		p.skipByte(')')
	}
	p.skipSpaces()
	return cols, true
}

// parseOutputExpression parses an SDL output holder to be filled with values
// from the executed query.
func (p *Parser) parseOutputExpression() (*OutputPart, bool, error) {
	cp := p.save()
	var err error
	var cols []FullName
	var goType FullName
	var ok bool

	p.skipSpaces()

	// Case 1: The expression has only one part e.g. "&Person".
	if p.skipByte('&') {
		goType, ok = p.parseFullName(typeId)
		if !ok {
			err = fmt.Errorf("malformed output expression")
		}
		return &OutputPart{cols, goType}, true, err

		// Case 2: The expression contains an AS e.g. "p.col1 AS &Person".
	} else if cols, ok := p.parseColumns(); ok {
		if p.skipString("AS") {
			p.skipSpaces()
			if p.skipByte('&') {
				goType, ok = p.parseFullName(typeId)
				if !ok {
					err = fmt.Errorf("malformed output expression")
				}
				return &OutputPart{cols, goType}, true, err

			}
		}
	}
	cp.restore()
	return nil, false, nil
}

// parseInputExpression parses an SDL input go-defined type to be used as a
// query argument.
func (p *Parser) parseInputExpression() (*InputPart, bool, error) {
	cp := p.save()
	var err error
	var fn FullName
	var ok bool

	p.skipSpaces()
	if p.skipByte('$') {
		fn, ok = p.parseFullName(typeId)
		if !ok {
			err = fmt.Errorf("malformed input type")
		}
	} else {
		cp.restore()
		return nil, false, nil
	}
	return &InputPart{fn}, true, err
}

// parseInputExpression parses an SDL input go-defined type to be used as a
// query argument.
func (p *Parser) parseStringLiteral() (*BypassPart, bool, error) {
	cp := p.save()
	p.skipSpaces()

	var err error

	if p.pos < len(p.input) {
		c := p.input[p.pos]
		if c == '"' || c == '\'' {
			p.skipByte(c)
			if !p.skipByteFind(c) {
				// Reached end of string and didn't find the closing quote
				err = fmt.Errorf("missing right quote in string literal")
			}
			return &BypassPart{p.input[cp.pos:p.pos]}, true, err
		}
	}

	cp.restore()
	return nil, false, err
=======
type parseHelperTest struct {
	bytef    func(byte) bool
	stringf  func(string) bool
	stringf0 func() bool
	result   []bool
	input    string
	data     []string
}

func TestRunTable(t *testing.T) {
	var p = NewParser()
	var parseTests = []parseHelperTest{

		{bytef: p.peekByte, result: []bool{false}, input: "", data: []string{"a"}},
		{bytef: p.peekByte, result: []bool{false}, input: "b", data: []string{"a"}},
		{bytef: p.peekByte, result: []bool{true}, input: "a", data: []string{"a"}},

		{bytef: p.skipByte, result: []bool{false}, input: "", data: []string{"a"}},
		{bytef: p.skipByte, result: []bool{false}, input: "abc", data: []string{"b"}},
		{bytef: p.skipByte, result: []bool{true, true}, input: "abc", data: []string{"a", "b"}},

		{bytef: p.skipByteFind, result: []bool{false}, input: "", data: []string{"a"}},
		{bytef: p.skipByteFind, result: []bool{false, true, true}, input: "abcde", data: []string{"x", "b", "c"}},
		{bytef: p.skipByteFind, result: []bool{true, false}, input: "abcde ", data: []string{" ", " "}},

		{stringf0: p.skipSpaces, result: []bool{false}, input: "", data: []string{}},
		{stringf0: p.skipSpaces, result: []bool{false}, input: "abc    d", data: []string{}},
		{stringf0: p.skipSpaces, result: []bool{true}, input: "     abcd", data: []string{}},
		{stringf0: p.skipSpaces, result: []bool{true}, input: "  \t  abcd", data: []string{}},
		{stringf0: p.skipSpaces, result: []bool{false}, input: "\t  abcd", data: []string{}},

		{stringf: p.skipString, result: []bool{false}, input: "", data: []string{"a"}},
		{stringf: p.skipString, result: []bool{true, true}, input: "helloworld", data: []string{"hElLo", "w"}},
		{stringf: p.skipString, result: []bool{true, true}, input: "hello world", data: []string{"hello", " "}},
	}
	for _, v := range parseTests {
		p.Parse(v.input)
		for i, _ := range v.result {
			var result bool
			if v.bytef != nil {
				result = v.bytef(v.data[i][0])
			}
			if v.stringf != nil {
				result = v.stringf(v.data[i])
			}
			if v.stringf0 != nil {
				result = v.stringf0()
			}
			if v.result[i] != result {
				log.Printf("Test %#v failed. Expected: '%t', got '%t'\n", v, result, v.result[i])
			}
		}
	}
>>>>>>> da925163
}<|MERGE_RESOLUTION|>--- conflicted
+++ resolved
@@ -1,28 +1,17 @@
 package parse
 
 import (
-<<<<<<< HEAD
 	"fmt"
-	"strings"
-)
-
-// Parser defines the SDL parser.
-=======
 	"log"
 	"strings"
 	"testing"
 )
 
->>>>>>> da925163
 type Parser struct {
 	input string
 	pos   int
 }
 
-<<<<<<< HEAD
-// NewParser returns a pointer to a Parser.
-=======
->>>>>>> da925163
 func NewParser() *Parser {
 	return &Parser{}
 }
@@ -33,13 +22,8 @@
 	p.pos = 0
 }
 
-<<<<<<< HEAD
-// A checkpoint model for restoring the parser to the state it was We only use a
-// checkpoint within an attempted parsing of an part, not at a higher level
-=======
 // A checkpoint struct for saving parser state to restore later. We only use
 // a checkpoint within an attempted parsing of an part, not at a higher level
->>>>>>> da925163
 // since we don't keep track of the parts in the checkpoint.
 type checkpoint struct {
 	parser *Parser
@@ -61,7 +45,6 @@
 	cp.parser.pos = cp.pos
 }
 
-<<<<<<< HEAD
 type idClass int
 
 const (
@@ -69,20 +52,7 @@
 	typeId
 )
 
-// advance moves the parser's index forward by one element.
-func (p *Parser) advance() bool {
-	p.skipSpaces()
-	if p.pos == len(p.input) {
-		return false
-	}
-	p.pos++
-	return true
-}
-
-// ParsedExpr is the AST representation of an SDL statement.
-=======
 // ParsedExpr is the AST representation of an SQL expression.
->>>>>>> da925163
 // It has a representation of the original SQL statement in terms of queryParts
 // A SQL statement like this:
 //
@@ -109,13 +79,6 @@
 	return out
 }
 
-<<<<<<< HEAD
-// A struct for keeping track of the parts parsed so far.
-type parsedExprBuilder struct {
-	// The position of Parser.pos when we last finished parsing a part.
-	prevPart int
-	// The position of Parser.pos just before we started parsing the last part.
-=======
 // parsedExprBuilder keeps track of the parts parsed so far, along with
 // information for parsing the BypassPart between input/output parts.
 type parsedExprBuilder struct {
@@ -124,19 +87,13 @@
 	prevPart int
 	// partStart is the position of Parser.pos just before we started parsing
 	// the current part. We maintain partStart >= prevPart.
->>>>>>> da925163
 	partStart int
 	parts     []queryPart
 }
 
 // add pushes the parsed part to the parsedExprBuilder along with the BypassPart
-<<<<<<< HEAD
-// that streaches from the end of the last previously in parts to the beginning
-// of this part.
-=======
 // that stretches from the end of the previous part to the beginning of this
 // part.
->>>>>>> da925163
 func (peb *parsedExprBuilder) add(p *Parser, part queryPart) {
 	// Add the string between the previous I/O part and the current part.
 	if peb.prevPart != peb.partStart {
@@ -150,43 +107,6 @@
 
 	// Save this position at the end of the part.
 	peb.prevPart = p.pos
-<<<<<<< HEAD
-	// Ensure that partStart !< prevPart.
-	peb.partStart = p.pos
-}
-
-// Parse takes an input string and discovers the input and output parts. It
-// returns a pointer to a ParsedExpr.
-func (p *Parser) Parse(input string) (*ParsedExpr, error) {
-	p.init(input)
-	var peb parsedExprBuilder
-
-	for {
-		p.skipSpaces()
-
-		peb.partStart = p.pos
-
-		if op, ok, err := p.parseOutputExpression(); err != nil {
-			return nil, fmt.Errorf("parser error: %s", err)
-		} else if ok {
-			peb.add(p, op)
-
-		} else if ip, ok, err := p.parseInputExpression(); err != nil {
-			return nil, fmt.Errorf("parser error: %s", err)
-		} else if ok {
-			peb.add(p, ip)
-
-		} else if sp, ok, err := p.parseStringLiteral(); err != nil {
-			return nil, fmt.Errorf("parser error: %s", err)
-		} else if ok {
-			peb.add(p, sp)
-
-		} else if !p.advance() {
-			break
-		}
-	}
-	// Add any remaining uparsed string input to the parser
-=======
 	// Ensure that partStart >= prevPart.
 	peb.partStart = p.pos
 }
@@ -196,15 +116,33 @@
 func (p *Parser) Parse(input string) (*ParsedExpr, error) {
 	p.init(input)
 	var peb parsedExprBuilder
+
 	for {
 		peb.partStart = p.pos
-		if p.pos == len(p.input) {
+
+		if op, ok, err := p.parseOutputExpression(); err != nil {
+			return nil, fmt.Errorf("parser error: %s", err)
+		} else if ok {
+			peb.add(p, op)
+
+		} else if ip, ok, err := p.parseInputExpression(); err != nil {
+			return nil, fmt.Errorf("parser error: %s", err)
+		} else if ok {
+			peb.add(p, ip)
+
+		} else if sp, ok, err := p.parseStringLiteral(); err != nil {
+			return nil, fmt.Errorf("parser error: %s", err)
+		} else if ok {
+			peb.add(p, sp)
+
+		} else if p.pos == len(p.input) {
 			break
-		}
-		p.pos++
-	}
-	// Add any remaining unparsed string input to the parser.
->>>>>>> da925163
+		} else {
+			p.pos++
+		}
+	}
+	// Add any remaining uparsed string input to the parser
+
 	peb.add(p, nil)
 	return &ParsedExpr{peb.parts}, nil
 }
@@ -271,7 +209,6 @@
 		'0' <= c && c <= '9' || c == '_'
 }
 
-<<<<<<< HEAD
 // These functions attempt to parse some construct, they return a bool and that
 // construct, if they n't parse they return false, restore the parser and leave
 // the default value in  other return type
@@ -385,6 +322,7 @@
 		if !ok {
 			err = fmt.Errorf("malformed output expression")
 		}
+		p.skipSpaces()
 		return &OutputPart{cols, goType}, true, err
 
 		// Case 2: The expression contains an AS e.g. "p.col1 AS &Person".
@@ -396,6 +334,7 @@
 				if !ok {
 					err = fmt.Errorf("malformed output expression")
 				}
+				p.skipSpaces()
 				return &OutputPart{cols, goType}, true, err
 
 			}
@@ -419,11 +358,11 @@
 		if !ok {
 			err = fmt.Errorf("malformed input type")
 		}
-	} else {
-		cp.restore()
-		return nil, false, nil
-	}
-	return &InputPart{fn}, true, err
+		p.skipSpaces()
+		return &InputPart{fn}, true, err
+	}
+	cp.restore()
+	return nil, false, nil
 }
 
 // parseInputExpression parses an SDL input go-defined type to be used as a
@@ -448,7 +387,8 @@
 
 	cp.restore()
 	return nil, false, err
-=======
+}
+
 type parseHelperTest struct {
 	bytef    func(byte) bool
 	stringf  func(string) bool
@@ -502,5 +442,4 @@
 			}
 		}
 	}
->>>>>>> da925163
 }