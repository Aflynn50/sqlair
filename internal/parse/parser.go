package parse

import (
	"fmt"
<<<<<<< HEAD
	"log"
	"strings"
	"testing"
=======
	"strings"
>>>>>>> a221d64c
)

type Parser struct {
	input string
	pos   int
	// prevPart is the value of pos when we last finished parsing a part.
	prevPart int
	// partStart is the value of pos just before we started parsing the part
	// under pos. We maintain partStart >= prevPart.
	partStart int
	parts     []queryPart
}

func NewParser() *Parser {
	return &Parser{}
}

// init resets the state of the parser and sets the input string.
func (p *Parser) init(input string) {
	p.input = input
	p.pos = 0
	p.prevPart = 0
	p.partStart = 0
	p.parts = []queryPart{}
}

// A checkpoint struct for saving parser state to restore later. We only use
// a checkpoint within an attempted parsing of an part, not at a higher level
// since we don't keep track of the parts in the checkpoint.
type checkpoint struct {
	parser    *Parser
	pos       int
	prevPart  int
	partStart int
	parts     []queryPart
}

// save takes a snapshot of the state of the parser and returns a pointer to a
// checkpoint that represents it.
func (p *Parser) save() *checkpoint {
	return &checkpoint{
		parser:    p,
		pos:       p.pos,
		prevPart:  p.prevPart,
		partStart: p.partStart,
		parts:     p.parts,
	}
}

// restore sets the internal state of the parser to the values stored in the
// checkpoint.
func (cp *checkpoint) restore() {
	cp.parser.pos = cp.pos
	cp.parser.prevPart = cp.prevPart
	cp.parser.partStart = cp.partStart
	cp.parser.parts = cp.parts
}

type idClass int

const (
	columnId idClass = iota
	typeId
)

// ParsedExpr is the AST representation of an SQL expression.
// It has a representation of the original SQL statement in terms of queryParts
// A SQL statement like this:
//
// Select p.* as &Person.* from person where p.name = $Boss.Name
//
// would be represented as:
//
// [BypassPart OutputPart BypassPart InputPart]
type ParsedExpr struct {
	queryParts []queryPart
}

// String returns a textual representation of the AST contained in the
// ParsedExpr for debugging purposes.
func (pe *ParsedExpr) String() string {
	out := "ParsedExpr["
	for i, p := range pe.queryParts {
		if i > 0 {
			out = out + " "
		}
		out = out + p.String()
	}
	out = out + "]"
	return out
}

// add pushes the parsed part to the parsedExprBuilder along with the BypassPart
// that stretches from the end of the previous part to the beginning of this
// part.
func (p *Parser) add(part queryPart) {
	// Add the string between the previous I/O part and the current part.
	if p.prevPart != p.partStart {
		p.parts = append(p.parts,
			&BypassPart{p.input[p.prevPart:p.partStart]})
	}

	if part != nil {
		p.parts = append(p.parts, part)
	}

	// Save this position at the end of the part.
	p.prevPart = p.pos
	// Ensure that partStart >= prevPart.
	p.partStart = p.pos
}

// Parse takes an input string and parses the input and output parts. It returns
// a pointer to a ParsedExpr.
func (p *Parser) Parse(input string) (*ParsedExpr, error) {
	p.init(input)

	for {
		p.partStart = p.pos

<<<<<<< HEAD
		if op, ok, err := p.parseOutputExpression(); err != nil {
			return nil, fmt.Errorf("parser error: %s", err)
		} else if ok {
			p.add(op)

		} else if ip, ok, err := p.parseInputExpression(); err != nil {
=======
		if ip, ok, err := p.parseInputExpression(); err != nil {
>>>>>>> a221d64c
			return nil, fmt.Errorf("parser error: %s", err)
		} else if ok {
			p.add(ip)

		} else if sp, ok, err := p.parseStringLiteral(); err != nil {
			return nil, fmt.Errorf("parser error: %s", err)
		} else if ok {
			p.add(sp)

		} else if p.pos == len(p.input) {
			break
		} else {
			p.pos++
		}
	}
	// Add any remaining uparsed string input to the parser

	p.add(nil)
	return &ParsedExpr{p.parts}, nil
}

// peekByte returns true if the current byte equals the one passed as parameter.
func (p *Parser) peekByte(b byte) bool {
	return p.pos < len(p.input) && p.input[p.pos] == b
}

// skipByte jumps over the current byte if it matches the byte passed as a
// parameter. Returns true in that case, false otherwise.
func (p *Parser) skipByte(b byte) bool {
	if p.pos < len(p.input) && p.input[p.pos] == b {
		p.pos++
		return true
	}
	return false
}

// skipByteFind advances the parser until it finds a byte that matches the one
// passed as parameter and then jumps over it. In that case returns true. If the
// end of the string is reached and no matching byte was found, it returns
// false.
func (p *Parser) skipByteFind(b byte) bool {
	for i := p.pos; i < len(p.input); i++ {
		if p.input[i] == b {
			p.pos = i + 1
			return true
		}
	}
	return false
}

// skipSpaces advances the parser jumping over consecutive spaces. It stops when
// finding a non-space character. Returns true if the parser position was
// actually changed, false otherwise.
func (p *Parser) skipSpaces() bool {
	mark := p.pos
	for p.pos < len(p.input) {
		if p.input[p.pos] != ' ' {
			break
		}
		p.pos++
	}
	return p.pos != mark
}

// skipString advances the parser and jumps over the string passed as parameter.
// In that case returns true, false otherwise.
// This function is case insensitive.
func (p *Parser) skipString(s string) bool {
	if p.pos+len(s) <= len(p.input) &&
		strings.EqualFold(p.input[p.pos:p.pos+len(s)], s) {
		p.pos += len(s)
		return true
	}
	return false
}

// isNameByte returns true if the byte passed as parameter is considered to be
// one that can be part of a name. It returns false otherwise
func isNameByte(c byte) bool {
	return 'A' <= c && c <= 'Z' || 'a' <= c && c <= 'z' ||
		'0' <= c && c <= '9' || c == '_'
}

// These functions attempt to parse some construct, they return a bool and that
// construct, if they n't parse they return false, restore the parser and leave
// the default value in  other return type

func (p *Parser) parseIdentifier() (string, bool) {
	p.skipSpaces()
	if p.pos >= len(p.input) {
		return "", false
	}
	if p.peekByte('*') {
		p.pos++
		return "*", true
	}

	idStart := p.pos
	if !isNameByte(p.input[p.pos]) {
		return "", false
	}
	var i int
	for i = p.pos; i < len(p.input); i++ {
		if !isNameByte(p.input[i]) {
			break
		}
	}
	p.pos = i
	return p.input[idStart:i], true
}

// Parses a column name or a Go type name. If parsing a Go type name then
// struct name is in FullName.Prefix and the field name (if extant) is in
// FullName.Name.
// When parsing a column the table name (if extant) is in FullName.Prefix and
// the column name is in FullName.Name func (p *Parser)
func (p *Parser) parseFullName(idc idClass) (FullName, bool) {
	cp := p.save()
	var fn FullName
	p.skipSpaces()
	if id, ok := p.parseIdentifier(); ok {
		fn.Prefix = id
		if p.skipByte('.') {
			if id, ok := p.parseIdentifier(); ok {
				fn.Name = id
				return fn, true
			}
		} else {
			// A column name specified without a table prefix is a name not a
			// prefix
			if idc == columnId {
				fn.Name = fn.Prefix
				fn.Prefix = ""
			}
			return fn, true
		}
	}
	cp.restore()
	return fn, false
}

// parseColumns parses text in the SQL query of the form "table.colname". If
// there is more than one column then the columns must be bracketed together,
// e.g.  "(col1, col2) AS Person".
func (p *Parser) parseColumns() ([]FullName, bool) {
	var cols []FullName

	p.skipSpaces()

	// Case 1: A single column.
	if col, ok := p.parseFullName(columnId); ok {
		cols = append(cols, col)

		// Case 2: Multiple columns.
	} else if p.skipByte('(') {
		col, ok := p.parseFullName(columnId)
		cols = append(cols, col)
		p.skipSpaces()
		// If the column names are not formated in a recognisable way then give
		// up trying to parse.
		if !ok {
			return cols, false
		}
		for p.skipByte(',') {
			p.skipSpaces()
			col, ok := p.parseFullName(columnId)
			p.skipSpaces()
			if !ok {
				return cols, false
			}
			cols = append(cols, col)
		}
		p.skipSpaces()
		p.skipByte(')')
	}
	p.skipSpaces()
	return cols, true
}

<<<<<<< HEAD
// parseOutputExpression parses an SDL output holder to be filled with values
// from the executed query.
func (p *Parser) parseOutputExpression() (*OutputPart, bool, error) {
	cp := p.save()
	var err error
	var cols []FullName
	var goType FullName
	var ok bool

	p.skipSpaces()

	// Case 1: The expression has only one part e.g. "&Person".
	if p.skipByte('&') {
		goType, ok = p.parseFullName(typeId)
		if !ok {
			err = fmt.Errorf("malformed output expression")
		}
		p.skipSpaces()
		return &OutputPart{cols, goType}, true, err

		// Case 2: The expression contains an AS e.g. "p.col1 AS &Person".
	} else if cols, ok := p.parseColumns(); ok {
		if p.skipString("AS") {
			p.skipSpaces()
			if p.skipByte('&') {
				goType, ok = p.parseFullName(typeId)
				if !ok {
					err = fmt.Errorf("malformed output expression")
				}
				p.skipSpaces()
				return &OutputPart{cols, goType}, true, err

			}
		}
	}
	cp.restore()
	return nil, false, nil
}

=======
>>>>>>> a221d64c
// parseInputExpression parses an SDL input go-defined type to be used as a
// query argument.
func (p *Parser) parseInputExpression() (*InputPart, bool, error) {
	cp := p.save()
	var err error
	var fn FullName
	var ok bool

	p.skipSpaces()
	if p.skipByte('$') {
		fn, ok = p.parseFullName(typeId)
		if !ok {
			err = fmt.Errorf("malformed input type")
		}
		p.skipSpaces()
		return &InputPart{fn}, true, err
	}
	cp.restore()
	return nil, false, nil
}

// parseInputExpression parses an SDL input go-defined type to be used as a
// query argument.
func (p *Parser) parseStringLiteral() (*BypassPart, bool, error) {
	cp := p.save()
	p.skipSpaces()

	var err error

	if p.pos < len(p.input) {
		c := p.input[p.pos]
		if c == '"' || c == '\'' {
			p.skipByte(c)
			if !p.skipByteFind(c) {
				// Reached end of string and didn't find the closing quote
				err = fmt.Errorf("missing right quote in string literal")
			}
			return &BypassPart{p.input[cp.pos:p.pos]}, true, err
		}
	}

	cp.restore()
	return nil, false, err
<<<<<<< HEAD
}

type parseHelperTest struct {
	bytef    func(byte) bool
	stringf  func(string) bool
	stringf0 func() bool
	result   []bool
	input    string
	data     []string
}

func TestRunTable(t *testing.T) {
	var p = NewParser()
	var parseTests = []parseHelperTest{

		{bytef: p.peekByte, result: []bool{false}, input: "", data: []string{"a"}},
		{bytef: p.peekByte, result: []bool{false}, input: "b", data: []string{"a"}},
		{bytef: p.peekByte, result: []bool{true}, input: "a", data: []string{"a"}},

		{bytef: p.skipByte, result: []bool{false}, input: "", data: []string{"a"}},
		{bytef: p.skipByte, result: []bool{false}, input: "abc", data: []string{"b"}},
		{bytef: p.skipByte, result: []bool{true, true}, input: "abc", data: []string{"a", "b"}},

		{bytef: p.skipByteFind, result: []bool{false}, input: "", data: []string{"a"}},
		{bytef: p.skipByteFind, result: []bool{false, true, true}, input: "abcde", data: []string{"x", "b", "c"}},
		{bytef: p.skipByteFind, result: []bool{true, false}, input: "abcde ", data: []string{" ", " "}},

		{stringf0: p.skipSpaces, result: []bool{false}, input: "", data: []string{}},
		{stringf0: p.skipSpaces, result: []bool{false}, input: "abc    d", data: []string{}},
		{stringf0: p.skipSpaces, result: []bool{true}, input: "     abcd", data: []string{}},
		{stringf0: p.skipSpaces, result: []bool{true}, input: "  \t  abcd", data: []string{}},
		{stringf0: p.skipSpaces, result: []bool{false}, input: "\t  abcd", data: []string{}},

		{stringf: p.skipString, result: []bool{false}, input: "", data: []string{"a"}},
		{stringf: p.skipString, result: []bool{true, true}, input: "helloworld", data: []string{"hElLo", "w"}},
		{stringf: p.skipString, result: []bool{true, true}, input: "hello world", data: []string{"hello", " "}},
	}
	for _, v := range parseTests {
		p.Parse(v.input)
		for i, _ := range v.result {
			var result bool
			if v.bytef != nil {
				result = v.bytef(v.data[i][0])
			}
			if v.stringf != nil {
				result = v.stringf(v.data[i])
			}
			if v.stringf0 != nil {
				result = v.stringf0()
			}
			if v.result[i] != result {
				log.Printf("Test %#v failed. Expected: '%t', got '%t'\n", v, result, v.result[i])
			}
		}
	}
=======
>>>>>>> a221d64c
}<|MERGE_RESOLUTION|>--- conflicted
+++ resolved
@@ -2,13 +2,7 @@
 
 import (
 	"fmt"
-<<<<<<< HEAD
-	"log"
 	"strings"
-	"testing"
-=======
-	"strings"
->>>>>>> a221d64c
 )
 
 type Parser struct {
@@ -129,16 +123,12 @@
 	for {
 		p.partStart = p.pos
 
-<<<<<<< HEAD
 		if op, ok, err := p.parseOutputExpression(); err != nil {
 			return nil, fmt.Errorf("parser error: %s", err)
 		} else if ok {
 			p.add(op)
 
 		} else if ip, ok, err := p.parseInputExpression(); err != nil {
-=======
-		if ip, ok, err := p.parseInputExpression(); err != nil {
->>>>>>> a221d64c
 			return nil, fmt.Errorf("parser error: %s", err)
 		} else if ok {
 			p.add(ip)
@@ -318,7 +308,6 @@
 	return cols, true
 }
 
-<<<<<<< HEAD
 // parseOutputExpression parses an SDL output holder to be filled with values
 // from the executed query.
 func (p *Parser) parseOutputExpression() (*OutputPart, bool, error) {
@@ -358,8 +347,6 @@
 	return nil, false, nil
 }
 
-=======
->>>>>>> a221d64c
 // parseInputExpression parses an SDL input go-defined type to be used as a
 // query argument.
 func (p *Parser) parseInputExpression() (*InputPart, bool, error) {
@@ -403,62 +390,4 @@
 
 	cp.restore()
 	return nil, false, err
-<<<<<<< HEAD
-}
-
-type parseHelperTest struct {
-	bytef    func(byte) bool
-	stringf  func(string) bool
-	stringf0 func() bool
-	result   []bool
-	input    string
-	data     []string
-}
-
-func TestRunTable(t *testing.T) {
-	var p = NewParser()
-	var parseTests = []parseHelperTest{
-
-		{bytef: p.peekByte, result: []bool{false}, input: "", data: []string{"a"}},
-		{bytef: p.peekByte, result: []bool{false}, input: "b", data: []string{"a"}},
-		{bytef: p.peekByte, result: []bool{true}, input: "a", data: []string{"a"}},
-
-		{bytef: p.skipByte, result: []bool{false}, input: "", data: []string{"a"}},
-		{bytef: p.skipByte, result: []bool{false}, input: "abc", data: []string{"b"}},
-		{bytef: p.skipByte, result: []bool{true, true}, input: "abc", data: []string{"a", "b"}},
-
-		{bytef: p.skipByteFind, result: []bool{false}, input: "", data: []string{"a"}},
-		{bytef: p.skipByteFind, result: []bool{false, true, true}, input: "abcde", data: []string{"x", "b", "c"}},
-		{bytef: p.skipByteFind, result: []bool{true, false}, input: "abcde ", data: []string{" ", " "}},
-
-		{stringf0: p.skipSpaces, result: []bool{false}, input: "", data: []string{}},
-		{stringf0: p.skipSpaces, result: []bool{false}, input: "abc    d", data: []string{}},
-		{stringf0: p.skipSpaces, result: []bool{true}, input: "     abcd", data: []string{}},
-		{stringf0: p.skipSpaces, result: []bool{true}, input: "  \t  abcd", data: []string{}},
-		{stringf0: p.skipSpaces, result: []bool{false}, input: "\t  abcd", data: []string{}},
-
-		{stringf: p.skipString, result: []bool{false}, input: "", data: []string{"a"}},
-		{stringf: p.skipString, result: []bool{true, true}, input: "helloworld", data: []string{"hElLo", "w"}},
-		{stringf: p.skipString, result: []bool{true, true}, input: "hello world", data: []string{"hello", " "}},
-	}
-	for _, v := range parseTests {
-		p.Parse(v.input)
-		for i, _ := range v.result {
-			var result bool
-			if v.bytef != nil {
-				result = v.bytef(v.data[i][0])
-			}
-			if v.stringf != nil {
-				result = v.stringf(v.data[i])
-			}
-			if v.stringf0 != nil {
-				result = v.stringf0()
-			}
-			if v.result[i] != result {
-				log.Printf("Test %#v failed. Expected: '%t', got '%t'\n", v, result, v.result[i])
-			}
-		}
-	}
-=======
->>>>>>> a221d64c
 }