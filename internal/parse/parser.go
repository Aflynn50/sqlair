--- conflicted
+++ resolved
@@ -121,48 +121,35 @@
 // a pointer to a ParsedExpr.
 func (p *Parser) Parse(input string) (*ParsedExpr, error) {
 	p.init(input)
-<<<<<<< HEAD
-	var peb parsedExprBuilder
 
 	for {
-		peb.partStart = p.pos
+		p.partStart = p.pos
 
 		if op, ok, err := p.parseOutputExpression(); err != nil {
 			return nil, fmt.Errorf("parser error: %s", err)
 		} else if ok {
-			peb.add(p, op)
+			p.add(op)
 
 		} else if ip, ok, err := p.parseInputExpression(); err != nil {
 			return nil, fmt.Errorf("parser error: %s", err)
 		} else if ok {
-			peb.add(p, ip)
+			p.add(ip)
 
 		} else if sp, ok, err := p.parseStringLiteral(); err != nil {
 			return nil, fmt.Errorf("parser error: %s", err)
 		} else if ok {
-			peb.add(p, sp)
+			p.add(sp)
 
 		} else if p.pos == len(p.input) {
-=======
-	for {
-		p.partStart = p.pos
-		if p.pos == len(p.input) {
->>>>>>> 209107bb
 			break
 		} else {
 			p.pos++
 		}
 	}
-<<<<<<< HEAD
 	// Add any remaining uparsed string input to the parser
 
-	peb.add(p, nil)
-	return &ParsedExpr{peb.parts}, nil
-=======
-	// Add any remaining unparsed string input to the parser.
 	p.add(nil)
 	return &ParsedExpr{p.parts}, nil
->>>>>>> 209107bb
 }
 
 // peekByte returns true if the current byte equals the one passed as parameter.
