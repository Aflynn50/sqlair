package parse

import (
	"bytes"
	"fmt"
	"strings"
)

type Parser struct {
	input string
	pos   int
	// prevPart is the value of pos when we last finished parsing a part.
	prevPart int
	// partStart is the value of pos just before we started parsing the part
	// under pos. We maintain partStart >= prevPart.
	partStart int
	parts     []queryPart
}

func NewParser() *Parser {
	return &Parser{}
}

// init resets the state of the parser and sets the input string.
func (p *Parser) init(input string) {
	p.input = input
	p.pos = 0
	p.prevPart = 0
	p.partStart = 0
	p.parts = []queryPart{}
}

// A checkpoint struct for saving parser state to restore later. We only use
// a checkpoint within an attempted parsing of an part, not at a higher level
// since we don't keep track of the parts in the checkpoint.
type checkpoint struct {
	parser    *Parser
	pos       int
	prevPart  int
	partStart int
	parts     []queryPart
}

// save takes a snapshot of the state of the parser and returns a pointer to a
// checkpoint that represents it.
func (p *Parser) save() *checkpoint {
	return &checkpoint{
		parser:    p,
		pos:       p.pos,
		prevPart:  p.prevPart,
		partStart: p.partStart,
		parts:     p.parts,
	}
}

// restore sets the internal state of the parser to the values stored in the
// checkpoint.
func (cp *checkpoint) restore() {
	cp.parser.pos = cp.pos
	cp.parser.prevPart = cp.prevPart
	cp.parser.partStart = cp.partStart
	cp.parser.parts = cp.parts
}

type starFlag int

const (
	allowStar starFlag = iota
	disallowStar
)

// ParsedExpr is the AST representation of an SQL expression.
// It has a representation of the original SQL statement in terms of queryParts
// A SQL statement like this:
//
// Select p.* as &Person.* from person where p.name = $Boss.Name
//
// would be represented as:
//
// [BypassPart OutputPart BypassPart InputPart]
type ParsedExpr struct {
	queryParts []queryPart
}

// String returns a textual representation of the AST contained in the
// ParsedExpr for debugging purposes.
func (pe *ParsedExpr) String() string {
	var out bytes.Buffer
	out.WriteString("ParsedExpr[")
	for i, p := range pe.queryParts {
		if i > 0 {
			out.WriteString(" ")
		}
		out.WriteString(p.String())
	}
	out.WriteString("]")
	return out.String()
}

// add pushes the parsed part to the parsedExprBuilder along with the BypassPart
// that stretches from the end of the previous part to the beginning of this
// part.
func (p *Parser) add(part queryPart) {
	// Add the string between the previous I/O part and the current part.
	if p.prevPart != p.partStart {
		p.parts = append(p.parts,
			&BypassPart{p.input[p.prevPart:p.partStart]})
	}

	if part != nil {
		p.parts = append(p.parts, part)
	}

	// Save this position at the end of the part.
	p.prevPart = p.pos
	// Ensure that partStart >= prevPart.
	p.partStart = p.pos
}

// Parse takes an input string and parses the input and output parts. It returns
// a pointer to a ParsedExpr. If the parser encounters an error then ParsedExpr
// is nil.
func (p *Parser) Parse(input string) (expr *ParsedExpr, err error) {
	defer func() {
		if err != nil {
			err = fmt.Errorf("cannot parse expression: %s", err)
		}
	}()
	p.init(input)

	for {
		p.partStart = p.pos

		if op, ok, err := p.parseOutputExpression(); err != nil {
			return nil, err
		} else if ok {
			p.add(op)

		} else if ip, ok, err := p.parseInputExpression(); err != nil {
			return nil, err
		} else if ok {
			p.add(ip)
		}

		if sp, ok, err := p.parseStringLiteral(); err != nil {
			return nil, err
		} else if ok {
			p.add(sp)
		}

		if p.pos == len(p.input) {
			break
		} else {
			// If nothing above can be parsed we advance the parser.
			p.pos++
		}
	}
	// Add any remaining unparsed string input to the parser.
	p.add(nil)
	return &ParsedExpr{p.parts}, nil
}

// peekByte returns true if the current byte equals the one passed as parameter.
func (p *Parser) peekByte(b byte) bool {
	return p.pos < len(p.input) && p.input[p.pos] == b
}

// Functions with the prefix skip always return a single bool. If they return
// false the parser state is unchange. If they return true they move p.pos to
// the char after the pattern they have skipped.

// skipByte jumps over the current byte if it matches the byte passed as a
// parameter. Returns true in that case, false otherwise.
func (p *Parser) skipByte(b byte) bool {
	if p.pos < len(p.input) && p.input[p.pos] == b {
		p.pos++
		return true
	}
	return false
}

// skipByteFind advances the parser until it finds a byte that matches the one
// passed as parameter and then jumps over it. In that case returns true. If the
// end of the string is reached and no matching byte was found, it returns
// false.
func (p *Parser) skipByteFind(b byte) bool {
	for i := p.pos; i < len(p.input); i++ {
		if p.input[i] == b {
			p.pos = i + 1
			return true
		}
	}
	return false
}

// skipSpaces advances the parser jumping over consecutive spaces. It stops when
// finding a non-space character. Returns true if the parser position was
// actually changed, false otherwise.
func (p *Parser) skipSpaces() bool {
	mark := p.pos
	for p.pos < len(p.input) {
		if p.input[p.pos] != ' ' {
			break
		}
		p.pos++
	}
	return p.pos != mark
}

// skipString advances the parser and jumps over the string passed as parameter.
// In that case returns true, false otherwise.
// This function is case insensitive.
func (p *Parser) skipString(s string) bool {
	if p.pos+len(s) <= len(p.input) &&
		strings.EqualFold(p.input[p.pos:p.pos+len(s)], s) {
		p.pos += len(s)
		return true
	}
	return false
}

// isNameByte returns true if the byte passed as parameter is considered to be
// one that can be part of a name. It returns false otherwise
func isNameByte(c byte) bool {
	return 'A' <= c && c <= 'Z' || 'a' <= c && c <= 'z' ||
		'0' <= c && c <= '9' || c == '_'
}

// skipName returns false if the parser is not on a name. Otherwise it advances
// the parser until it is on the first non name byte and returns true.
func (p *Parser) skipName() bool {
	if p.pos >= len(p.input) {
		return false
	}
	start := p.pos
	for p.pos < len(p.input) && isNameByte(p.input[p.pos]) {
		p.pos++
	}
	return p.pos > start
}

// Functions with the prefix parse attempt to parse some construct. They return
// the construct, and an error and/or a bool that indicates if the the construct
// was successfully parsed.
//
// Return cases:
//  - bool == true, err == nil
//		The construct was sucessfully parsed
//  - bool == false, err != nil
//		The construct was recognised but was not correctly formatted
//  - bool == false, err == nil
//		The construct was not the one we are looking for

// parseIdentifier parses either a name made up only of nameBytes or an
// asterisk.
func (p *Parser) parseIdentifier(starF starFlag) (string, bool) {
	if starF == allowStar {
		if p.skipByte('*') {
			return "*", true
		}
	}

	idStart := p.pos
	if p.skipName() {
		return p.input[idStart:p.pos], true
	}
	return "", false
}

// parseColumn parses a column made up of name bytes, optionally dot-prefixed by
// its table name.
func (p *Parser) parseColumn() (FullName, bool) {
	cp := p.save()
	var fn FullName
<<<<<<< HEAD
	if id, ok := p.parseIdentifier(allowStar); ok {
=======
	if id, ok := p.parseIdentifier(); ok {
		fn.Prefix = id
>>>>>>> 0a576423
		if p.skipByte('.') {
			if idCol, ok := p.parseIdentifier(allowStar); ok {
				fn.Prefix = id
				fn.Name = idCol
				return fn, true
			}
		} else {
			// A column name specified without a table prefix should be in Name
			fn.Name = id
			return fn, true
		}
	}
	cp.restore()
	return fn, false
}

// parseGoObject parses a source or target go object of the form Prefix.Name
// where the Type is the Prefix and the field is the Name (this applies to maps
// and structs).
func (p *Parser) parseGoObject() (FullName, bool, error) {
	var fn FullName
	cp := p.save()
	if id, ok := p.parseIdentifier(disallowStar); ok {
		if p.skipByte('.') {
			if idField, ok := p.parseIdentifier(allowStar); ok {
				fn.Prefix = id
				fn.Name = idField
				return fn, true, nil
			} else {
				return fn, false, fmt.Errorf("not a valid identifier for a go object field")
			}
		} else {
			return fn, false, fmt.Errorf("go objects need to be qualified")
		}
	}
	cp.restore()
	return fn, false, nil
}

<<<<<<< HEAD
// parseColumns parses text in the SQL query of the form "table.colname". If
// there is more than one column then the columns must be bracketed together,
// e.g.  "(col1, col2) AS Person".
// We return:
//   - the list of columns
//   - if there is a star column
//   - whether columns were sucessfuly parsed
func (p *Parser) parseColumns() (cols []FullName, ok bool) {
	cp := p.save()
	p.skipSpaces()
	// Case 1: A single column.
	if col, ok := p.parseColumn(); ok {
		cols = append(cols, col)
	} else if p.skipByte('(') {
		// Case 2: Multiple columns.
		col, ok := p.parseColumn()
		// If the column names are not formatted in a recognisable way then give
		// up trying to parse.
=======
	if p.skipByte('$') {
		fn, ok = p.parseFullName(typeId)
>>>>>>> 0a576423
		if !ok {
			cp.restore()
			return cols, false
		}
		cols = append(cols, col)
		p.skipSpaces()
		for p.skipByte(',') {
			p.skipSpaces()
			col, ok := p.parseColumn()
			if !ok {
				cp.restore()
				return cols, false
			}
			cols = append(cols, col)
			p.skipSpaces()
		}
		p.skipSpaces()
		p.skipByte(')')
	}
	return cols, true
}

// parseTargets parses the part of the output expression following the
// ampersand. This can be one or more go object. If the ampersand is not found
// or is not preceded by a space and succeeded by a name or opening bracket the
// function returns false. Otherwise it returns true and parses the targets. It
// throws an error if they are not of the expected form.
func (p *Parser) parseTargets() ([]FullName, bool, error) {
	var targets []FullName
	cp := p.save()

	// An & must be preceded by a space and succeeded by a name or opening
	// bracket.
	if p.skipString(" &") {
		if p.skipByte('(') {
			if target, ok, err := p.parseGoObject(); ok {
				targets = append(targets, target)

				p.skipSpaces()
				for p.skipByte(',') {
					p.skipSpaces()
					if target, ok, err := p.parseGoObject(); ok {
						targets = append(targets, target)
						p.skipSpaces()
					} else if err != nil {
						return targets, true, err
					} else {
						return targets, false, fmt.Errorf("not a valid identifier " +
							"for a go object field")
					}
				}

				if !p.skipByte(')') {
					return targets, false, fmt.Errorf("expected closing parentheses")
				}
				if starCount(targets) > 1 {
					return targets, false, fmt.Errorf("more than one asterisk")
				}
				return targets, true, nil
			} else if err != nil {
				return targets, false, err
			} else {
				return targets, false, fmt.Errorf("not a valid identifier " +
					"for a go object field")
			}
		} else if target, ok, err := p.parseGoObject(); ok {
			targets = append(targets, target)
			return targets, true, nil
		} else if err != nil {
			return targets, false, err
		}
	}
	cp.restore()
	return targets, false, nil
}

// starCount returns the number of FullNames with a asterisk in the suffix
func starCount(fns []FullName) int {
	s := 0
	for _, fn := range fns {
		if fn.Name == "*" {
			s++
		}
<<<<<<< HEAD
	}
	return s
}

// parseOutputExpression parses an DSL output holder to be filled with values
// from the executed query.
func (p *Parser) parseOutputExpression() (*OutputPart, bool, error) {
	cp := p.save()
	var cols []FullName

	if targets, ok, err := p.parseTargets(); ok {
		// Case 1: simple case with no columns e.g. &Person.*
		p.skipSpaces()
		return &OutputPart{cols, targets}, true, nil
	} else if err != nil {
		return nil, false, fmt.Errorf("output expression: %s", err)
	} else if cols, ok := p.parseColumns(); ok {
		// Case 2: The expression contains an AS e.g. "p.col1 AS &Person.*".
		p.skipSpaces()
		if p.skipString("AS") {
			if targets, ok, err := p.parseTargets(); ok {
				if err != nil {
					return nil, false, fmt.Errorf("output expression: %s",
						err)
				}

				// If the target is not * then check there are equal columns
				// and targets.
				if !(len(targets) == 1 && targets[0].Name == "*") {
					if len(cols) != len(targets) {
						return nil, false, fmt.Errorf("output expression: "+
							"number of cols = %d but number of targets = %d",
							len(cols), len(targets))
					}
				}

				// If the target is not M check that there are not mixed *
				// and regular columns.
				if targets[0].Prefix != "M" && len(cols) > 1 &&
					starCount(cols) >= 1 {
					return nil, false, fmt.Errorf("output expression: " +
						"cannot mix asterisk and explicit columns")
				}
				p.skipSpaces()
				return &OutputPart{cols, targets}, true, nil
			}
		}
	}
	cp.restore()
	return nil, false, nil
}

// parseInputExpression parses an input expression of the form $Type.name.
func (p *Parser) parseInputExpression() (*InputPart, bool, error) {
	cp := p.save()
	// Skip spaces to enforce correct spacing around IO
	p.skipSpaces()

	if p.skipByte('$') {
		if fn, ok, err := p.parseGoObject(); ok {
			p.skipSpaces()
			return &InputPart{fn}, true, nil
		} else if err != nil {
			return nil, false, fmt.Errorf("input expression: %s", err)
		}
=======
		return &InputPart{fn}, true, nil
>>>>>>> 0a576423
	}
	cp.restore()
	return nil, false, nil
}

// parseStringLiteral parses quoted expressions and ignores their content.
func (p *Parser) parseStringLiteral() (*BypassPart, bool, error) {
	cp := p.save()

	if p.pos < len(p.input) {
		c := p.input[p.pos]
		if c == '"' || c == '\'' {
			p.skipByte(c)
			// TODO Handle escaping
			if !p.skipByteFind(c) {
				// Reached end of string and didn't find the closing quote
				return nil, false, fmt.Errorf("missing right quote in string literal")
			}
			return &BypassPart{p.input[cp.pos:p.pos]}, true, nil
		}
	}

	cp.restore()
	return nil, false, nil
}<|MERGE_RESOLUTION|>--- conflicted
+++ resolved
@@ -272,12 +272,7 @@
 func (p *Parser) parseColumn() (FullName, bool) {
 	cp := p.save()
 	var fn FullName
-<<<<<<< HEAD
 	if id, ok := p.parseIdentifier(allowStar); ok {
-=======
-	if id, ok := p.parseIdentifier(); ok {
-		fn.Prefix = id
->>>>>>> 0a576423
 		if p.skipByte('.') {
 			if idCol, ok := p.parseIdentifier(allowStar); ok {
 				fn.Prefix = id
@@ -317,7 +312,6 @@
 	return fn, false, nil
 }
 
-<<<<<<< HEAD
 // parseColumns parses text in the SQL query of the form "table.colname". If
 // there is more than one column then the columns must be bracketed together,
 // e.g.  "(col1, col2) AS Person".
@@ -336,10 +330,6 @@
 		col, ok := p.parseColumn()
 		// If the column names are not formatted in a recognisable way then give
 		// up trying to parse.
-=======
-	if p.skipByte('$') {
-		fn, ok = p.parseFullName(typeId)
->>>>>>> 0a576423
 		if !ok {
 			cp.restore()
 			return cols, false
@@ -423,7 +413,6 @@
 		if fn.Name == "*" {
 			s++
 		}
-<<<<<<< HEAD
 	}
 	return s
 }
@@ -479,19 +468,13 @@
 // parseInputExpression parses an input expression of the form $Type.name.
 func (p *Parser) parseInputExpression() (*InputPart, bool, error) {
 	cp := p.save()
-	// Skip spaces to enforce correct spacing around IO
-	p.skipSpaces()
 
 	if p.skipByte('$') {
 		if fn, ok, err := p.parseGoObject(); ok {
-			p.skipSpaces()
 			return &InputPart{fn}, true, nil
 		} else if err != nil {
 			return nil, false, fmt.Errorf("input expression: %s", err)
 		}
-=======
-		return &InputPart{fn}, true, nil
->>>>>>> 0a576423
 	}
 	cp.restore()
 	return nil, false, nil
