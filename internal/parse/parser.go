package parse

import (
	"bytes"
	"fmt"
	"strings"
)

// Parser keeps track of the current parsing state.
type Parser struct {
	input string
	pos   int
	// prevPart is the value of pos when we last finished parsing a part.
	prevPart int
	// partStart is the value of pos just before we started parsing the part
	// under pos. We maintain partStart >= prevPart.
	partStart int
	parts     []QueryPart
}

func NewParser() *Parser {
	return &Parser{}
}

// init resets the state of the parser and sets the input string.
func (p *Parser) init(input string) {
	p.input = input
	p.pos = 0
	p.prevPart = 0
	p.partStart = 0
	p.parts = []QueryPart{}
}

// A checkpoint struct for saving parser state to restore later. We only use
// a checkpoint within an attempted parsing of an part, not at a higher level
// since we don't keep track of the parts in the checkpoint.
type checkpoint struct {
	parser    *Parser
	pos       int
	prevPart  int
	partStart int
	parts     []QueryPart
}

// save takes a snapshot of the state of the parser and returns a pointer to a
// checkpoint that represents it.
func (p *Parser) save() *checkpoint {
	return &checkpoint{
		parser:    p,
		pos:       p.pos,
		prevPart:  p.prevPart,
		partStart: p.partStart,
		parts:     p.parts,
	}
}

// restore sets the internal state of the parser to the values stored in the
// checkpoint.
func (cp *checkpoint) restore() {
	cp.parser.pos = cp.pos
	cp.parser.prevPart = cp.prevPart
	cp.parser.partStart = cp.partStart
	cp.parser.parts = cp.parts
}

type starFlag int

const (
	allowStar starFlag = iota
	disallowStar
)

// ParsedExpr is the AST representation of an SQL expression.
// It has a representation of the original SQL statement in terms of QueryParts
// A SQL statement like this:
//
// Select p.* as &Person.* from person where p.name = $Boss.col_name
//
// would be represented as:
//
// [BypassPart OutputPart BypassPart InputPart]
type ParsedExpr struct {
	QueryParts []QueryPart
}

// String returns a textual representation of the AST contained in the
// ParsedExpr for debugging purposes.
func (pe *ParsedExpr) String() string {
	var out bytes.Buffer
	out.WriteString("ParsedExpr[")
	for i, p := range pe.QueryParts {
		if i > 0 {
			out.WriteString(" ")
		}
		out.WriteString(p.String())
	}
	out.WriteString("]")
	return out.String()
}

// add pushes the parsed part to the parsedExprBuilder along with the BypassPart
// that stretches from the end of the previous part to the beginning of this
// part.
func (p *Parser) add(part QueryPart) {
	// Add the string between the previous I/O part and the current part.
	if p.prevPart != p.partStart {
		p.parts = append(p.parts,
			&BypassPart{p.input[p.prevPart:p.partStart]})
	}

	if part != nil {
		p.parts = append(p.parts, part)
	}

	// Save this position at the end of the part.
	p.prevPart = p.pos
	// Ensure that partStart >= prevPart.
	p.partStart = p.pos
}

// Parse takes an input string and parses the input and output parts. It returns
// a pointer to a ParsedExpr. If the parser encounters an error then ParsedExpr
// is nil.
func (p *Parser) Parse(input string) (expr *ParsedExpr, err error) {
	defer func() {
		if err != nil {
			err = fmt.Errorf("cannot parse expression: %s", err)
		}
	}()
	p.init(input)
	var parsed bool
	for {
		p.partStart = p.pos
		parsed = false

		if op, ok, err := p.parseOutputExpression(); err != nil {
			return nil, err
		} else if ok {
			p.add(op)
			parsed = true
		}

		if ip, ok, err := p.parseInputExpression(); err != nil {
			return nil, err
		} else if ok {
			p.add(ip)
<<<<<<< HEAD
			parsed = true
=======
			continue
>>>>>>> c5a3c0f2
		}

		if sp, ok, err := p.parseStringLiteral(); err != nil {
			return nil, err
		} else if ok {
			p.add(sp)
<<<<<<< HEAD
			parsed = true
=======
			continue
>>>>>>> c5a3c0f2
		}

		if p.pos == len(p.input) {
			break
<<<<<<< HEAD
		} else if !parsed {
			p.advance()
=======
>>>>>>> c5a3c0f2
		}

		// If nothing above can be parsed we advance the parser.
		p.pos++
	}
	// Add any remaining unparsed string input to the parser.
	p.add(nil)
	return &ParsedExpr{p.parts}, nil
}

// advance increments p.pos until we reach a space, a $, a " or a '. If we find
// a space we advance to the last adjacent space so the p.pos points to the last
// space before the next non-space character.
func (p *Parser) advance() {
	noteableBytes := map[byte]bool{
		'$':  true,
		'"':  true,
		'\'': true,
		' ':  true,
	}
	p.pos++
	for p.pos < len(p.input) && !noteableBytes[p.input[p.pos]] {
		p.pos++
	}
	if p.peekByte(' ') {
		for p.pos+1 < len(p.input) && p.input[p.pos+1] == ' ' {
			p.pos++
		}
	}
	return
}

// peekByte returns true if the current byte equals the one passed as parameter.
func (p *Parser) peekByte(b byte) bool {
	return p.pos < len(p.input) && p.input[p.pos] == b
}

// Functions with the prefix 'skip' always return a single bool. If they return
// false the parser state is unchanged. If they return true they move p.pos to
// the char after the pattern they have skipped.

// skipByte jumps over the current byte if it matches the byte passed as a
// parameter. Returns true in that case, false otherwise.
func (p *Parser) skipByte(b byte) bool {
	if p.pos < len(p.input) && p.input[p.pos] == b {
		p.pos++
		return true
	}
	return false
}

// skipByteFind advances the parser until it finds a byte that matches the one
// passed as parameter and then jumps over it. In that case returns true. If the
// end of the string is reached and no matching byte was found, it returns
// false.
func (p *Parser) skipByteFind(b byte) bool {
	for i := p.pos; i < len(p.input); i++ {
		if p.input[i] == b {
			p.pos = i + 1
			return true
		}
	}
	return false
}

// skipSpaces advances the parser jumping over consecutive spaces. It stops when
// finding a non-space character. Returns true if the parser position was
// actually changed, false otherwise.
func (p *Parser) skipSpaces() bool {
	mark := p.pos
	for p.pos < len(p.input) {
		if p.input[p.pos] != ' ' {
			break
		}
		p.pos++
	}
	return p.pos != mark
}

// skipString advances the parser and jumps over the string passed as parameter.
// In that case returns true, false otherwise.
// This function is case insensitive.
func (p *Parser) skipString(s string) bool {
	if p.pos+len(s) <= len(p.input) &&
		strings.EqualFold(p.input[p.pos:p.pos+len(s)], s) {
		p.pos += len(s)
		return true
	}
	return false
}

// isNameByte returns true if the byte passed as parameter is considered to be
// one that can be part of a name. It returns false otherwise.
func isNameByte(c byte) bool {
	return 'A' <= c && c <= 'Z' || 'a' <= c && c <= 'z' ||
		'0' <= c && c <= '9' || c == '_'
}

// skipName advances the parser until it is on the first non name byte and
// returns true. If the p.pos does not start on a name byte it returns false.
func (p *Parser) skipName() bool {
	if p.pos >= len(p.input) {
		return false
	}
	mark := p.pos
	for p.pos < len(p.input) && isNameByte(p.input[p.pos]) {
		p.pos++
	}
	return p.pos > mark
}

// Functions with the prefix 'parse' attempt to parse some construct. They return
// the construct, a 'ok' bool and optionally an error.
//
// Return cases:
//  - bool == true (err == nil)
//		The construct was successfully parsed.
//  - bool == false (err == nil)
//		The construct was not the one we are looking for.
//  - bool == false, err != nil
//		The construct was recognised but was not correctly formatted.

// parseIdentifier parses either a name made up only of nameBytes or an
// asterisk.
func (p *Parser) parseIdentifier(starF starFlag) (string, bool) {
	if starF == allowStar {
		if p.skipByte('*') {
			return "*", true
		}
	}

	idStart := p.pos
	if p.skipName() {
		return p.input[idStart:p.pos], true
	}
	return "", false
}

// parseColumn parses a column made up of name bytes, optionally dot-prefixed by
// its table name.
func (p *Parser) parseColumn() (FullName, bool) {
	cp := p.save()
	var fn FullName
	if id, ok := p.parseIdentifier(allowStar); ok {
		if p.skipByte('.') {
			if idCol, ok := p.parseIdentifier(allowStar); ok {
				return FullName{Prefix: id, Name: idCol}, true
			}
		} else {
<<<<<<< HEAD
			// A column name specified without a table prefix should be in Name.
			fn.Name = id
=======
			// A column name specified without a table prefix is a name not a
			// prefix.
			if idc == columnId {
				fn.Name = fn.Prefix
				fn.Prefix = ""
			}
>>>>>>> c5a3c0f2
			return fn, true
		}
	}
	cp.restore()
	return fn, false
}

// parseGoObject parses a source or target go object of the form Prefix.Name
// where the type is the Prefix and the field is the Name (this applies to maps
// and structs).
func (p *Parser) parseGoObject() (FullName, bool, error) {
	cp := p.save()
	var fn FullName
	if id, ok := p.parseIdentifier(disallowStar); ok {
		if p.skipByte('.') {
			if idField, ok := p.parseIdentifier(allowStar); ok {
				return FullName{Prefix: id, Name: idField}, true, nil
			} else {
				return fn, false, fmt.Errorf("not a valid identifier for a go object field")
			}
		} else {
			return fn, false, fmt.Errorf("go objects need to be qualified")
		}
	}
	cp.restore()
	return fn, false, nil
}

// parseColumns parses text in the SQL query of the form "table.colname". If
// there is more than one column then the columns must be enclosed in brackets
// e.g.  "(col1, col2) AS &Person.*".
func (p *Parser) parseColumns() ([]FullName, bool) {
	cp := p.save()
	var cols []FullName
	// We skip a space here to keep consistent with parseTargets which also
	// consumes one space before the start of the expression.
	p.skipByte(' ')
	// Case 1: A single column e.g. p.name
	if col, ok := p.parseColumn(); ok {
		return []FullName{col}, true
	} else if p.skipByte('(') {
		// Case 2: Multiple columns e.g. (p.name, p.id, q.*)
		if col, ok := p.parseColumn(); ok {
			cols = append(cols, col)
			p.skipSpaces()
			for p.skipByte(',') {
				p.skipSpaces()
				if col, ok := p.parseColumn(); ok {
					cols = append(cols, col)
				} else {
					cp.restore()
					return cols, false
				}
				p.skipSpaces()
			}
			if p.skipByte(')') {
				return cols, true
			}
		}
	}
	cp.restore()
	return cols, false
}

// parseTargets parses the part of the output expression following the
// ampersand. This can be one or more Go objects. If the ampersand is not found
// or is not preceded by a space and succeeded by a name or opening bracket the
// targets are not parsed.
func (p *Parser) parseTargets() ([]FullName, bool, error) {
	cp := p.save()
	var targets []FullName

	// An '&' must be preceded by a space and succeeded by a name or opening
	// bracket.
	if p.skipString(" &") {
		// Case 1: A single target e.g. &Person.name
		if target, ok, err := p.parseGoObject(); ok {
			return []FullName{target}, true, nil
		} else if err != nil {
			return targets, false, err
			// Case 2: Multiple targets e.g. &(Person.name, Person.id)
		} else if p.skipByte('(') {
			if target, ok, err := p.parseGoObject(); ok {
				targets = append(targets, target)
				p.skipSpaces()
				for p.skipByte(',') {
					p.skipSpaces()
					if target, ok, err := p.parseGoObject(); ok {
						targets = append(targets, target)
						p.skipSpaces()
					} else if err != nil {
						return targets, false, err
					} else {
						return targets, false, fmt.Errorf("not a valid identifier " +
							"for a go object field")
					}
				}

				if starCount(targets) > 1 {
					return targets, false, fmt.Errorf("more than one asterisk")
				}
				if p.skipByte(')') {
					return targets, true, nil
				}
				return targets, false, fmt.Errorf("expected closing parentheses")
			} else if err != nil {
				return targets, false, err
			} else {
				return targets, false, fmt.Errorf("not a valid identifier " +
					"for a go object field")
			}
		}
	}
	cp.restore()
	return targets, false, nil
}

// starCount returns the number of FullNames in the argument with a asterisk in
// the Name field.
func starCount(fns []FullName) int {
	s := 0
	for _, fn := range fns {
		if fn.Name == "*" {
			s++
		}
	}
	return s
}

// parseOutputExpression parses all output expressions. The ampersand must be
// preceded by a space and followed by a name byte.
func (p *Parser) parseOutputExpression() (op *OutputPart, ok bool, err error) {
	defer func() {
		if err != nil {
			err = fmt.Errorf("output expression: %s", err)
		}
	}()
	cp := p.save()
	var cols []FullName
	var targets []FullName

	// Case 1: simple case with no columns e.g. &Person.*
	if targets, ok, err = p.parseTargets(); ok {
		return &OutputPart{cols, targets}, true, nil
	} else if err != nil {
		return nil, false, err
	} else if cols, ok = p.parseColumns(); ok {
		// Case 2: The expression contains an AS e.g. "p.col1 AS &Person.*".
		p.skipSpaces()
		if p.skipString("AS") {
			if targets, ok, err = p.parseTargets(); ok {
				// If the target is not * then check there are equal columns
				// and targets.
				if !(len(targets) == 1 && targets[0].Name == "*") {
					if len(cols) != len(targets) {
						return nil, false, fmt.Errorf("number of cols = %d "+
							"but number of targets = %d", len(cols), len(targets))
					}
				}

				// If the target is not M check that there are not mixed *
				// and regular columns.
				if targets[0].Prefix != "M" && len(cols) > 1 &&
					starCount(cols) >= 1 {
					return nil, false, fmt.Errorf("cannot mix asterisk " +
						"and explicit columns")
				}

				return &OutputPart{cols, targets}, true, nil
			}
			if err != nil {
				return nil, false, err
			}
		}
	}
	cp.restore()
	return nil, false, nil
}

// parseInputExpression parses an input expression of the form $Type.name.
func (p *Parser) parseInputExpression() (ip *InputPart, ok bool, err error) {
	defer func() {
		if err != nil {
			err = fmt.Errorf("input expression: %s", err)
		}
	}()
	cp := p.save()

	if p.skipByte('$') {
		var fn FullName
		if fn, ok, err = p.parseGoObject(); ok {
			if fn.Name == "*" {
				return nil, false, fmt.Errorf("star not allowed")
			}
			return &InputPart{fn}, true, nil
		} else if err != nil {
			return nil, false, err
		}
	}
	cp.restore()
	return nil, false, nil
}

// parseStringLiteral parses quoted expressions and ignores their content
// including escaped quotes.
func (p *Parser) parseStringLiteral() (*BypassPart, bool, error) {
	cp := p.save()

	if p.pos < len(p.input) {
		c := p.input[p.pos]
		if (c == '"' || c == '\'') && (p.pos == 0 || p.input[p.pos-1] != '\\') {
			p.skipByte(c)
<<<<<<< HEAD
			for p.skipByteFind(c) {
				if p.input[p.pos-2] != '\\' {
					return &BypassPart{p.input[cp.pos:p.pos]}, true, nil
				}
=======
			// TODO Handle escaping
			if !p.skipByteFind(c) {
				// Reached end of string and didn't find the closing quote.
				return nil, false, fmt.Errorf("missing right quote in string literal")
>>>>>>> c5a3c0f2
			}
			// Reached end of string and didn't find the closing quote
			return nil, false, fmt.Errorf("missing right quote of char %d in string literal", cp.pos)
		}
	}

	cp.restore()
	return nil, false, nil
}<|MERGE_RESOLUTION|>--- conflicted
+++ resolved
@@ -128,51 +128,36 @@
 		}
 	}()
 	p.init(input)
-	var parsed bool
 	for {
 		p.partStart = p.pos
-		parsed = false
 
 		if op, ok, err := p.parseOutputExpression(); err != nil {
 			return nil, err
 		} else if ok {
 			p.add(op)
-			parsed = true
+			continue
 		}
 
 		if ip, ok, err := p.parseInputExpression(); err != nil {
 			return nil, err
 		} else if ok {
 			p.add(ip)
-<<<<<<< HEAD
-			parsed = true
-=======
 			continue
->>>>>>> c5a3c0f2
 		}
 
 		if sp, ok, err := p.parseStringLiteral(); err != nil {
 			return nil, err
 		} else if ok {
 			p.add(sp)
-<<<<<<< HEAD
-			parsed = true
-=======
 			continue
->>>>>>> c5a3c0f2
 		}
 
 		if p.pos == len(p.input) {
 			break
-<<<<<<< HEAD
-		} else if !parsed {
-			p.advance()
-=======
->>>>>>> c5a3c0f2
 		}
 
 		// If nothing above can be parsed we advance the parser.
-		p.pos++
+		p.advance()
 	}
 	// Add any remaining unparsed string input to the parser.
 	p.add(nil)
@@ -318,17 +303,8 @@
 				return FullName{Prefix: id, Name: idCol}, true
 			}
 		} else {
-<<<<<<< HEAD
 			// A column name specified without a table prefix should be in Name.
 			fn.Name = id
-=======
-			// A column name specified without a table prefix is a name not a
-			// prefix.
-			if idc == columnId {
-				fn.Name = fn.Prefix
-				fn.Prefix = ""
-			}
->>>>>>> c5a3c0f2
 			return fn, true
 		}
 	}
@@ -541,17 +517,10 @@
 		c := p.input[p.pos]
 		if (c == '"' || c == '\'') && (p.pos == 0 || p.input[p.pos-1] != '\\') {
 			p.skipByte(c)
-<<<<<<< HEAD
 			for p.skipByteFind(c) {
 				if p.input[p.pos-2] != '\\' {
 					return &BypassPart{p.input[cp.pos:p.pos]}, true, nil
 				}
-=======
-			// TODO Handle escaping
-			if !p.skipByteFind(c) {
-				// Reached end of string and didn't find the closing quote.
-				return nil, false, fmt.Errorf("missing right quote in string literal")
->>>>>>> c5a3c0f2
 			}
 			// Reached end of string and didn't find the closing quote
 			return nil, false, fmt.Errorf("missing right quote of char %d in string literal", cp.pos)
