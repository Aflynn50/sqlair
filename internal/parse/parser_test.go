package parse_test

import (
	"fmt"
	"log"
	"testing"

	"github.com/canonical/sqlair/internal/parse"
)

<<<<<<< HEAD
type parseHelperTest struct {
	bytef    func(byte) bool
	stringf  func(string) bool
	stringf0 func() bool
	result   []bool
	input    string
	data     []string
}

var p = NewParser()

var parseTests = []parseHelperTest{
	{bytef: p.peekByte, result: []bool{false}, input: "", data: []string{"a"}},
	{bytef: p.peekByte, result: []bool{false}, input: "b", data: []string{"a"}},
	{bytef: p.peekByte, result: []bool{true}, input: "a", data: []string{"a"}},

	{bytef: p.skipByte, result: []bool{false}, input: "", data: []string{"a"}},
	{bytef: p.skipByte, result: []bool{false}, input: "abc", data: []string{"b"}},
	{bytef: p.skipByte, result: []bool{true, true}, input: "abc", data: []string{"a", "b"}},

	{bytef: p.skipByteFind, result: []bool{false}, input: "", data: []string{"a"}},
	{bytef: p.skipByteFind, result: []bool{false, true, true}, input: "abcde", data: []string{"x", "b", "c"}},
	{bytef: p.skipByteFind, result: []bool{true, false}, input: "abcde ", data: []string{" ", " "}},

	{stringf0: p.skipSpaces, result: []bool{false}, input: "", data: []string{}},
	{stringf0: p.skipSpaces, result: []bool{false}, input: "abc    d", data: []string{}},
	{stringf0: p.skipSpaces, result: []bool{true}, input: "     abcd", data: []string{}},
	{stringf0: p.skipSpaces, result: []bool{true}, input: "  \t  abcd", data: []string{}},
	{stringf0: p.skipSpaces, result: []bool{false}, input: "\t  abcd", data: []string{}},

	{stringf: p.skipString, result: []bool{false}, input: "", data: []string{"a"}},
	{stringf: p.skipString, result: []bool{true, true}, input: "helloworld", data: []string{"hElLo", "w"}},
	{stringf: p.skipString, result: []bool{true, true}, input: "hello world", data: []string{"hello", " "}},
}

func TestRunTable(t *testing.T) {
	for _, v := range parseTests {
		p.Parse(v.input)
		for i := range v.result {
			var result bool
			if v.bytef != nil {
				result = v.bytef(v.data[i][0])
			}
			if v.stringf != nil {
				result = v.stringf(v.data[i])
			}
			if v.stringf0 != nil {
				result = v.stringf0()
			}
			if v.result[i] != result {
				log.Printf("Test %#v failed. Expected: '%t', got '%t'\n", v, result, v.result[i])
			}
		}
	}
}

// func TestInit(t *testing.T) {
// 	p := NewParser()
// 	expr, err := p.Parse("select foo from bar")
// 	assert.Equal(t, nil, err)
// 	assert.Equal(t, (*ParsedExpr)(nil), expr)
// }
//
// func TestOutputParser(t *testing.T) {
// 	var expr *ParsedExpr
//
// 	p := NewParser()
//
// 	expr, err := p.Parse("Select &Person From")
// 	assert.Equal(t, nil, err)
// 	assert.Equal(t, "", expr.String()) // Finish this
// }

=======
>>>>>>> da925163
type Address struct {
	ID int `db:"id"`
}

type Person struct {
	ID         int    `db:"id"`
	Fullname   string `db:"name"`
	PostalCode int    `db:"address_id"`
}

type Manager struct {
	Name string `db:"manager_name"`
}

type District struct {
}

type M map[string]any

<<<<<<< HEAD
func TestConsecutiveExpr(t *testing.T) {
	sql := "select &Person&Address from t"
	expectedComplete := "ParsedExpr[BypassPart[select ] OutputPart[Source: Target:Person] " +
		"OutputPart[Source: Target:Address] BypassPart[ from t]]"
	parser := NewParser()
	parsedExpr, _ := parser.Parse(sql)

	assert.Equal(t, expectedComplete, parsedExpr.String())
}

=======
>>>>>>> da925163
func TestRound(t *testing.T) {
	var tests = []struct {
		input             string
		expectedParsed    string
		prepArgs          []any
		completeArgs      []any
		expectedCompleted string
	}{
		{
			"select p.* as &Person.*",
<<<<<<< HEAD
			"ParsedExpr[BypassPart[select ] OutputPart[Source:p.* Target:Person.*]]",
=======
			"ParsedExpr[BypassPart[select p.* as &Person.*]]",
>>>>>>> da925163
			[]any{&Person{}},
			[]any{&Person{}},
			"select p.*",
		},
		{
			"select p.* AS&Person.*",
<<<<<<< HEAD
			"ParsedExpr[BypassPart[select ] OutputPart[Source:p.* Target:Person.*]]",
=======
			"ParsedExpr[BypassPart[select p.* AS&Person.*]]",
>>>>>>> da925163
			[]any{&Person{}},
			[]any{&Person{}},
			"select p.*",
		},
		{
			"select p.* as &Person.*, '&notAnOutputExpresion.*' as literal from t",
<<<<<<< HEAD
			"ParsedExpr[BypassPart[select ] " +
				"OutputPart[Source:p.* Target:Person.*] " +
				"BypassPart[, ] " +
				"BypassPart['&notAnOutputExpresion.*'] " +
				"BypassPart[ as literal from t]]",
=======
			"ParsedExpr[BypassPart[select p.* as &Person.*, '&notAnOutputExpresion.*' as literal from t]]",
>>>>>>> da925163
			[]any{&Person{}},
			[]any{&Person{}},
			"select p.* ,  '&notAnOutputExpresion.*'  as literal from t",
		},
		{
			"select * as &Person.* from t",
<<<<<<< HEAD
			"ParsedExpr[BypassPart[select ] " +
				"OutputPart[Source:* Target:Person.*] " +
				"BypassPart[ from t]]",
=======
			"ParsedExpr[BypassPart[select * as &Person.* from t]]",
>>>>>>> da925163
			[]any{&Person{}},
			[]any{&Person{}},
			"select *  from t",
		},
		{
			"select foo, bar from table where foo = $Person.ID",
<<<<<<< HEAD
			"ParsedExpr[BypassPart[select foo, bar from table where foo = ] " +
				"InputPart[Person.ID]]",
=======
			"ParsedExpr[BypassPart[select foo, bar from table where foo = $Person.ID]]",
>>>>>>> da925163
			[]any{&Person{}},
			[]any{&Person{}},
			"select foo, bar from table where foo = ?",
		},
		{
			"select &Person from table where foo = $Address.ID",
<<<<<<< HEAD
			"ParsedExpr[BypassPart[select ] OutputPart[Source: Target:Person] " +
				"BypassPart[ from table where foo = ] " +
				"InputPart[Address.ID]]",
=======
			"ParsedExpr[BypassPart[select &Person from table where foo = $Address.ID]]",
>>>>>>> da925163
			[]any{&Person{}, &Address{}},
			[]any{&Person{}, &Address{}},
			"select address_id, id, name  from table where foo = ?",
		},
		{
			"select &Person.* from table where foo = $Address.ID",
<<<<<<< HEAD
			"ParsedExpr[BypassPart[select ] " +
				"OutputPart[Source: Target:Person.*] " +
				"BypassPart[ from table where foo = ] " +
				"InputPart[Address.ID]]",
=======
			"ParsedExpr[BypassPart[select &Person.* from table where foo = $Address.ID]]",
>>>>>>> da925163
			[]any{&Person{}, &Address{}},
			[]any{&Person{}, &Address{}},
			"select address_id, id, name  from table where foo = ?",
		},
		{
			"select foo, bar, &Person.ID from table where foo = 'xx'",
<<<<<<< HEAD
			"ParsedExpr[BypassPart[select foo, bar, ] " +
				"OutputPart[Source: Target:Person.ID] " +
				"BypassPart[ from table where foo = ] " +
				"BypassPart['xx']]",
=======
			"ParsedExpr[BypassPart[select foo, bar, &Person.ID from table where foo = 'xx']]",
>>>>>>> da925163
			[]any{&Person{}},
			[]any{&Person{}},
			"select foo, bar, id  from table where foo =  'xx'",
		},
		{
			"select foo, &Person.ID, bar, baz, &Manager.Name from table where foo = 'xx'",
<<<<<<< HEAD
			"ParsedExpr[BypassPart[select foo, ] " +
				"OutputPart[Source: Target:Person.ID] " +
				"BypassPart[, bar, baz, ] " +
				"OutputPart[Source: Target:Manager.Name] " +
				"BypassPart[ from table where foo = ] " +
				"BypassPart['xx']]",
=======
			"ParsedExpr[BypassPart[select foo, &Person.ID, bar, baz, &Manager.Name from table where foo = 'xx']]",
>>>>>>> da925163
			[]any{&Person{}, &Manager{}},
			[]any{&Person{}, &Manager{}},
			"select foo, id , bar, baz, manager_name  from table where foo =  'xx'",
		},
		{
			"SELECT * AS &Person.* FROM person WHERE name = 'Fred'",
<<<<<<< HEAD
			"ParsedExpr[BypassPart[SELECT ] " +
				"OutputPart[Source:* Target:Person.*] " +
				"BypassPart[ FROM person WHERE name = ] " +
				"BypassPart['Fred']]",
=======
			"ParsedExpr[BypassPart[SELECT * AS &Person.* FROM person WHERE name = 'Fred']]",
>>>>>>> da925163
			[]any{&Person{}},
			[]any{&Person{}},
			"SELECT *  FROM person WHERE name =  'Fred'",
		},
		{
			"SELECT &Person.* FROM person WHERE name = 'Fred'",
<<<<<<< HEAD
			"ParsedExpr[BypassPart[SELECT ] " +
				"OutputPart[Source: Target:Person.*] " +
				"BypassPart[ FROM person WHERE name = ] " +
				"BypassPart['Fred']]",
=======
			"ParsedExpr[BypassPart[SELECT &Person.* FROM person WHERE name = 'Fred']]",
>>>>>>> da925163
			[]any{&Person{}},
			[]any{&Person{}},
			"SELECT address_id, id, name  FROM person WHERE name =  'Fred'",
		},
		{
			"SELECT * AS &Person.*, a.* as &Address.* FROM person, address a WHERE name = 'Fred'",
<<<<<<< HEAD
			"ParsedExpr[BypassPart[SELECT ] " +
				"OutputPart[Source:* Target:Person.*] " +
				"BypassPart[, ] " +
				"OutputPart[Source:a.* Target:Address.*] " +
				"BypassPart[ FROM person, address a WHERE name = ] " +
				"BypassPart['Fred']]",
=======
			"ParsedExpr[BypassPart[SELECT * AS &Person.*, a.* as &Address.* FROM person, address a WHERE name = 'Fred']]",
>>>>>>> da925163
			[]any{&Person{}, &Address{}},
			[]any{&Person{}, &Address{}},
			"SELECT * , a.*  FROM person, address a WHERE name =  'Fred'",
		},
		{
			"SELECT (a.district, a.street) AS &Address.* FROM address AS a WHERE p.name = 'Fred'",
<<<<<<< HEAD
			"ParsedExpr[BypassPart[SELECT ] " +
				"OutputPart[Source:a.district a.street Target:Address.*] " +
				"BypassPart[ FROM address AS a WHERE p.name = ] BypassPart['Fred']]",
=======
			"ParsedExpr[BypassPart[SELECT (a.district, a.street) AS &Address.* FROM address AS a WHERE p.name = 'Fred']]",
>>>>>>> da925163
			[]any{&Address{}},
			[]any{&Address{}},
			"SELECT a.district, a.street  FROM address AS a WHERE p.name =  'Fred'",
		},
		{
			"SELECT 1 FROM person WHERE p.name = 'Fred'",
<<<<<<< HEAD
			"ParsedExpr[BypassPart[SELECT 1 FROM person WHERE p.name = ] " +
				"BypassPart['Fred']]",
=======
			"ParsedExpr[BypassPart[SELECT 1 FROM person WHERE p.name = 'Fred']]",
>>>>>>> da925163
			[]any{},
			[]any{},
			"SELECT 1 FROM person WHERE p.name =  'Fred'",
		},
		{
			"SELECT p.* AS &Person.*, (a.district, a.street) AS &Address.*, " +
				"(5+7), (col1 * col2) as calculated_value FROM person AS p " +
				"JOIN address AS a ON p.address_id = a.id WHERE p.name = 'Fred'",
<<<<<<< HEAD
			"ParsedExpr[BypassPart[SELECT ] " +
				"OutputPart[Source:p.* Target:Person.*] " +
				"BypassPart[, ] " +
				"OutputPart[Source:a.district a.street Target:Address.*] " +
				"BypassPart[, (5+7), (col1 * col2) as calculated_value FROM person AS p JOIN address AS a ON p.address_id = a.id WHERE p.name = ] " +
				"BypassPart['Fred']]",
=======
			"ParsedExpr[BypassPart[SELECT p.* AS &Person.*, (a.district, a.street) AS &Address.*, " +
				"(5+7), (col1 * col2) as calculated_value FROM person AS p " +
				"JOIN address AS a ON p.address_id = a.id WHERE p.name = 'Fred']]",
>>>>>>> da925163
			[]any{&Person{}, &Address{}},
			[]any{&Person{}, &Address{}},
			"SELECT p.* , a.district, a.street , (5+7), (col1 * col2) as calculated_value FROM person AS p JOIN address AS a ON p.address_id = a.id WHERE p.name =  'Fred'",
		},
		{
			"SELECT p.* AS &Person.*, (a.district, a.street) AS &Address.* " +
				"FROM person AS p JOIN address AS a ON p .address_id = a.id " +
				"WHERE p.name = 'Fred'",
<<<<<<< HEAD
			"ParsedExpr[BypassPart[SELECT ] " +
				"OutputPart[Source:p.* Target:Person.*] " +
				"BypassPart[, ] " +
				"OutputPart[Source:a.district a.street Target:Address.*] " +
				"BypassPart[ FROM person AS p JOIN address AS a ON p .address_id = a.id WHERE p.name = ] " +
				"BypassPart['Fred']]",
=======
			"ParsedExpr[BypassPart[SELECT p.* AS &Person.*, (a.district, a.street) AS &Address.* " +
				"FROM person AS p JOIN address AS a ON p .address_id = a.id " +
				"WHERE p.name = 'Fred']]",
>>>>>>> da925163
			[]any{&Person{}, &Address{}},
			[]any{&Person{}, &Address{}},
			"SELECT p.* , a.district, a.street  FROM person AS p JOIN address AS a ON p .address_id = a.id WHERE p.name =  'Fred'",
		},
		{
			"SELECT p.* AS &Person.*, (a.district, a.street) AS &Address.* " +
				"FROM person AS p JOIN address AS a ON p.address_id = a.id " +
				"WHERE p.name in (select name from table where table.n = $Person.name)",
<<<<<<< HEAD
			"ParsedExpr[BypassPart[SELECT ] " +
				"OutputPart[Source:p.* Target:Person.*] " +
				"BypassPart[, ] " +
				"OutputPart[Source:a.district a.street Target:Address.*] " +
				"BypassPart[ FROM person AS p JOIN address AS a ON p.address_id = a.id WHERE p.name in (select name from table where table.n = ] " +
				"InputPart[Person.name] " +
				"BypassPart[)]]",
=======
			"ParsedExpr[BypassPart[SELECT p.* AS &Person.*, (a.district, a.street) AS &Address.* " +
				"FROM person AS p JOIN address AS a ON p.address_id = a.id " +
				"WHERE p.name in (select name from table where table.n = $Person.name)]]",
>>>>>>> da925163
			[]any{&Person{}, &Address{}},
			[]any{&Person{}, &Address{}, &Person{}},
			"SELECT p.* , a.district, a.street  FROM person AS p JOIN address AS a ON p.address_id = a.id WHERE p.name in (select name from table where table.n = ? )",
		},
		{
			"SELECT p.* AS &Person.*, (a.district, a.street) AS &Address.* " +
				"FROM person WHERE p.name in (select name from table " +
				"where table.n = $Person.name) UNION " +
				"SELECT p.* AS &Person.*, (a.district, a.street) AS &Address.* " +
				"FROM person WHERE p.name in " +
				"(select name from table where table.n = $Person.name)",
<<<<<<< HEAD
			"ParsedExpr[BypassPart[SELECT ] OutputPart[Source:p.* Target:Person.*] " +
				"BypassPart[, ] OutputPart[Source:a.district a.street Target:Address.*] " +
				"BypassPart[ FROM person WHERE p.name in (select name from table where table.n = ] " +
				"InputPart[Person.name] " +
				"BypassPart[) UNION SELECT ] " +
				"OutputPart[Source:p.* Target:Person.*] " +
				"BypassPart[, ] " +
				"OutputPart[Source:a.district a.street Target:Address.*] " +
				"BypassPart[ FROM person WHERE p.name in (select name from table where table.n = ] " +
				"InputPart[Person.name] " +
				"BypassPart[)]]",
=======
			"ParsedExpr[BypassPart[SELECT p.* AS &Person.*, (a.district, a.street) AS &Address.* " +
				"FROM person WHERE p.name in (select name from table " +
				"where table.n = $Person.name) UNION " +
				"SELECT p.* AS &Person.*, (a.district, a.street) AS &Address.* " +
				"FROM person WHERE p.name in " +
				"(select name from table where table.n = $Person.name)]]",
>>>>>>> da925163
			[]any{&Person{}, &Address{}},
			[]any{&Person{}, &Address{}, &Person{}, &Person{}, &Address{}, &Person{}},
			"SELECT p.* , a.district, a.street  FROM person WHERE p.name in (select name from table where table.n = ? ) UNION SELECT p.* , a.district, a.street  FROM person WHERE p.name in (select name from table where table.n = ? )",
		},
		{
			"SELECT p.* AS &Person.*, m.* AS &Manager.* " +
				"FROM person AS p JOIN person AS m " +
				"ON p.manager_id = m.id WHERE p.name = 'Fred'",
<<<<<<< HEAD
			"ParsedExpr[BypassPart[SELECT ] " +
				"OutputPart[Source:p.* Target:Person.*] " +
				"BypassPart[, ] " +
				"OutputPart[Source:m.* Target:Manager.*] " +
				"BypassPart[ FROM person AS p JOIN person AS m ON p.manager_id = m.id WHERE p.name = ] " +
				"BypassPart['Fred']]",
=======
			"ParsedExpr[BypassPart[SELECT p.* AS &Person.*, m.* AS &Manager.* " +
				"FROM person AS p JOIN person AS m " +
				"ON p.manager_id = m.id WHERE p.name = 'Fred']]",
>>>>>>> da925163
			[]any{&Person{}, &Manager{}},
			[]any{&Person{}, &Manager{}},
			"SELECT p.* , m.*  FROM person AS p JOIN person AS m ON p.manager_id = m.id WHERE p.name =  'Fred'",
		},
<<<<<<< HEAD
		//{
		//	"SELECT (person.*, address.district) AS &M.* " +
		//		"FROM person JOIN address ON person.address_id = address.id " +
		//		"WHERE person.name = 'Fred'",
		//	"ParsedExpr[BypassPart[SELECT ] " +
		//		"OutputPart[Source:person.* address.district Target:M.*] " +
		//		"BypassPart[ FROM person JOIN address ON person.address_id = address.id WHERE person.name = ] " +
		//		"BypassPart['Fred' ]]",
		//	[]any{&M{}},
		//	[]any{&M{}},
		//},
		//{
		//	"SELECT p.*, a.district " +
		//		"FROM person AS p JOIN address AS a ON p.address_id = a.id " +
		//		"WHERE p.name = $M.name",
		//	"ParsedExpr[BypassPart[SELECT p.*, a.district FROM person AS p JOIN address AS a ON p.address_id = a.id WHERE p.name = ] " +
		//		"InputPart[M.name]]",
		//	[]any{&M{}},
		//	[]any{&M{}},
		//},
		{
			"SELECT person.*, address.district FROM person JOIN address " +
				"ON person.address_id = address.id WHERE person.name = 'Fred'",
			"ParsedExpr[BypassPart[SELECT person.*, address.district FROM person JOIN address ON person.address_id = address.id WHERE person.name = ] " +
				"BypassPart['Fred']]",
=======
		{
			"SELECT person.*, address.district FROM person JOIN address " +
				"ON person.address_id = address.id WHERE person.name = 'Fred'",
			"ParsedExpr[BypassPart[SELECT person.*, address.district FROM person JOIN address ON person.address_id = address.id WHERE person.name = 'Fred']]",
>>>>>>> da925163
			[]any{},
			[]any{},
			"SELECT person.*, address.district FROM person JOIN address ON person.address_id = address.id WHERE person.name =  'Fred'",
		},
		{
			"SELECT p FROM person WHERE p.name = $Person.name",
<<<<<<< HEAD
			"ParsedExpr[BypassPart[SELECT p FROM person WHERE p.name = ] InputPart[Person.name]]",
=======
			"ParsedExpr[BypassPart[SELECT p FROM person WHERE p.name = $Person.name]]",
>>>>>>> da925163
			[]any{&Person{}},
			[]any{&Person{}},
			"SELECT p FROM person WHERE p.name = ?",
		},
		{
			"SELECT p.* AS &Person, a.District AS &District " +
				"FROM person AS p JOIN address AS a ON p.address_id = a.id " +
				"WHERE p.name = $Person.name AND p.address_id = $Person.address_id",
<<<<<<< HEAD
			"ParsedExpr[BypassPart[SELECT ] " +
				"OutputPart[Source:p.* Target:Person] " +
				"BypassPart[, ] " +
				"OutputPart[Source:a.District Target:District] " +
				"BypassPart[ FROM person AS p JOIN address AS a ON p.address_id = a.id WHERE p.name = ] " +
				"InputPart[Person.name] " +
				"BypassPart[ AND p.address_id = ] " +
				"InputPart[Person.address_id]]",
=======
			"ParsedExpr[BypassPart[SELECT p.* AS &Person, a.District AS &District " +
				"FROM person AS p JOIN address AS a ON p.address_id = a.id " +
				"WHERE p.name = $Person.name AND p.address_id = $Person.address_id]]",
>>>>>>> da925163
			[]any{&Person{}, &District{}},
			[]any{&Person{}, &District{}, &Person{}, &Person{}},
			"SELECT p.* , a.District  FROM person AS p JOIN address AS a ON p.address_id = a.id WHERE p.name = ?  AND p.address_id = ?",
		},
		{
			"SELECT p.* AS &Person, a.District AS &District " +
				"FROM person AS p INNER JOIN address AS a " +
				"ON p.address_id = $Address.ID " +
				"WHERE p.name = $Person.name AND p.address_id = $Person.address_id",
<<<<<<< HEAD
			"ParsedExpr[BypassPart[SELECT ] " +
				"OutputPart[Source:p.* Target:Person] " +
				"BypassPart[, ] " +
				"OutputPart[Source:a.District Target:District] " +
				"BypassPart[ FROM person AS p INNER JOIN address AS a ON p.address_id = ] " +
				"InputPart[Address.ID] " +
				"BypassPart[ WHERE p.name = ] " +
				"InputPart[Person.name] " +
				"BypassPart[ AND p.address_id = ] " +
				"InputPart[Person.address_id]]",
=======
			"ParsedExpr[BypassPart[SELECT p.* AS &Person, a.District AS &District " +
				"FROM person AS p INNER JOIN address AS a " +
				"ON p.address_id = $Address.ID " +
				"WHERE p.name = $Person.name AND p.address_id = $Person.address_id]]",
>>>>>>> da925163
			[]any{&Address{}, &Person{}, &District{}},
			[]any{&Person{}, &District{}, &Address{}, &Person{}, &Person{}},
			"SELECT p.* , a.District  FROM person AS p INNER JOIN address AS a ON p.address_id = ?  WHERE p.name = ?  AND p.address_id = ?",
		},
		{
			"SELECT p.*, a.district " +
				"FROM person AS p JOIN address AS a ON p.address_id = a.id " +
				"WHERE p.name = $Person.*",
<<<<<<< HEAD
			"ParsedExpr[BypassPart[SELECT p.*, a.district FROM person AS p JOIN address AS a ON p.address_id = a.id WHERE p.name = ] " +
				"InputPart[Person.*]]",
=======
			"ParsedExpr[BypassPart[SELECT p.*, a.district FROM person AS p JOIN address AS a ON p.address_id = a.id WHERE p.name = $Person.*]]",
>>>>>>> da925163
			[]any{&Person{}},
			[]any{&Person{}},
			"SELECT p.*, a.district FROM person AS p JOIN address AS a ON p.address_id = a.id WHERE p.name = ?",
		},
		{
			"INSERT INTO person (name) VALUES $Person.name",
<<<<<<< HEAD
			"ParsedExpr[BypassPart[INSERT INTO person (name) VALUES ] " +
				"InputPart[Person.name]]",
=======
			"ParsedExpr[BypassPart[INSERT INTO person (name) VALUES $Person.name]]",
>>>>>>> da925163
			[]any{&Person{}},
			[]any{&Person{}},
			"INSERT INTO person (name) VALUES ?",
		},
		{
			"INSERT INTO person VALUES $Person.*",
<<<<<<< HEAD
			"ParsedExpr[BypassPart[INSERT INTO person VALUES ] " +
				"InputPart[Person.*]]",
=======
			"ParsedExpr[BypassPart[INSERT INTO person VALUES $Person.*]]",
>>>>>>> da925163
			[]any{&Person{}},
			[]any{&Person{}},
			"INSERT INTO person VALUES ?",
		},
		{
			"UPDATE person SET person.address_id = $Address.ID " +
				"WHERE person.id = $Person.ID",
<<<<<<< HEAD
			"ParsedExpr[BypassPart[UPDATE person SET person.address_id = ] " +
				"InputPart[Address.ID] " +
				"BypassPart[ WHERE person.id = ] " +
				"InputPart[Person.ID]]",
=======
			"ParsedExpr[BypassPart[UPDATE person SET person.address_id = $Address.ID " +
				"WHERE person.id = $Person.ID]]",
>>>>>>> da925163
			[]any{&Address{}, &Person{}},
			[]any{&Address{}, &Person{}},
			"UPDATE person SET person.address_id = ?  WHERE person.id = ?",
		},
	}

<<<<<<< HEAD
	parser := NewParser()
	for i, test := range tests {
		var parsedExpr *ParsedExpr
		var err error
		if parsedExpr, err = parser.Parse(test.input); err != nil {
			t.Errorf("test %d failed (Parse): input: %s\nexpected: %s\nerr: %s\n", i, test.input, test.expectedParsed, err)
		} else if parsedExpr.String() != test.expectedParsed {
			t.Errorf("test %d failed (Parse): input: %s\nexpected: %s\nactual:   %s\n", i, test.input, test.expectedParsed, parsedExpr.String())
		}
	}
}

// We return a proper error when we find an unbound string literal
func TestUnfinishedStringLiteral(t *testing.T) {
	sql := "select foo from t where x = 'dddd"
	parser := NewParser()
	_, err := parser.Parse(sql)
	assert.Equal(t, fmt.Errorf("parser error: missing right quote in string literal"), err)
}

func TestUnfinishedStringLiteralV2(t *testing.T) {
	sql := "select foo from t where x = \"dddd"
	parser := NewParser()
	_, err := parser.Parse(sql)
	assert.Equal(t, fmt.Errorf("parser error: missing right quote in string literal"), err)
}

// We require to end the string literal with the proper quote depending
// on the opening one.
func TestUnfinishedStringLiteralV3(t *testing.T) {
	sql := "select foo from t where x = \"dddd'"
	parser := NewParser()
	_, err := parser.Parse(sql)
	assert.Equal(t, fmt.Errorf("parser error: missing right quote in string literal"), err)
}

// Detect bad input DSL pieces
func TestBadFormatInput(t *testing.T) {
	sql := "select foo from t where x = $.id"
	parser := NewParser()
	_, err := parser.Parse(sql)
	assert.Equal(t, fmt.Errorf("parser error: malformed input type"), err)
}

// Detect bad input DSL pieces
func TestBadFormatInputV2(t *testing.T) {
	sql := "select foo from t where x = $Address."
	parser := NewParser()
	_, err := parser.Parse(sql)
	assert.Equal(t, fmt.Errorf("parser error: malformed input type"), err)
}

// Detect bad output DSL pieces
func TestBadFormatOutput(t *testing.T) {
	sql := "select foo as && from t"
	parser := NewParser()
	_, err := parser.Parse(sql)
	assert.Equal(t, fmt.Errorf("parser error: malformed output expression"), err)
}

// Detect bad output DSL pieces
func TestBadFormatOutputV2(t *testing.T) {
	sql := "select foo as &.bar from t"
	parser := NewParser()
	_, err := parser.Parse(sql)
	assert.Equal(t, fmt.Errorf("parser error: malformed output expression"), err)
=======
	parser := parse.NewParser()
	for i, test := range tests {
		var parsedExpr *parse.ParsedExpr
		if parsedExpr, _ = parser.Parse(test.input); parsedExpr.String() !=
			test.expectedParsed {
			t.Errorf("Test %d Failed (Parse): input: %s\nexpected: %s\nactual:   %s\n", i, test.input, test.expectedParsed, parsedExpr.String())
		}
	}
>>>>>>> da925163
}<|MERGE_RESOLUTION|>--- conflicted
+++ resolved
@@ -2,88 +2,12 @@
 
 import (
 	"fmt"
-	"log"
 	"testing"
 
 	"github.com/canonical/sqlair/internal/parse"
+	"github.com/stretchr/testify/assert"
 )
 
-<<<<<<< HEAD
-type parseHelperTest struct {
-	bytef    func(byte) bool
-	stringf  func(string) bool
-	stringf0 func() bool
-	result   []bool
-	input    string
-	data     []string
-}
-
-var p = NewParser()
-
-var parseTests = []parseHelperTest{
-	{bytef: p.peekByte, result: []bool{false}, input: "", data: []string{"a"}},
-	{bytef: p.peekByte, result: []bool{false}, input: "b", data: []string{"a"}},
-	{bytef: p.peekByte, result: []bool{true}, input: "a", data: []string{"a"}},
-
-	{bytef: p.skipByte, result: []bool{false}, input: "", data: []string{"a"}},
-	{bytef: p.skipByte, result: []bool{false}, input: "abc", data: []string{"b"}},
-	{bytef: p.skipByte, result: []bool{true, true}, input: "abc", data: []string{"a", "b"}},
-
-	{bytef: p.skipByteFind, result: []bool{false}, input: "", data: []string{"a"}},
-	{bytef: p.skipByteFind, result: []bool{false, true, true}, input: "abcde", data: []string{"x", "b", "c"}},
-	{bytef: p.skipByteFind, result: []bool{true, false}, input: "abcde ", data: []string{" ", " "}},
-
-	{stringf0: p.skipSpaces, result: []bool{false}, input: "", data: []string{}},
-	{stringf0: p.skipSpaces, result: []bool{false}, input: "abc    d", data: []string{}},
-	{stringf0: p.skipSpaces, result: []bool{true}, input: "     abcd", data: []string{}},
-	{stringf0: p.skipSpaces, result: []bool{true}, input: "  \t  abcd", data: []string{}},
-	{stringf0: p.skipSpaces, result: []bool{false}, input: "\t  abcd", data: []string{}},
-
-	{stringf: p.skipString, result: []bool{false}, input: "", data: []string{"a"}},
-	{stringf: p.skipString, result: []bool{true, true}, input: "helloworld", data: []string{"hElLo", "w"}},
-	{stringf: p.skipString, result: []bool{true, true}, input: "hello world", data: []string{"hello", " "}},
-}
-
-func TestRunTable(t *testing.T) {
-	for _, v := range parseTests {
-		p.Parse(v.input)
-		for i := range v.result {
-			var result bool
-			if v.bytef != nil {
-				result = v.bytef(v.data[i][0])
-			}
-			if v.stringf != nil {
-				result = v.stringf(v.data[i])
-			}
-			if v.stringf0 != nil {
-				result = v.stringf0()
-			}
-			if v.result[i] != result {
-				log.Printf("Test %#v failed. Expected: '%t', got '%t'\n", v, result, v.result[i])
-			}
-		}
-	}
-}
-
-// func TestInit(t *testing.T) {
-// 	p := NewParser()
-// 	expr, err := p.Parse("select foo from bar")
-// 	assert.Equal(t, nil, err)
-// 	assert.Equal(t, (*ParsedExpr)(nil), expr)
-// }
-//
-// func TestOutputParser(t *testing.T) {
-// 	var expr *ParsedExpr
-//
-// 	p := NewParser()
-//
-// 	expr, err := p.Parse("Select &Person From")
-// 	assert.Equal(t, nil, err)
-// 	assert.Equal(t, "", expr.String()) // Finish this
-// }
-
-=======
->>>>>>> da925163
 type Address struct {
 	ID int `db:"id"`
 }
@@ -103,19 +27,16 @@
 
 type M map[string]any
 
-<<<<<<< HEAD
 func TestConsecutiveExpr(t *testing.T) {
 	sql := "select &Person&Address from t"
-	expectedComplete := "ParsedExpr[BypassPart[select ] OutputPart[Source: Target:Person] " +
-		"OutputPart[Source: Target:Address] BypassPart[ from t]]"
-	parser := NewParser()
+	expectedComplete := "ParsedExpr[BypassPart[select] OutputPart[Source: Target:Person] " +
+		"OutputPart[Source: Target:Address] BypassPart[from t]]"
+	parser := parse.NewParser()
 	parsedExpr, _ := parser.Parse(sql)
 
 	assert.Equal(t, expectedComplete, parsedExpr.String())
 }
 
-=======
->>>>>>> da925163
 func TestRound(t *testing.T) {
 	var tests = []struct {
 		input             string
@@ -126,188 +47,132 @@
 	}{
 		{
 			"select p.* as &Person.*",
-<<<<<<< HEAD
-			"ParsedExpr[BypassPart[select ] OutputPart[Source:p.* Target:Person.*]]",
-=======
-			"ParsedExpr[BypassPart[select p.* as &Person.*]]",
->>>>>>> da925163
+			"ParsedExpr[BypassPart[select] OutputPart[Source:p.* Target:Person.*]]",
 			[]any{&Person{}},
 			[]any{&Person{}},
 			"select p.*",
 		},
 		{
 			"select p.* AS&Person.*",
-<<<<<<< HEAD
-			"ParsedExpr[BypassPart[select ] OutputPart[Source:p.* Target:Person.*]]",
-=======
-			"ParsedExpr[BypassPart[select p.* AS&Person.*]]",
->>>>>>> da925163
+			"ParsedExpr[BypassPart[select] OutputPart[Source:p.* Target:Person.*]]",
 			[]any{&Person{}},
 			[]any{&Person{}},
 			"select p.*",
 		},
 		{
 			"select p.* as &Person.*, '&notAnOutputExpresion.*' as literal from t",
-<<<<<<< HEAD
-			"ParsedExpr[BypassPart[select ] " +
-				"OutputPart[Source:p.* Target:Person.*] " +
-				"BypassPart[, ] " +
-				"BypassPart['&notAnOutputExpresion.*'] " +
+			"ParsedExpr[BypassPart[select] " +
+				"OutputPart[Source:p.* Target:Person.*] " +
+				"BypassPart[,] " +
+				"BypassPart[ '&notAnOutputExpresion.*'] " +
 				"BypassPart[ as literal from t]]",
-=======
-			"ParsedExpr[BypassPart[select p.* as &Person.*, '&notAnOutputExpresion.*' as literal from t]]",
->>>>>>> da925163
 			[]any{&Person{}},
 			[]any{&Person{}},
 			"select p.* ,  '&notAnOutputExpresion.*'  as literal from t",
 		},
 		{
 			"select * as &Person.* from t",
-<<<<<<< HEAD
-			"ParsedExpr[BypassPart[select ] " +
+			"ParsedExpr[BypassPart[select] " +
 				"OutputPart[Source:* Target:Person.*] " +
-				"BypassPart[ from t]]",
-=======
-			"ParsedExpr[BypassPart[select * as &Person.* from t]]",
->>>>>>> da925163
+				"BypassPart[from t]]",
 			[]any{&Person{}},
 			[]any{&Person{}},
 			"select *  from t",
 		},
 		{
 			"select foo, bar from table where foo = $Person.ID",
-<<<<<<< HEAD
-			"ParsedExpr[BypassPart[select foo, bar from table where foo = ] " +
+			"ParsedExpr[BypassPart[select foo, bar from table where foo =] " +
 				"InputPart[Person.ID]]",
-=======
-			"ParsedExpr[BypassPart[select foo, bar from table where foo = $Person.ID]]",
->>>>>>> da925163
 			[]any{&Person{}},
 			[]any{&Person{}},
 			"select foo, bar from table where foo = ?",
 		},
 		{
 			"select &Person from table where foo = $Address.ID",
-<<<<<<< HEAD
-			"ParsedExpr[BypassPart[select ] OutputPart[Source: Target:Person] " +
-				"BypassPart[ from table where foo = ] " +
+			"ParsedExpr[BypassPart[select] OutputPart[Source: Target:Person] " +
+				"BypassPart[from table where foo =] " +
 				"InputPart[Address.ID]]",
-=======
-			"ParsedExpr[BypassPart[select &Person from table where foo = $Address.ID]]",
->>>>>>> da925163
 			[]any{&Person{}, &Address{}},
 			[]any{&Person{}, &Address{}},
 			"select address_id, id, name  from table where foo = ?",
 		},
 		{
 			"select &Person.* from table where foo = $Address.ID",
-<<<<<<< HEAD
-			"ParsedExpr[BypassPart[select ] " +
+			"ParsedExpr[BypassPart[select] " +
 				"OutputPart[Source: Target:Person.*] " +
-				"BypassPart[ from table where foo = ] " +
+				"BypassPart[from table where foo =] " +
 				"InputPart[Address.ID]]",
-=======
-			"ParsedExpr[BypassPart[select &Person.* from table where foo = $Address.ID]]",
->>>>>>> da925163
 			[]any{&Person{}, &Address{}},
 			[]any{&Person{}, &Address{}},
 			"select address_id, id, name  from table where foo = ?",
 		},
 		{
 			"select foo, bar, &Person.ID from table where foo = 'xx'",
-<<<<<<< HEAD
-			"ParsedExpr[BypassPart[select foo, bar, ] " +
+			"ParsedExpr[BypassPart[select foo, bar,] " +
 				"OutputPart[Source: Target:Person.ID] " +
-				"BypassPart[ from table where foo = ] " +
-				"BypassPart['xx']]",
-=======
-			"ParsedExpr[BypassPart[select foo, bar, &Person.ID from table where foo = 'xx']]",
->>>>>>> da925163
+				"BypassPart[from table where foo =] " +
+				"BypassPart[ 'xx']]",
 			[]any{&Person{}},
 			[]any{&Person{}},
 			"select foo, bar, id  from table where foo =  'xx'",
 		},
 		{
 			"select foo, &Person.ID, bar, baz, &Manager.Name from table where foo = 'xx'",
-<<<<<<< HEAD
-			"ParsedExpr[BypassPart[select foo, ] " +
+			"ParsedExpr[BypassPart[select foo,] " +
 				"OutputPart[Source: Target:Person.ID] " +
-				"BypassPart[, bar, baz, ] " +
+				"BypassPart[, bar, baz,] " +
 				"OutputPart[Source: Target:Manager.Name] " +
-				"BypassPart[ from table where foo = ] " +
-				"BypassPart['xx']]",
-=======
-			"ParsedExpr[BypassPart[select foo, &Person.ID, bar, baz, &Manager.Name from table where foo = 'xx']]",
->>>>>>> da925163
+				"BypassPart[from table where foo =] " +
+				"BypassPart[ 'xx']]",
 			[]any{&Person{}, &Manager{}},
 			[]any{&Person{}, &Manager{}},
 			"select foo, id , bar, baz, manager_name  from table where foo =  'xx'",
 		},
 		{
 			"SELECT * AS &Person.* FROM person WHERE name = 'Fred'",
-<<<<<<< HEAD
-			"ParsedExpr[BypassPart[SELECT ] " +
+			"ParsedExpr[BypassPart[SELECT] " +
 				"OutputPart[Source:* Target:Person.*] " +
-				"BypassPart[ FROM person WHERE name = ] " +
-				"BypassPart['Fred']]",
-=======
-			"ParsedExpr[BypassPart[SELECT * AS &Person.* FROM person WHERE name = 'Fred']]",
->>>>>>> da925163
+				"BypassPart[FROM person WHERE name =] " +
+				"BypassPart[ 'Fred']]",
 			[]any{&Person{}},
 			[]any{&Person{}},
 			"SELECT *  FROM person WHERE name =  'Fred'",
 		},
 		{
 			"SELECT &Person.* FROM person WHERE name = 'Fred'",
-<<<<<<< HEAD
-			"ParsedExpr[BypassPart[SELECT ] " +
+			"ParsedExpr[BypassPart[SELECT] " +
 				"OutputPart[Source: Target:Person.*] " +
-				"BypassPart[ FROM person WHERE name = ] " +
-				"BypassPart['Fred']]",
-=======
-			"ParsedExpr[BypassPart[SELECT &Person.* FROM person WHERE name = 'Fred']]",
->>>>>>> da925163
+				"BypassPart[FROM person WHERE name =] " +
+				"BypassPart[ 'Fred']]",
 			[]any{&Person{}},
 			[]any{&Person{}},
 			"SELECT address_id, id, name  FROM person WHERE name =  'Fred'",
 		},
 		{
 			"SELECT * AS &Person.*, a.* as &Address.* FROM person, address a WHERE name = 'Fred'",
-<<<<<<< HEAD
-			"ParsedExpr[BypassPart[SELECT ] " +
+			"ParsedExpr[BypassPart[SELECT] " +
 				"OutputPart[Source:* Target:Person.*] " +
-				"BypassPart[, ] " +
+				"BypassPart[,] " +
 				"OutputPart[Source:a.* Target:Address.*] " +
-				"BypassPart[ FROM person, address a WHERE name = ] " +
-				"BypassPart['Fred']]",
-=======
-			"ParsedExpr[BypassPart[SELECT * AS &Person.*, a.* as &Address.* FROM person, address a WHERE name = 'Fred']]",
->>>>>>> da925163
+				"BypassPart[FROM person, address a WHERE name =] " +
+				"BypassPart[ 'Fred']]",
 			[]any{&Person{}, &Address{}},
 			[]any{&Person{}, &Address{}},
 			"SELECT * , a.*  FROM person, address a WHERE name =  'Fred'",
 		},
 		{
 			"SELECT (a.district, a.street) AS &Address.* FROM address AS a WHERE p.name = 'Fred'",
-<<<<<<< HEAD
-			"ParsedExpr[BypassPart[SELECT ] " +
+			"ParsedExpr[BypassPart[SELECT] " +
 				"OutputPart[Source:a.district a.street Target:Address.*] " +
-				"BypassPart[ FROM address AS a WHERE p.name = ] BypassPart['Fred']]",
-=======
-			"ParsedExpr[BypassPart[SELECT (a.district, a.street) AS &Address.* FROM address AS a WHERE p.name = 'Fred']]",
->>>>>>> da925163
+				"BypassPart[FROM address AS a WHERE p.name =] BypassPart[ 'Fred']]",
 			[]any{&Address{}},
 			[]any{&Address{}},
 			"SELECT a.district, a.street  FROM address AS a WHERE p.name =  'Fred'",
 		},
 		{
 			"SELECT 1 FROM person WHERE p.name = 'Fred'",
-<<<<<<< HEAD
-			"ParsedExpr[BypassPart[SELECT 1 FROM person WHERE p.name = ] " +
-				"BypassPart['Fred']]",
-=======
-			"ParsedExpr[BypassPart[SELECT 1 FROM person WHERE p.name = 'Fred']]",
->>>>>>> da925163
+			"ParsedExpr[BypassPart[SELECT 1 FROM person WHERE p.name =] " +
+				"BypassPart[ 'Fred']]",
 			[]any{},
 			[]any{},
 			"SELECT 1 FROM person WHERE p.name =  'Fred'",
@@ -316,18 +181,12 @@
 			"SELECT p.* AS &Person.*, (a.district, a.street) AS &Address.*, " +
 				"(5+7), (col1 * col2) as calculated_value FROM person AS p " +
 				"JOIN address AS a ON p.address_id = a.id WHERE p.name = 'Fred'",
-<<<<<<< HEAD
-			"ParsedExpr[BypassPart[SELECT ] " +
-				"OutputPart[Source:p.* Target:Person.*] " +
-				"BypassPart[, ] " +
+			"ParsedExpr[BypassPart[SELECT] " +
+				"OutputPart[Source:p.* Target:Person.*] " +
+				"BypassPart[,] " +
 				"OutputPart[Source:a.district a.street Target:Address.*] " +
-				"BypassPart[, (5+7), (col1 * col2) as calculated_value FROM person AS p JOIN address AS a ON p.address_id = a.id WHERE p.name = ] " +
-				"BypassPart['Fred']]",
-=======
-			"ParsedExpr[BypassPart[SELECT p.* AS &Person.*, (a.district, a.street) AS &Address.*, " +
-				"(5+7), (col1 * col2) as calculated_value FROM person AS p " +
-				"JOIN address AS a ON p.address_id = a.id WHERE p.name = 'Fred']]",
->>>>>>> da925163
+				"BypassPart[, (5+7), (col1 * col2) as calculated_value FROM person AS p JOIN address AS a ON p.address_id = a.id WHERE p.name =] " +
+				"BypassPart[ 'Fred']]",
 			[]any{&Person{}, &Address{}},
 			[]any{&Person{}, &Address{}},
 			"SELECT p.* , a.district, a.street , (5+7), (col1 * col2) as calculated_value FROM person AS p JOIN address AS a ON p.address_id = a.id WHERE p.name =  'Fred'",
@@ -336,18 +195,12 @@
 			"SELECT p.* AS &Person.*, (a.district, a.street) AS &Address.* " +
 				"FROM person AS p JOIN address AS a ON p .address_id = a.id " +
 				"WHERE p.name = 'Fred'",
-<<<<<<< HEAD
-			"ParsedExpr[BypassPart[SELECT ] " +
-				"OutputPart[Source:p.* Target:Person.*] " +
-				"BypassPart[, ] " +
+			"ParsedExpr[BypassPart[SELECT] " +
+				"OutputPart[Source:p.* Target:Person.*] " +
+				"BypassPart[,] " +
 				"OutputPart[Source:a.district a.street Target:Address.*] " +
-				"BypassPart[ FROM person AS p JOIN address AS a ON p .address_id = a.id WHERE p.name = ] " +
-				"BypassPart['Fred']]",
-=======
-			"ParsedExpr[BypassPart[SELECT p.* AS &Person.*, (a.district, a.street) AS &Address.* " +
-				"FROM person AS p JOIN address AS a ON p .address_id = a.id " +
-				"WHERE p.name = 'Fred']]",
->>>>>>> da925163
+				"BypassPart[FROM person AS p JOIN address AS a ON p .address_id = a.id WHERE p.name =] " +
+				"BypassPart[ 'Fred']]",
 			[]any{&Person{}, &Address{}},
 			[]any{&Person{}, &Address{}},
 			"SELECT p.* , a.district, a.street  FROM person AS p JOIN address AS a ON p .address_id = a.id WHERE p.name =  'Fred'",
@@ -356,19 +209,13 @@
 			"SELECT p.* AS &Person.*, (a.district, a.street) AS &Address.* " +
 				"FROM person AS p JOIN address AS a ON p.address_id = a.id " +
 				"WHERE p.name in (select name from table where table.n = $Person.name)",
-<<<<<<< HEAD
-			"ParsedExpr[BypassPart[SELECT ] " +
-				"OutputPart[Source:p.* Target:Person.*] " +
-				"BypassPart[, ] " +
+			"ParsedExpr[BypassPart[SELECT] " +
+				"OutputPart[Source:p.* Target:Person.*] " +
+				"BypassPart[,] " +
 				"OutputPart[Source:a.district a.street Target:Address.*] " +
-				"BypassPart[ FROM person AS p JOIN address AS a ON p.address_id = a.id WHERE p.name in (select name from table where table.n = ] " +
+				"BypassPart[FROM person AS p JOIN address AS a ON p.address_id = a.id WHERE p.name in (select name from table where table.n =] " +
 				"InputPart[Person.name] " +
 				"BypassPart[)]]",
-=======
-			"ParsedExpr[BypassPart[SELECT p.* AS &Person.*, (a.district, a.street) AS &Address.* " +
-				"FROM person AS p JOIN address AS a ON p.address_id = a.id " +
-				"WHERE p.name in (select name from table where table.n = $Person.name)]]",
->>>>>>> da925163
 			[]any{&Person{}, &Address{}},
 			[]any{&Person{}, &Address{}, &Person{}},
 			"SELECT p.* , a.district, a.street  FROM person AS p JOIN address AS a ON p.address_id = a.id WHERE p.name in (select name from table where table.n = ? )",
@@ -380,26 +227,17 @@
 				"SELECT p.* AS &Person.*, (a.district, a.street) AS &Address.* " +
 				"FROM person WHERE p.name in " +
 				"(select name from table where table.n = $Person.name)",
-<<<<<<< HEAD
-			"ParsedExpr[BypassPart[SELECT ] OutputPart[Source:p.* Target:Person.*] " +
-				"BypassPart[, ] OutputPart[Source:a.district a.street Target:Address.*] " +
-				"BypassPart[ FROM person WHERE p.name in (select name from table where table.n = ] " +
+			"ParsedExpr[BypassPart[SELECT] OutputPart[Source:p.* Target:Person.*] " +
+				"BypassPart[,] OutputPart[Source:a.district a.street Target:Address.*] " +
+				"BypassPart[FROM person WHERE p.name in (select name from table where table.n =] " +
 				"InputPart[Person.name] " +
-				"BypassPart[) UNION SELECT ] " +
-				"OutputPart[Source:p.* Target:Person.*] " +
-				"BypassPart[, ] " +
+				"BypassPart[) UNION SELECT] " +
+				"OutputPart[Source:p.* Target:Person.*] " +
+				"BypassPart[,] " +
 				"OutputPart[Source:a.district a.street Target:Address.*] " +
-				"BypassPart[ FROM person WHERE p.name in (select name from table where table.n = ] " +
+				"BypassPart[FROM person WHERE p.name in (select name from table where table.n =] " +
 				"InputPart[Person.name] " +
 				"BypassPart[)]]",
-=======
-			"ParsedExpr[BypassPart[SELECT p.* AS &Person.*, (a.district, a.street) AS &Address.* " +
-				"FROM person WHERE p.name in (select name from table " +
-				"where table.n = $Person.name) UNION " +
-				"SELECT p.* AS &Person.*, (a.district, a.street) AS &Address.* " +
-				"FROM person WHERE p.name in " +
-				"(select name from table where table.n = $Person.name)]]",
->>>>>>> da925163
 			[]any{&Person{}, &Address{}},
 			[]any{&Person{}, &Address{}, &Person{}, &Person{}, &Address{}, &Person{}},
 			"SELECT p.* , a.district, a.street  FROM person WHERE p.name in (select name from table where table.n = ? ) UNION SELECT p.* , a.district, a.street  FROM person WHERE p.name in (select name from table where table.n = ? )",
@@ -408,65 +246,28 @@
 			"SELECT p.* AS &Person.*, m.* AS &Manager.* " +
 				"FROM person AS p JOIN person AS m " +
 				"ON p.manager_id = m.id WHERE p.name = 'Fred'",
-<<<<<<< HEAD
-			"ParsedExpr[BypassPart[SELECT ] " +
-				"OutputPart[Source:p.* Target:Person.*] " +
-				"BypassPart[, ] " +
+			"ParsedExpr[BypassPart[SELECT] " +
+				"OutputPart[Source:p.* Target:Person.*] " +
+				"BypassPart[,] " +
 				"OutputPart[Source:m.* Target:Manager.*] " +
-				"BypassPart[ FROM person AS p JOIN person AS m ON p.manager_id = m.id WHERE p.name = ] " +
-				"BypassPart['Fred']]",
-=======
-			"ParsedExpr[BypassPart[SELECT p.* AS &Person.*, m.* AS &Manager.* " +
-				"FROM person AS p JOIN person AS m " +
-				"ON p.manager_id = m.id WHERE p.name = 'Fred']]",
->>>>>>> da925163
+				"BypassPart[FROM person AS p JOIN person AS m ON p.manager_id = m.id WHERE p.name =] " +
+				"BypassPart[ 'Fred']]",
 			[]any{&Person{}, &Manager{}},
 			[]any{&Person{}, &Manager{}},
 			"SELECT p.* , m.*  FROM person AS p JOIN person AS m ON p.manager_id = m.id WHERE p.name =  'Fred'",
 		},
-<<<<<<< HEAD
-		//{
-		//	"SELECT (person.*, address.district) AS &M.* " +
-		//		"FROM person JOIN address ON person.address_id = address.id " +
-		//		"WHERE person.name = 'Fred'",
-		//	"ParsedExpr[BypassPart[SELECT ] " +
-		//		"OutputPart[Source:person.* address.district Target:M.*] " +
-		//		"BypassPart[ FROM person JOIN address ON person.address_id = address.id WHERE person.name = ] " +
-		//		"BypassPart['Fred' ]]",
-		//	[]any{&M{}},
-		//	[]any{&M{}},
-		//},
-		//{
-		//	"SELECT p.*, a.district " +
-		//		"FROM person AS p JOIN address AS a ON p.address_id = a.id " +
-		//		"WHERE p.name = $M.name",
-		//	"ParsedExpr[BypassPart[SELECT p.*, a.district FROM person AS p JOIN address AS a ON p.address_id = a.id WHERE p.name = ] " +
-		//		"InputPart[M.name]]",
-		//	[]any{&M{}},
-		//	[]any{&M{}},
-		//},
 		{
 			"SELECT person.*, address.district FROM person JOIN address " +
 				"ON person.address_id = address.id WHERE person.name = 'Fred'",
-			"ParsedExpr[BypassPart[SELECT person.*, address.district FROM person JOIN address ON person.address_id = address.id WHERE person.name = ] " +
-				"BypassPart['Fred']]",
-=======
-		{
-			"SELECT person.*, address.district FROM person JOIN address " +
-				"ON person.address_id = address.id WHERE person.name = 'Fred'",
-			"ParsedExpr[BypassPart[SELECT person.*, address.district FROM person JOIN address ON person.address_id = address.id WHERE person.name = 'Fred']]",
->>>>>>> da925163
+			"ParsedExpr[BypassPart[SELECT person.*, address.district FROM person JOIN address ON person.address_id = address.id WHERE person.name =] " +
+				"BypassPart[ 'Fred']]",
 			[]any{},
 			[]any{},
 			"SELECT person.*, address.district FROM person JOIN address ON person.address_id = address.id WHERE person.name =  'Fred'",
 		},
 		{
 			"SELECT p FROM person WHERE p.name = $Person.name",
-<<<<<<< HEAD
-			"ParsedExpr[BypassPart[SELECT p FROM person WHERE p.name = ] InputPart[Person.name]]",
-=======
-			"ParsedExpr[BypassPart[SELECT p FROM person WHERE p.name = $Person.name]]",
->>>>>>> da925163
+			"ParsedExpr[BypassPart[SELECT p FROM person WHERE p.name =] InputPart[Person.name]]",
 			[]any{&Person{}},
 			[]any{&Person{}},
 			"SELECT p FROM person WHERE p.name = ?",
@@ -475,20 +276,14 @@
 			"SELECT p.* AS &Person, a.District AS &District " +
 				"FROM person AS p JOIN address AS a ON p.address_id = a.id " +
 				"WHERE p.name = $Person.name AND p.address_id = $Person.address_id",
-<<<<<<< HEAD
-			"ParsedExpr[BypassPart[SELECT ] " +
+			"ParsedExpr[BypassPart[SELECT] " +
 				"OutputPart[Source:p.* Target:Person] " +
-				"BypassPart[, ] " +
+				"BypassPart[,] " +
 				"OutputPart[Source:a.District Target:District] " +
-				"BypassPart[ FROM person AS p JOIN address AS a ON p.address_id = a.id WHERE p.name = ] " +
+				"BypassPart[FROM person AS p JOIN address AS a ON p.address_id = a.id WHERE p.name =] " +
 				"InputPart[Person.name] " +
-				"BypassPart[ AND p.address_id = ] " +
+				"BypassPart[AND p.address_id =] " +
 				"InputPart[Person.address_id]]",
-=======
-			"ParsedExpr[BypassPart[SELECT p.* AS &Person, a.District AS &District " +
-				"FROM person AS p JOIN address AS a ON p.address_id = a.id " +
-				"WHERE p.name = $Person.name AND p.address_id = $Person.address_id]]",
->>>>>>> da925163
 			[]any{&Person{}, &District{}},
 			[]any{&Person{}, &District{}, &Person{}, &Person{}},
 			"SELECT p.* , a.District  FROM person AS p JOIN address AS a ON p.address_id = a.id WHERE p.name = ?  AND p.address_id = ?",
@@ -498,23 +293,16 @@
 				"FROM person AS p INNER JOIN address AS a " +
 				"ON p.address_id = $Address.ID " +
 				"WHERE p.name = $Person.name AND p.address_id = $Person.address_id",
-<<<<<<< HEAD
-			"ParsedExpr[BypassPart[SELECT ] " +
+			"ParsedExpr[BypassPart[SELECT] " +
 				"OutputPart[Source:p.* Target:Person] " +
-				"BypassPart[, ] " +
+				"BypassPart[,] " +
 				"OutputPart[Source:a.District Target:District] " +
-				"BypassPart[ FROM person AS p INNER JOIN address AS a ON p.address_id = ] " +
+				"BypassPart[FROM person AS p INNER JOIN address AS a ON p.address_id =] " +
 				"InputPart[Address.ID] " +
-				"BypassPart[ WHERE p.name = ] " +
+				"BypassPart[WHERE p.name =] " +
 				"InputPart[Person.name] " +
-				"BypassPart[ AND p.address_id = ] " +
+				"BypassPart[AND p.address_id =] " +
 				"InputPart[Person.address_id]]",
-=======
-			"ParsedExpr[BypassPart[SELECT p.* AS &Person, a.District AS &District " +
-				"FROM person AS p INNER JOIN address AS a " +
-				"ON p.address_id = $Address.ID " +
-				"WHERE p.name = $Person.name AND p.address_id = $Person.address_id]]",
->>>>>>> da925163
 			[]any{&Address{}, &Person{}, &District{}},
 			[]any{&Person{}, &District{}, &Address{}, &Person{}, &Person{}},
 			"SELECT p.* , a.District  FROM person AS p INNER JOIN address AS a ON p.address_id = ?  WHERE p.name = ?  AND p.address_id = ?",
@@ -523,36 +311,24 @@
 			"SELECT p.*, a.district " +
 				"FROM person AS p JOIN address AS a ON p.address_id = a.id " +
 				"WHERE p.name = $Person.*",
-<<<<<<< HEAD
-			"ParsedExpr[BypassPart[SELECT p.*, a.district FROM person AS p JOIN address AS a ON p.address_id = a.id WHERE p.name = ] " +
+			"ParsedExpr[BypassPart[SELECT p.*, a.district FROM person AS p JOIN address AS a ON p.address_id = a.id WHERE p.name =] " +
 				"InputPart[Person.*]]",
-=======
-			"ParsedExpr[BypassPart[SELECT p.*, a.district FROM person AS p JOIN address AS a ON p.address_id = a.id WHERE p.name = $Person.*]]",
->>>>>>> da925163
 			[]any{&Person{}},
 			[]any{&Person{}},
 			"SELECT p.*, a.district FROM person AS p JOIN address AS a ON p.address_id = a.id WHERE p.name = ?",
 		},
 		{
 			"INSERT INTO person (name) VALUES $Person.name",
-<<<<<<< HEAD
-			"ParsedExpr[BypassPart[INSERT INTO person (name) VALUES ] " +
+			"ParsedExpr[BypassPart[INSERT INTO person (name) VALUES] " +
 				"InputPart[Person.name]]",
-=======
-			"ParsedExpr[BypassPart[INSERT INTO person (name) VALUES $Person.name]]",
->>>>>>> da925163
 			[]any{&Person{}},
 			[]any{&Person{}},
 			"INSERT INTO person (name) VALUES ?",
 		},
 		{
 			"INSERT INTO person VALUES $Person.*",
-<<<<<<< HEAD
-			"ParsedExpr[BypassPart[INSERT INTO person VALUES ] " +
+			"ParsedExpr[BypassPart[INSERT INTO person VALUES] " +
 				"InputPart[Person.*]]",
-=======
-			"ParsedExpr[BypassPart[INSERT INTO person VALUES $Person.*]]",
->>>>>>> da925163
 			[]any{&Person{}},
 			[]any{&Person{}},
 			"INSERT INTO person VALUES ?",
@@ -560,25 +336,19 @@
 		{
 			"UPDATE person SET person.address_id = $Address.ID " +
 				"WHERE person.id = $Person.ID",
-<<<<<<< HEAD
-			"ParsedExpr[BypassPart[UPDATE person SET person.address_id = ] " +
+			"ParsedExpr[BypassPart[UPDATE person SET person.address_id =] " +
 				"InputPart[Address.ID] " +
-				"BypassPart[ WHERE person.id = ] " +
+				"BypassPart[WHERE person.id =] " +
 				"InputPart[Person.ID]]",
-=======
-			"ParsedExpr[BypassPart[UPDATE person SET person.address_id = $Address.ID " +
-				"WHERE person.id = $Person.ID]]",
->>>>>>> da925163
 			[]any{&Address{}, &Person{}},
 			[]any{&Address{}, &Person{}},
 			"UPDATE person SET person.address_id = ?  WHERE person.id = ?",
 		},
 	}
 
-<<<<<<< HEAD
-	parser := NewParser()
+	parser := parse.NewParser()
 	for i, test := range tests {
-		var parsedExpr *ParsedExpr
+		var parsedExpr *parse.ParsedExpr
 		var err error
 		if parsedExpr, err = parser.Parse(test.input); err != nil {
 			t.Errorf("test %d failed (Parse): input: %s\nexpected: %s\nerr: %s\n", i, test.input, test.expectedParsed, err)
@@ -591,14 +361,14 @@
 // We return a proper error when we find an unbound string literal
 func TestUnfinishedStringLiteral(t *testing.T) {
 	sql := "select foo from t where x = 'dddd"
-	parser := NewParser()
+	parser := parse.NewParser()
 	_, err := parser.Parse(sql)
 	assert.Equal(t, fmt.Errorf("parser error: missing right quote in string literal"), err)
 }
 
 func TestUnfinishedStringLiteralV2(t *testing.T) {
 	sql := "select foo from t where x = \"dddd"
-	parser := NewParser()
+	parser := parse.NewParser()
 	_, err := parser.Parse(sql)
 	assert.Equal(t, fmt.Errorf("parser error: missing right quote in string literal"), err)
 }
@@ -607,7 +377,7 @@
 // on the opening one.
 func TestUnfinishedStringLiteralV3(t *testing.T) {
 	sql := "select foo from t where x = \"dddd'"
-	parser := NewParser()
+	parser := parse.NewParser()
 	_, err := parser.Parse(sql)
 	assert.Equal(t, fmt.Errorf("parser error: missing right quote in string literal"), err)
 }
@@ -615,7 +385,7 @@
 // Detect bad input DSL pieces
 func TestBadFormatInput(t *testing.T) {
 	sql := "select foo from t where x = $.id"
-	parser := NewParser()
+	parser := parse.NewParser()
 	_, err := parser.Parse(sql)
 	assert.Equal(t, fmt.Errorf("parser error: malformed input type"), err)
 }
@@ -623,7 +393,7 @@
 // Detect bad input DSL pieces
 func TestBadFormatInputV2(t *testing.T) {
 	sql := "select foo from t where x = $Address."
-	parser := NewParser()
+	parser := parse.NewParser()
 	_, err := parser.Parse(sql)
 	assert.Equal(t, fmt.Errorf("parser error: malformed input type"), err)
 }
@@ -631,7 +401,7 @@
 // Detect bad output DSL pieces
 func TestBadFormatOutput(t *testing.T) {
 	sql := "select foo as && from t"
-	parser := NewParser()
+	parser := parse.NewParser()
 	_, err := parser.Parse(sql)
 	assert.Equal(t, fmt.Errorf("parser error: malformed output expression"), err)
 }
@@ -639,17 +409,7 @@
 // Detect bad output DSL pieces
 func TestBadFormatOutputV2(t *testing.T) {
 	sql := "select foo as &.bar from t"
-	parser := NewParser()
+	parser := parse.NewParser()
 	_, err := parser.Parse(sql)
 	assert.Equal(t, fmt.Errorf("parser error: malformed output expression"), err)
-=======
-	parser := parse.NewParser()
-	for i, test := range tests {
-		var parsedExpr *parse.ParsedExpr
-		if parsedExpr, _ = parser.Parse(test.input); parsedExpr.String() !=
-			test.expectedParsed {
-			t.Errorf("Test %d Failed (Parse): input: %s\nexpected: %s\nactual:   %s\n", i, test.input, test.expectedParsed, parsedExpr.String())
-		}
-	}
->>>>>>> da925163
 }