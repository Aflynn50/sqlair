package parse_test

import (
	"fmt"
	"testing"

	"github.com/canonical/sqlair/internal/parse"
	"github.com/stretchr/testify/assert"
)

<<<<<<< HEAD
=======
type Address struct {
	ID int `db:"id"`
}

type Person struct {
	ID         int    `db:"id"`
	Fullname   string `db:"name"`
	PostalCode int    `db:"address_id"`
}

type Manager struct {
	Name string `db:"manager_name"`
}

type District struct {
}

type M map[string]any

func TestRound(t *testing.T) {
	var tests = []struct {
		input          string
		expectedParsed string
	}{{
		"SELECT p.* AS &Person.*",
		"ParsedExpr[BypassPart[SELECT p.* AS &Person.*]]",
	},
		{
			"SELECT p.* AS&Person.*",
			"ParsedExpr[BypassPart[SELECT p.* AS&Person.*]]",
		},
		{
			"SELECT p.* AS &Person.*, '&notAnOutputExpresion.*' AS literal FROM t",
			"ParsedExpr[BypassPart[SELECT p.* AS &Person.*, ] " +
				"BypassPart['&notAnOutputExpresion.*'] " +
				"BypassPart[ AS literal FROM t]]",
		},
		{
			"SELECT * AS &Person.* FROM t",
			"ParsedExpr[BypassPart[SELECT * AS &Person.* FROM t]]",
		},
		{
			"SELECT foo, bar FROM table WHERE foo = $Person.ID",
			"ParsedExpr[BypassPart[SELECT foo, bar FROM table WHERE foo = ] " +
				"InputPart[Person.ID]]",
		},
		{
			"SELECT &Person FROM table WHERE foo = $Address.ID",
			"ParsedExpr[BypassPart[SELECT &Person FROM table WHERE foo = ] " +
				"InputPart[Address.ID]]",
		},
		{
			"SELECT &Person.* FROM table WHERE foo = $Address.ID",
			"ParsedExpr[BypassPart[SELECT &Person.* FROM table WHERE foo = ] " +
				"InputPart[Address.ID]]",
		},
		{
			"SELECT foo, bar, &Person.ID FROM table WHERE foo = 'xx'",
			"ParsedExpr[BypassPart[SELECT foo, bar, &Person.ID FROM table WHERE foo = ] " +
				"BypassPart['xx']]",
		},
		{
			"SELECT foo, &Person.ID, bar, baz, &Manager.Name FROM table WHERE foo = 'xx'",
			"ParsedExpr[BypassPart[SELECT foo, &Person.ID, bar, baz, &Manager.Name FROM table WHERE foo = ] " +
				"BypassPart['xx']]",
		},
		{
			"SELECT * AS &Person.* FROM person WHERE name = 'Fred'",
			"ParsedExpr[BypassPart[SELECT * AS &Person.* FROM person WHERE name = ] " +
				"BypassPart['Fred']]",
		},
		{
			"SELECT &Person.* FROM person WHERE name = 'Fred'",
			"ParsedExpr[BypassPart[SELECT &Person.* FROM person WHERE name = ] " +
				"BypassPart['Fred']]",
		},
		{
			"SELECT * AS &Person.*, a.* AS &Address.* FROM person, address a WHERE name = 'Fred'",
			"ParsedExpr[BypassPart[SELECT * AS &Person.*, a.* AS &Address.* FROM person, address a WHERE name = ] " +
				"BypassPart['Fred']]",
		},
		{
			"SELECT (a.district, a.street) AS &Address.* FROM address AS a WHERE p.name = 'Fred'",
			"ParsedExpr[BypassPart[SELECT (a.district, a.street) AS &Address.* FROM address AS a WHERE p.name = ] BypassPart['Fred']]",
		},
		{
			"SELECT 1 FROM person WHERE p.name = 'Fred'",
			"ParsedExpr[BypassPart[SELECT 1 FROM person WHERE p.name = ] " +
				"BypassPart['Fred']]",
		},
		{
			"SELECT p.* AS &Person.*, (a.district, a.street) AS &Address.*, " +
				"(5+7), (col1 * col2) AS calculated_value FROM person AS p " +
				"JOIN address AS a ON p.address_id = a.id WHERE p.name = 'Fred'",
			"ParsedExpr[BypassPart[SELECT p.* AS &Person.*, (a.district, a.street) AS &Address.*, (5+7), (col1 * col2) AS calculated_value FROM person AS p JOIN address AS a ON p.address_id = a.id WHERE p.name = ] " +
				"BypassPart['Fred']]",
		},
		{
			"SELECT p.* AS &Person.*, (a.district, a.street) AS &Address.* " +
				"FROM person AS p JOIN address AS a ON p .address_id = a.id " +
				"WHERE p.name = 'Fred'",
			"ParsedExpr[BypassPart[SELECT p.* AS &Person.*, (a.district, a.street) AS &Address.*" +
				" FROM person AS p JOIN address AS a ON p .address_id = a.id WHERE p.name = ] " +
				"BypassPart['Fred']]",
		},
		{
			"SELECT p.* AS &Person.*, (a.district, a.street) AS &Address.* " +
				"FROM person AS p JOIN address AS a ON p.address_id = a.id " +
				"WHERE p.name in (SELECT name FROM table WHERE table.n = $Person.name)",
			"ParsedExpr[BypassPart[SELECT p.* AS &Person.*, (a.district, a.street) AS &Address.* " +
				"FROM person AS p JOIN address AS a ON p.address_id = a.id WHERE p.name in (SELECT name FROM table WHERE table.n = ] " +
				"InputPart[Person.name] " +
				"BypassPart[)]]",
		},
		{
			"SELECT p.* AS &Person.*, (a.district, a.street) AS &Address.* " +
				"FROM person WHERE p.name in (SELECT name FROM table " +
				"WHERE table.n = $Person.name) UNION " +
				"SELECT p.* AS &Person.*, (a.district, a.street) AS &Address.* " +
				"FROM person WHERE p.name in " +
				"(SELECT name FROM table WHERE table.n = $Person.name)",
			"ParsedExpr[BypassPart[SELECT p.* AS &Person.*, " +
				"(a.district, a.street) AS &Address.* " +
				"FROM person WHERE p.name in (SELECT name FROM table WHERE table.n = ] " +
				"InputPart[Person.name] " +
				"BypassPart[) UNION SELECT p.* AS &Person.*, (a.district, a.street) AS &Address.* " +
				"FROM person WHERE p.name in (SELECT name FROM table WHERE table.n = ] " +
				"InputPart[Person.name] " +
				"BypassPart[)]]",
		},
		{
			"SELECT p.* AS &Person.*, m.* AS &Manager.* " +
				"FROM person AS p JOIN person AS m " +
				"ON p.manager_id = m.id WHERE p.name = 'Fred'",
			"ParsedExpr[BypassPart[SELECT p.* AS &Person.*, m.* AS &Manager.* " +
				"FROM person AS p JOIN person AS m ON p.manager_id = m.id WHERE p.name = ] " +
				"BypassPart['Fred']]",
		},
		{
			"SELECT person.*, address.district FROM person JOIN address " +
				"ON person.address_id = address.id WHERE person.name = 'Fred'",
			"ParsedExpr[BypassPart[SELECT person.*, address.district FROM person JOIN address ON person.address_id = address.id WHERE person.name = ] " +
				"BypassPart['Fred']]",
		},
		{
			"SELECT p FROM person WHERE p.name = $Person.name",
			"ParsedExpr[BypassPart[SELECT p FROM person WHERE p.name = ] InputPart[Person.name]]",
		},
		{
			"SELECT p.* AS &Person, a.District AS &District " +
				"FROM person AS p JOIN address AS a ON p.address_id = a.id " +
				"WHERE p.name = $Person.name AND p.address_id = $Person.address_id",
			"ParsedExpr[BypassPart[SELECT p.* AS &Person, a.District AS &District " +
				"FROM person AS p JOIN address AS a ON p.address_id = a.id WHERE p.name = ] " +
				"InputPart[Person.name] " +
				"BypassPart[ AND p.address_id = ] " +
				"InputPart[Person.address_id]]",
		},
		{
			"SELECT p.* AS &Person, a.District AS &District " +
				"FROM person AS p INNER JOIN address AS a " +
				"ON p.address_id = $Address.ID " +
				"WHERE p.name = $Person.name AND p.address_id = $Person.address_id",
			"ParsedExpr[BypassPart[SELECT p.* AS &Person, a.District AS &District " +
				"FROM person AS p INNER JOIN address AS a ON p.address_id = ] " +
				"InputPart[Address.ID] " +
				"BypassPart[ WHERE p.name = ] " +
				"InputPart[Person.name] " +
				"BypassPart[ AND p.address_id = ] " +
				"InputPart[Person.address_id]]",
		},
		{
			"SELECT p.*, a.district " +
				"FROM person AS p JOIN address AS a ON p.address_id = a.id " +
				"WHERE p.name = $Person.*",
			"ParsedExpr[BypassPart[SELECT p.*, a.district FROM person AS p JOIN address AS a ON p.address_id = a.id WHERE p.name = ] " +
				"InputPart[Person.*]]",
		},
		{
			"INSERT INTO person (name) VALUES $Person.name",
			"ParsedExpr[BypassPart[INSERT INTO person (name) VALUES ] " +
				"InputPart[Person.name]]",
		},
		{
			"INSERT INTO person VALUES $Person.*",
			"ParsedExpr[BypassPart[INSERT INTO person VALUES ] " +
				"InputPart[Person.*]]",
		},
		{
			"UPDATE person SET person.address_id = $Address.ID " +
				"WHERE person.id = $Person.ID",
			"ParsedExpr[BypassPart[UPDATE person SET person.address_id = ] " +
				"InputPart[Address.ID] " +
				"BypassPart[ WHERE person.id = ] " +
				"InputPart[Person.ID]]",
		}}

	parser := parse.NewParser()
	for i, test := range tests {
		var parsedExpr *parse.ParsedExpr
		var err error
		if parsedExpr, err = parser.Parse(test.input); err != nil {
			t.Errorf("test %d failed (Parse): input: %s\nexpected: %s\nerr: %s\n", i, test.input, test.expectedParsed, err)
		} else if parsedExpr.String() != test.expectedParsed {
			t.Errorf("test %d failed (Parse): input: %s\nexpected: %s\nactual:   %s\n", i, test.input, test.expectedParsed, parsedExpr.String())
		}
	}
}

>>>>>>> 0a576423
// We return a proper error when we find an unbound string literal
func TestUnfinishedStringLiteral(t *testing.T) {
	sql := "SELECT foo FROM t WHERE x = 'dddd"
	parser := parse.NewParser()
	_, err := parser.Parse(sql)
	assert.Equal(t, fmt.Errorf("cannot parse expression: missing right quote in string literal"), err)
}

func TestUnfinishedStringLiteralV2(t *testing.T) {
	sql := "SELECT foo FROM t WHERE x = \"dddd"
	parser := parse.NewParser()
	_, err := parser.Parse(sql)
	assert.Equal(t, fmt.Errorf("cannot parse expression: missing right quote in string literal"), err)
}

// We require to end the string literal with the proper quote depending
// on the opening one.
func TestUnfinishedStringLiteralV3(t *testing.T) {
	sql := "SELECT foo FROM t WHERE x = \"dddd'"
	parser := parse.NewParser()
	_, err := parser.Parse(sql)
	assert.Equal(t, fmt.Errorf("cannot parse expression: missing right quote in string literal"), err)
}

// Properly parsing empty string literal
func TestEmptyStringLiteral(t *testing.T) {
	sql := "SELECT foo FROM t WHERE x = ''"
	parser := parse.NewParser()
	_, err := parser.Parse(sql)
	assert.Equal(t, nil, err)
}

// Detect bad escaped string literal
func TestBadEscaped(t *testing.T) {
	sql := "SELECT foo FROM t WHERE x = 'O'Donnell'"
	parser := parse.NewParser()
	_, err := parser.Parse(sql)
	assert.Equal(t, fmt.Errorf("cannot parse expression: missing right quote in string literal"), err)
}

// Detect bad input expressions
func TestBadFormatInput(t *testing.T) {
<<<<<<< HEAD
	sql := "select foo from t where x = $Address."
=======
	sql := "SELECT foo FROM t WHERE x = $.id"
>>>>>>> 0a576423
	parser := parse.NewParser()
	_, err := parser.Parse(sql)
	assert.Equal(t, fmt.Errorf("cannot parse expression: input expression: not a valid identifier for a go object field"), err)
}

// Detect bad input expressions
func TestBadFormatInputV2(t *testing.T) {
<<<<<<< HEAD
	sql := "select foo from t where x = $Address"
	parser := parse.NewParser()
	_, err := parser.Parse(sql)
	assert.Equal(t, fmt.Errorf("cannot parse expression: input expression: go objects need to be qualified"), err)
}

// Detect bad output expressions
func TestBadFormatOutput(t *testing.T) {
	sql := "select foo as &bar. from t"
	parser := parse.NewParser()
	_, err := parser.Parse(sql)
	assert.Equal(t, fmt.Errorf("cannot parse expression: output expression: not a valid identifier for a go object field"), err)
}

// Detect bad output expressions
func TestBadFormatOutputV2(t *testing.T) {
	sql := "select foo as &Person from t"
	parser := parse.NewParser()
	_, err := parser.Parse(sql)
	assert.Equal(t, fmt.Errorf("cannot parse expression: output expression: go objects need to be qualified"), err)
}

// Detect bad output expressions
func TestBadFormatOutputV3(t *testing.T) {
	sql := "select foo as &(Person) from t"
	parser := parse.NewParser()
	_, err := parser.Parse(sql)
	assert.Equal(t, fmt.Errorf("cannot parse expression: output expression: go objects need to be qualified"), err)
}

// Detect bad output expressions
func TestBadFormatOutputV4(t *testing.T) {
	sql := "select foo, bar as &(Person.name, Person) from t"
=======
	sql := "SELECT foo FROM t WHERE x = $Address."
>>>>>>> 0a576423
	parser := parse.NewParser()
	_, err := parser.Parse(sql)
	assert.Equal(t, fmt.Errorf("cannot parse expression: output expression: go objects need to be qualified"), err)
}

<<<<<<< HEAD
// Detect mismatched columns and targets in output expression
func TestMismatchedOutput(t *testing.T) {
	sql := "select (foo, bar) as &P.name from t"
=======
// Detect bad input DSL pieces
func TestBadFormatInputV3(t *testing.T) {
	sql := "SELECT foo FROM t WHERE x = $"
>>>>>>> 0a576423
	parser := parse.NewParser()
	_, err := parser.Parse(sql)
	assert.Equal(t, fmt.Errorf("cannot parse expression: output expression: number of cols = 2 but number of targets = 1"), err)
}

<<<<<<< HEAD
// Detect mismatched columns and targets in output expression
func TestMismatchedOutputV2(t *testing.T) {
	sql := "select foo as &(P.name, P.age) from t"
=======
// Detect bad input DSL pieces
func TestBadFormatInputV4(t *testing.T) {
	sql := "SELECT foo FROM t WHERE x = $$Address"
>>>>>>> 0a576423
	parser := parse.NewParser()
	_, err := parser.Parse(sql)
	assert.Equal(t, fmt.Errorf("cannot parse expression: output expression: number of cols = 1 but number of targets = 2"), err)
}

<<<<<<< HEAD
// Detect missing brackets
func TestMissingClosingParenthesesOutput(t *testing.T) {
	sql := "select (foo, bar) as &(P.name P.id from t"
=======
// Detect bad input DSL pieces
func TestBadFormatInputV5(t *testing.T) {
	sql := "SELECT foo FROM t WHERE x = $```"
>>>>>>> 0a576423
	parser := parse.NewParser()
	_, err := parser.Parse(sql)
	assert.Equal(t, fmt.Errorf("cannot parse expression: output expression: expected closing parentheses"), err)
}

<<<<<<< HEAD
// Detect multiple asterisk targets
func TestMutipleTargetAsterisksOutput(t *testing.T) {
	sql := "select (foo, bar) as &(P.*, A.*) from t"
=======
// Detect bad input DSL pieces
func TestBadFormatInputV6(t *testing.T) {
	sql := "SELECT foo FROM t WHERE x = $.."
>>>>>>> 0a576423
	parser := parse.NewParser()
	_, err := parser.Parse(sql)
	assert.Equal(t, fmt.Errorf("cannot parse expression: output expression: more than one asterisk"), err)
}

<<<<<<< HEAD
// Detect multiple asterisk columns
func TestMutipleColumnAsterisksOutput(t *testing.T) {
	sql := "select (foo, bar, t.*) as &P.* from t"
=======
// Detect bad input DSL pieces
func TestBadFormatInputV7(t *testing.T) {
	sql := "SELECT foo FROM t WHERE x = $."
>>>>>>> 0a576423
	parser := parse.NewParser()
	_, err := parser.Parse(sql)
	assert.Equal(t, fmt.Errorf("cannot parse expression: output expression: cannot mix asterisk and explicit columns"), err)
}<|MERGE_RESOLUTION|>--- conflicted
+++ resolved
@@ -8,218 +8,6 @@
 	"github.com/stretchr/testify/assert"
 )
 
-<<<<<<< HEAD
-=======
-type Address struct {
-	ID int `db:"id"`
-}
-
-type Person struct {
-	ID         int    `db:"id"`
-	Fullname   string `db:"name"`
-	PostalCode int    `db:"address_id"`
-}
-
-type Manager struct {
-	Name string `db:"manager_name"`
-}
-
-type District struct {
-}
-
-type M map[string]any
-
-func TestRound(t *testing.T) {
-	var tests = []struct {
-		input          string
-		expectedParsed string
-	}{{
-		"SELECT p.* AS &Person.*",
-		"ParsedExpr[BypassPart[SELECT p.* AS &Person.*]]",
-	},
-		{
-			"SELECT p.* AS&Person.*",
-			"ParsedExpr[BypassPart[SELECT p.* AS&Person.*]]",
-		},
-		{
-			"SELECT p.* AS &Person.*, '&notAnOutputExpresion.*' AS literal FROM t",
-			"ParsedExpr[BypassPart[SELECT p.* AS &Person.*, ] " +
-				"BypassPart['&notAnOutputExpresion.*'] " +
-				"BypassPart[ AS literal FROM t]]",
-		},
-		{
-			"SELECT * AS &Person.* FROM t",
-			"ParsedExpr[BypassPart[SELECT * AS &Person.* FROM t]]",
-		},
-		{
-			"SELECT foo, bar FROM table WHERE foo = $Person.ID",
-			"ParsedExpr[BypassPart[SELECT foo, bar FROM table WHERE foo = ] " +
-				"InputPart[Person.ID]]",
-		},
-		{
-			"SELECT &Person FROM table WHERE foo = $Address.ID",
-			"ParsedExpr[BypassPart[SELECT &Person FROM table WHERE foo = ] " +
-				"InputPart[Address.ID]]",
-		},
-		{
-			"SELECT &Person.* FROM table WHERE foo = $Address.ID",
-			"ParsedExpr[BypassPart[SELECT &Person.* FROM table WHERE foo = ] " +
-				"InputPart[Address.ID]]",
-		},
-		{
-			"SELECT foo, bar, &Person.ID FROM table WHERE foo = 'xx'",
-			"ParsedExpr[BypassPart[SELECT foo, bar, &Person.ID FROM table WHERE foo = ] " +
-				"BypassPart['xx']]",
-		},
-		{
-			"SELECT foo, &Person.ID, bar, baz, &Manager.Name FROM table WHERE foo = 'xx'",
-			"ParsedExpr[BypassPart[SELECT foo, &Person.ID, bar, baz, &Manager.Name FROM table WHERE foo = ] " +
-				"BypassPart['xx']]",
-		},
-		{
-			"SELECT * AS &Person.* FROM person WHERE name = 'Fred'",
-			"ParsedExpr[BypassPart[SELECT * AS &Person.* FROM person WHERE name = ] " +
-				"BypassPart['Fred']]",
-		},
-		{
-			"SELECT &Person.* FROM person WHERE name = 'Fred'",
-			"ParsedExpr[BypassPart[SELECT &Person.* FROM person WHERE name = ] " +
-				"BypassPart['Fred']]",
-		},
-		{
-			"SELECT * AS &Person.*, a.* AS &Address.* FROM person, address a WHERE name = 'Fred'",
-			"ParsedExpr[BypassPart[SELECT * AS &Person.*, a.* AS &Address.* FROM person, address a WHERE name = ] " +
-				"BypassPart['Fred']]",
-		},
-		{
-			"SELECT (a.district, a.street) AS &Address.* FROM address AS a WHERE p.name = 'Fred'",
-			"ParsedExpr[BypassPart[SELECT (a.district, a.street) AS &Address.* FROM address AS a WHERE p.name = ] BypassPart['Fred']]",
-		},
-		{
-			"SELECT 1 FROM person WHERE p.name = 'Fred'",
-			"ParsedExpr[BypassPart[SELECT 1 FROM person WHERE p.name = ] " +
-				"BypassPart['Fred']]",
-		},
-		{
-			"SELECT p.* AS &Person.*, (a.district, a.street) AS &Address.*, " +
-				"(5+7), (col1 * col2) AS calculated_value FROM person AS p " +
-				"JOIN address AS a ON p.address_id = a.id WHERE p.name = 'Fred'",
-			"ParsedExpr[BypassPart[SELECT p.* AS &Person.*, (a.district, a.street) AS &Address.*, (5+7), (col1 * col2) AS calculated_value FROM person AS p JOIN address AS a ON p.address_id = a.id WHERE p.name = ] " +
-				"BypassPart['Fred']]",
-		},
-		{
-			"SELECT p.* AS &Person.*, (a.district, a.street) AS &Address.* " +
-				"FROM person AS p JOIN address AS a ON p .address_id = a.id " +
-				"WHERE p.name = 'Fred'",
-			"ParsedExpr[BypassPart[SELECT p.* AS &Person.*, (a.district, a.street) AS &Address.*" +
-				" FROM person AS p JOIN address AS a ON p .address_id = a.id WHERE p.name = ] " +
-				"BypassPart['Fred']]",
-		},
-		{
-			"SELECT p.* AS &Person.*, (a.district, a.street) AS &Address.* " +
-				"FROM person AS p JOIN address AS a ON p.address_id = a.id " +
-				"WHERE p.name in (SELECT name FROM table WHERE table.n = $Person.name)",
-			"ParsedExpr[BypassPart[SELECT p.* AS &Person.*, (a.district, a.street) AS &Address.* " +
-				"FROM person AS p JOIN address AS a ON p.address_id = a.id WHERE p.name in (SELECT name FROM table WHERE table.n = ] " +
-				"InputPart[Person.name] " +
-				"BypassPart[)]]",
-		},
-		{
-			"SELECT p.* AS &Person.*, (a.district, a.street) AS &Address.* " +
-				"FROM person WHERE p.name in (SELECT name FROM table " +
-				"WHERE table.n = $Person.name) UNION " +
-				"SELECT p.* AS &Person.*, (a.district, a.street) AS &Address.* " +
-				"FROM person WHERE p.name in " +
-				"(SELECT name FROM table WHERE table.n = $Person.name)",
-			"ParsedExpr[BypassPart[SELECT p.* AS &Person.*, " +
-				"(a.district, a.street) AS &Address.* " +
-				"FROM person WHERE p.name in (SELECT name FROM table WHERE table.n = ] " +
-				"InputPart[Person.name] " +
-				"BypassPart[) UNION SELECT p.* AS &Person.*, (a.district, a.street) AS &Address.* " +
-				"FROM person WHERE p.name in (SELECT name FROM table WHERE table.n = ] " +
-				"InputPart[Person.name] " +
-				"BypassPart[)]]",
-		},
-		{
-			"SELECT p.* AS &Person.*, m.* AS &Manager.* " +
-				"FROM person AS p JOIN person AS m " +
-				"ON p.manager_id = m.id WHERE p.name = 'Fred'",
-			"ParsedExpr[BypassPart[SELECT p.* AS &Person.*, m.* AS &Manager.* " +
-				"FROM person AS p JOIN person AS m ON p.manager_id = m.id WHERE p.name = ] " +
-				"BypassPart['Fred']]",
-		},
-		{
-			"SELECT person.*, address.district FROM person JOIN address " +
-				"ON person.address_id = address.id WHERE person.name = 'Fred'",
-			"ParsedExpr[BypassPart[SELECT person.*, address.district FROM person JOIN address ON person.address_id = address.id WHERE person.name = ] " +
-				"BypassPart['Fred']]",
-		},
-		{
-			"SELECT p FROM person WHERE p.name = $Person.name",
-			"ParsedExpr[BypassPart[SELECT p FROM person WHERE p.name = ] InputPart[Person.name]]",
-		},
-		{
-			"SELECT p.* AS &Person, a.District AS &District " +
-				"FROM person AS p JOIN address AS a ON p.address_id = a.id " +
-				"WHERE p.name = $Person.name AND p.address_id = $Person.address_id",
-			"ParsedExpr[BypassPart[SELECT p.* AS &Person, a.District AS &District " +
-				"FROM person AS p JOIN address AS a ON p.address_id = a.id WHERE p.name = ] " +
-				"InputPart[Person.name] " +
-				"BypassPart[ AND p.address_id = ] " +
-				"InputPart[Person.address_id]]",
-		},
-		{
-			"SELECT p.* AS &Person, a.District AS &District " +
-				"FROM person AS p INNER JOIN address AS a " +
-				"ON p.address_id = $Address.ID " +
-				"WHERE p.name = $Person.name AND p.address_id = $Person.address_id",
-			"ParsedExpr[BypassPart[SELECT p.* AS &Person, a.District AS &District " +
-				"FROM person AS p INNER JOIN address AS a ON p.address_id = ] " +
-				"InputPart[Address.ID] " +
-				"BypassPart[ WHERE p.name = ] " +
-				"InputPart[Person.name] " +
-				"BypassPart[ AND p.address_id = ] " +
-				"InputPart[Person.address_id]]",
-		},
-		{
-			"SELECT p.*, a.district " +
-				"FROM person AS p JOIN address AS a ON p.address_id = a.id " +
-				"WHERE p.name = $Person.*",
-			"ParsedExpr[BypassPart[SELECT p.*, a.district FROM person AS p JOIN address AS a ON p.address_id = a.id WHERE p.name = ] " +
-				"InputPart[Person.*]]",
-		},
-		{
-			"INSERT INTO person (name) VALUES $Person.name",
-			"ParsedExpr[BypassPart[INSERT INTO person (name) VALUES ] " +
-				"InputPart[Person.name]]",
-		},
-		{
-			"INSERT INTO person VALUES $Person.*",
-			"ParsedExpr[BypassPart[INSERT INTO person VALUES ] " +
-				"InputPart[Person.*]]",
-		},
-		{
-			"UPDATE person SET person.address_id = $Address.ID " +
-				"WHERE person.id = $Person.ID",
-			"ParsedExpr[BypassPart[UPDATE person SET person.address_id = ] " +
-				"InputPart[Address.ID] " +
-				"BypassPart[ WHERE person.id = ] " +
-				"InputPart[Person.ID]]",
-		}}
-
-	parser := parse.NewParser()
-	for i, test := range tests {
-		var parsedExpr *parse.ParsedExpr
-		var err error
-		if parsedExpr, err = parser.Parse(test.input); err != nil {
-			t.Errorf("test %d failed (Parse): input: %s\nexpected: %s\nerr: %s\n", i, test.input, test.expectedParsed, err)
-		} else if parsedExpr.String() != test.expectedParsed {
-			t.Errorf("test %d failed (Parse): input: %s\nexpected: %s\nactual:   %s\n", i, test.input, test.expectedParsed, parsedExpr.String())
-		}
-	}
-}
-
->>>>>>> 0a576423
 // We return a proper error when we find an unbound string literal
 func TestUnfinishedStringLiteral(t *testing.T) {
 	sql := "SELECT foo FROM t WHERE x = 'dddd"
@@ -262,11 +50,7 @@
 
 // Detect bad input expressions
 func TestBadFormatInput(t *testing.T) {
-<<<<<<< HEAD
-	sql := "select foo from t where x = $Address."
-=======
-	sql := "SELECT foo FROM t WHERE x = $.id"
->>>>>>> 0a576423
+	sql := "SELECT foo FROM t WHERE x = $Address."
 	parser := parse.NewParser()
 	_, err := parser.Parse(sql)
 	assert.Equal(t, fmt.Errorf("cannot parse expression: input expression: not a valid identifier for a go object field"), err)
@@ -274,8 +58,7 @@
 
 // Detect bad input expressions
 func TestBadFormatInputV2(t *testing.T) {
-<<<<<<< HEAD
-	sql := "select foo from t where x = $Address"
+	sql := "SELECT foo FROM t WHERE x = $Address"
 	parser := parse.NewParser()
 	_, err := parser.Parse(sql)
 	assert.Equal(t, fmt.Errorf("cannot parse expression: input expression: go objects need to be qualified"), err)
@@ -283,7 +66,7 @@
 
 // Detect bad output expressions
 func TestBadFormatOutput(t *testing.T) {
-	sql := "select foo as &bar. from t"
+	sql := "SELECT foo AS &bar. FROM t"
 	parser := parse.NewParser()
 	_, err := parser.Parse(sql)
 	assert.Equal(t, fmt.Errorf("cannot parse expression: output expression: not a valid identifier for a go object field"), err)
@@ -291,7 +74,7 @@
 
 // Detect bad output expressions
 func TestBadFormatOutputV2(t *testing.T) {
-	sql := "select foo as &Person from t"
+	sql := "SELECT foo AS &Person FROM t"
 	parser := parse.NewParser()
 	_, err := parser.Parse(sql)
 	assert.Equal(t, fmt.Errorf("cannot parse expression: output expression: go objects need to be qualified"), err)
@@ -299,7 +82,7 @@
 
 // Detect bad output expressions
 func TestBadFormatOutputV3(t *testing.T) {
-	sql := "select foo as &(Person) from t"
+	sql := "SELECT foo AS &(Person) FROM t"
 	parser := parse.NewParser()
 	_, err := parser.Parse(sql)
 	assert.Equal(t, fmt.Errorf("cannot parse expression: output expression: go objects need to be qualified"), err)
@@ -307,80 +90,47 @@
 
 // Detect bad output expressions
 func TestBadFormatOutputV4(t *testing.T) {
-	sql := "select foo, bar as &(Person.name, Person) from t"
-=======
-	sql := "SELECT foo FROM t WHERE x = $Address."
->>>>>>> 0a576423
+	sql := "SELECT foo, bar AS &(Person.name, Person) FROM t"
 	parser := parse.NewParser()
 	_, err := parser.Parse(sql)
 	assert.Equal(t, fmt.Errorf("cannot parse expression: output expression: go objects need to be qualified"), err)
 }
 
-<<<<<<< HEAD
 // Detect mismatched columns and targets in output expression
 func TestMismatchedOutput(t *testing.T) {
-	sql := "select (foo, bar) as &P.name from t"
-=======
-// Detect bad input DSL pieces
-func TestBadFormatInputV3(t *testing.T) {
-	sql := "SELECT foo FROM t WHERE x = $"
->>>>>>> 0a576423
+	sql := "SELECT (foo, bar) AS &P.name FROM t"
 	parser := parse.NewParser()
 	_, err := parser.Parse(sql)
 	assert.Equal(t, fmt.Errorf("cannot parse expression: output expression: number of cols = 2 but number of targets = 1"), err)
 }
 
-<<<<<<< HEAD
 // Detect mismatched columns and targets in output expression
 func TestMismatchedOutputV2(t *testing.T) {
-	sql := "select foo as &(P.name, P.age) from t"
-=======
-// Detect bad input DSL pieces
-func TestBadFormatInputV4(t *testing.T) {
-	sql := "SELECT foo FROM t WHERE x = $$Address"
->>>>>>> 0a576423
+	sql := "SELECT foo AS &(P.name, P.age) FROM t"
 	parser := parse.NewParser()
 	_, err := parser.Parse(sql)
 	assert.Equal(t, fmt.Errorf("cannot parse expression: output expression: number of cols = 1 but number of targets = 2"), err)
 }
 
-<<<<<<< HEAD
 // Detect missing brackets
 func TestMissingClosingParenthesesOutput(t *testing.T) {
-	sql := "select (foo, bar) as &(P.name P.id from t"
-=======
-// Detect bad input DSL pieces
-func TestBadFormatInputV5(t *testing.T) {
-	sql := "SELECT foo FROM t WHERE x = $```"
->>>>>>> 0a576423
+	sql := "SELECT (foo, bar) AS &(P.name P.id FROM t"
 	parser := parse.NewParser()
 	_, err := parser.Parse(sql)
 	assert.Equal(t, fmt.Errorf("cannot parse expression: output expression: expected closing parentheses"), err)
 }
 
-<<<<<<< HEAD
 // Detect multiple asterisk targets
 func TestMutipleTargetAsterisksOutput(t *testing.T) {
-	sql := "select (foo, bar) as &(P.*, A.*) from t"
-=======
-// Detect bad input DSL pieces
-func TestBadFormatInputV6(t *testing.T) {
-	sql := "SELECT foo FROM t WHERE x = $.."
->>>>>>> 0a576423
+	sql := "SELECT (foo, bar) AS &(P.*, A.*) FROM t"
 	parser := parse.NewParser()
 	_, err := parser.Parse(sql)
 	assert.Equal(t, fmt.Errorf("cannot parse expression: output expression: more than one asterisk"), err)
 }
 
-<<<<<<< HEAD
 // Detect multiple asterisk columns
 func TestMutipleColumnAsterisksOutput(t *testing.T) {
-	sql := "select (foo, bar, t.*) as &P.* from t"
-=======
-// Detect bad input DSL pieces
-func TestBadFormatInputV7(t *testing.T) {
-	sql := "SELECT foo FROM t WHERE x = $."
->>>>>>> 0a576423
+	sql := "SELECT (foo, bar, t.*) AS &P.* FROM t"
 	parser := parse.NewParser()
 	_, err := parser.Parse(sql)
 	assert.Equal(t, fmt.Errorf("cannot parse expression: output expression: cannot mix asterisk and explicit columns"), err)
