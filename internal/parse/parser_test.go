package parse_test

import (
	"fmt"
	"testing"

	"github.com/canonical/sqlair/internal/parse"
	"github.com/stretchr/testify/assert"
)

type Address struct {
	ID int `db:"id"`
}

type Person struct {
	ID         int    `db:"id"`
	Fullname   string `db:"name"`
	PostalCode int    `db:"address_id"`
}

type Manager struct {
	Name string `db:"manager_name"`
}

type District struct {
}

type M map[string]any

func TestRound(t *testing.T) {
	var tests = []struct {
		input          string
		expectedParsed string
	}{
		{
			"select p.* as &Person.*",
			"ParsedExpr[BypassPart[select] OutputPart[Source:p.* Target:Person.*]]",
		},
		{
			"select p.* as &Person.*, '&notAnOutputExpresion.*' as literal from t",
<<<<<<< HEAD
			"ParsedExpr[BypassPart[select] " +
				"OutputPart[Source:p.* Target:Person.*] " +
				"BypassPart[, ] " +
=======
			"ParsedExpr[BypassPart[select p.* as &Person.*, ] " +
>>>>>>> d8df679b
				"BypassPart['&notAnOutputExpresion.*'] " +
				"BypassPart[ as literal from t]]",
		},
		{
			"select * as &Person.* from t",
			"ParsedExpr[BypassPart[select] " +
				"OutputPart[Source:* Target:Person.*] " +
				"BypassPart[from t]]",
		},
		{
			"select foo, bar from table where foo = $Person.ID",
			"ParsedExpr[BypassPart[select foo, bar from table where foo =] " +
				"InputPart[Person.ID]]",
		},
		{
			"select &Person.* from table where foo = $Address.ID",
			"ParsedExpr[BypassPart[select] OutputPart[Source: Target:Person.*] " +
				"BypassPart[from table where foo =] " +
				"InputPart[Address.ID]]",
		},
		{
			"select &Person.* from table where foo = $Address.ID",
			"ParsedExpr[BypassPart[select] " +
				"OutputPart[Source: Target:Person.*] " +
				"BypassPart[from table where foo =] " +
				"InputPart[Address.ID]]",
		},
		{
			"select foo, bar, &Person.ID from table where foo = 'xx'",
<<<<<<< HEAD
			"ParsedExpr[BypassPart[select foo, bar,] " +
				"OutputPart[Source: Target:Person.ID] " +
				"BypassPart[from table where foo = ] " +
=======
			"ParsedExpr[BypassPart[select foo, bar, &Person.ID from table where foo = ] " +
>>>>>>> d8df679b
				"BypassPart['xx']]",
		},
		{
			"select foo, &Person.ID, bar, baz, &Manager.Name from table where foo = 'xx'",
<<<<<<< HEAD
			"ParsedExpr[BypassPart[select foo,] " +
				"OutputPart[Source: Target:Person.ID] " +
				"BypassPart[, bar, baz,] " +
				"OutputPart[Source: Target:Manager.Name] " +
				"BypassPart[from table where foo = ] " +
=======
			"ParsedExpr[BypassPart[select foo, &Person.ID, bar, baz, &Manager.Name from table where foo = ] " +
>>>>>>> d8df679b
				"BypassPart['xx']]",
		},
		{
			"SELECT * AS &Person.* FROM person WHERE name = 'Fred'",
<<<<<<< HEAD
			"ParsedExpr[BypassPart[SELECT] " +
				"OutputPart[Source:* Target:Person.*] " +
				"BypassPart[FROM person WHERE name = ] " +
=======
			"ParsedExpr[BypassPart[SELECT * AS &Person.* FROM person WHERE name = ] " +
>>>>>>> d8df679b
				"BypassPart['Fred']]",
		},
		{
			"SELECT &Person.* FROM person WHERE name = 'Fred'",
<<<<<<< HEAD
			"ParsedExpr[BypassPart[SELECT] " +
				"OutputPart[Source: Target:Person.*] " +
				"BypassPart[FROM person WHERE name = ] " +
=======
			"ParsedExpr[BypassPart[SELECT &Person.* FROM person WHERE name = ] " +
>>>>>>> d8df679b
				"BypassPart['Fred']]",
		},
		{
			"SELECT * AS &Person.*, a.* as &Address.* FROM person, address a WHERE name = 'Fred'",
<<<<<<< HEAD
			"ParsedExpr[BypassPart[SELECT] " +
				"OutputPart[Source:* Target:Person.*] " +
				"BypassPart[,] " +
				"OutputPart[Source:a.* Target:Address.*] " +
				"BypassPart[FROM person, address a WHERE name = ] " +
				"BypassPart['Fred']]",
		},
		{
			"SELECT (a.district, a.street) AS &(Address.district, Address.street) FROM address AS a",
			"ParsedExpr[BypassPart[SELECT] " +
				"OutputPart[Source:a.district a.street Target:Address.district Address.street] " +
				"BypassPart[FROM address AS a]]",
		},
		{
			"SELECT (a.district, a.street) AS &(Address.district, Address.street), " +
				"a.id AS &Person.id FROM address AS a",
			"ParsedExpr[BypassPart[SELECT] " +
				"OutputPart[Source:a.district a.street Target:Address.district Address.street] " +
				"BypassPart[,] OutputPart[Source:a.id Target:Person.id] " +
				"BypassPart[FROM address AS a]]",
		},
		{
			"SELECT (a.district, a.street) AS &(Address.district, Address.street), " +
				"&Person.* FROM address AS a",
			"ParsedExpr[BypassPart[SELECT] " +
				"OutputPart[Source:a.district a.street Target:Address.district Address.street] " +
				"BypassPart[,] OutputPart[Source: Target:Person.*] " +
				"BypassPart[FROM address AS a]]",
		},
		{
			"SELECT (a.district, a.street) AS &Address.* FROM address AS a WHERE p.name = 'Fred'",
			"ParsedExpr[BypassPart[SELECT] " +
				"OutputPart[Source:a.district a.street Target:Address.*] " +
				"BypassPart[FROM address AS a WHERE p.name = ] BypassPart['Fred']]",
=======
			"ParsedExpr[BypassPart[SELECT * AS &Person.*, a.* as &Address.* FROM person, address a WHERE name = ] " +
				"BypassPart['Fred']]",
		},
		{
			"SELECT (a.district, a.street) AS &Address.* FROM address AS a WHERE p.name = 'Fred'",
			"ParsedExpr[BypassPart[SELECT (a.district, a.street) AS &Address.* FROM address AS a WHERE p.name = ] BypassPart['Fred']]",
>>>>>>> d8df679b
		},
		{
			"SELECT 1 FROM person WHERE p.name = 'Fred'",
			"ParsedExpr[BypassPart[SELECT 1 FROM person WHERE p.name = ] " +
				"BypassPart['Fred']]",
		},
		{
			"SELECT p.* AS &Person.*, (a.district, a.street) AS &Address.*, " +
				"(5+7), (col1 * col2) as calculated_value FROM person AS p " +
				"JOIN address AS a ON p.address_id = a.id WHERE p.name = 'Fred'",
<<<<<<< HEAD
			"ParsedExpr[BypassPart[SELECT] " +
				"OutputPart[Source:p.* Target:Person.*] " +
				"BypassPart[,] " +
				"OutputPart[Source:a.district a.street Target:Address.*] " +
				"BypassPart[, (5+7), (col1 * col2) as calculated_value FROM person AS p JOIN address AS a ON p.address_id = a.id WHERE p.name = ] " +
=======
			"ParsedExpr[BypassPart[SELECT p.* AS &Person.*, (a.district, a.street) AS &Address.*, (5+7), (col1 * col2) as calculated_value FROM person AS p JOIN address AS a ON p.address_id = a.id WHERE p.name = ] " +
>>>>>>> d8df679b
				"BypassPart['Fred']]",
		},
		{
			"SELECT p.* AS &Person.*, (a.district, a.street) AS &Address.* " +
				"FROM person AS p JOIN address AS a ON p .address_id = a.id " +
				"WHERE p.name = 'Fred'",
<<<<<<< HEAD
			"ParsedExpr[BypassPart[SELECT] " +
				"OutputPart[Source:p.* Target:Person.*] " +
				"BypassPart[,] " +
				"OutputPart[Source:a.district a.street Target:Address.*] " +
				"BypassPart[FROM person AS p JOIN address AS a ON p .address_id = a.id WHERE p.name = ] " +
=======
			"ParsedExpr[BypassPart[SELECT p.* AS &Person.*, (a.district, a.street) AS &Address.*" +
				" FROM person AS p JOIN address AS a ON p .address_id = a.id WHERE p.name = ] " +
>>>>>>> d8df679b
				"BypassPart['Fred']]",
		},
		{
			"SELECT p.* AS &Person.*, (a.district, a.street) AS &Address.* " +
				"FROM person AS p JOIN address AS a ON p.address_id = a.id " +
				"WHERE p.name in (select name from table where table.n = $Person.name)",
			"ParsedExpr[BypassPart[SELECT] " +
				"OutputPart[Source:p.* Target:Person.*] " +
				"BypassPart[,] " +
				"OutputPart[Source:a.district a.street Target:Address.*] " +
				"BypassPart[FROM person AS p JOIN address AS a ON p.address_id = a.id WHERE p.name in (select name from table where table.n =] " +
				"InputPart[Person.name] " +
				"BypassPart[)]]",
		},
		{
			"SELECT p.* AS &Person.*, (a.district, a.street) AS &Address.* " +
				"FROM person WHERE p.name in (select name from table " +
				"where table.n = $Person.name) UNION " +
				"SELECT p.* AS &Person.*, (a.district, a.street) AS &Address.* " +
				"FROM person WHERE p.name in " +
				"(select name from table where table.n = $Person.name)",
			"ParsedExpr[BypassPart[SELECT] OutputPart[Source:p.* Target:Person.*] " +
				"BypassPart[,] OutputPart[Source:a.district a.street Target:Address.*] " +
				"BypassPart[FROM person WHERE p.name in (select name from table where table.n =] " +
				"InputPart[Person.name] " +
				"BypassPart[) UNION SELECT] " +
				"OutputPart[Source:p.* Target:Person.*] " +
				"BypassPart[,] " +
				"OutputPart[Source:a.district a.street Target:Address.*] " +
				"BypassPart[FROM person WHERE p.name in (select name from table where table.n =] " +
				"InputPart[Person.name] " +
				"BypassPart[)]]",
		},
		{
			"SELECT p.* AS &Person.*, m.* AS &Manager.* " +
				"FROM person AS p JOIN person AS m " +
				"ON p.manager_id = m.id WHERE p.name = 'Fred'",
<<<<<<< HEAD
			"ParsedExpr[BypassPart[SELECT] " +
				"OutputPart[Source:p.* Target:Person.*] " +
				"BypassPart[,] " +
				"OutputPart[Source:m.* Target:Manager.*] " +
				"BypassPart[FROM person AS p JOIN person AS m ON p.manager_id = m.id WHERE p.name = ] " +
=======
			"ParsedExpr[BypassPart[SELECT p.* AS &Person.*, m.* AS &Manager.* " +
				"FROM person AS p JOIN person AS m ON p.manager_id = m.id WHERE p.name = ] " +
>>>>>>> d8df679b
				"BypassPart['Fred']]",
		},
		{
			"SELECT person.*, address.district FROM person JOIN address " +
				"ON person.address_id = address.id WHERE person.name = 'Fred'",
			"ParsedExpr[BypassPart[SELECT person.*, address.district FROM person JOIN address ON person.address_id = address.id WHERE person.name = ] " +
				"BypassPart['Fred']]",
		},
		{
			"SELECT p FROM person WHERE p.name = $Person.name",
			"ParsedExpr[BypassPart[SELECT p FROM person WHERE p.name =] InputPart[Person.name]]",
		},
		{
			"SELECT p.* AS &Person.*, a.District AS &District.* " +
				"FROM person AS p JOIN address AS a ON p.address_id = a.id " +
				"WHERE p.name = $Person.name AND p.address_id = $Person.address_id",
			"ParsedExpr[BypassPart[SELECT] " +
				"OutputPart[Source:p.* Target:Person.*] " +
				"BypassPart[,] " +
				"OutputPart[Source:a.District Target:District.*] " +
				"BypassPart[FROM person AS p JOIN address AS a ON p.address_id = a.id WHERE p.name =] " +
				"InputPart[Person.name] " +
				"BypassPart[AND p.address_id =] " +
				"InputPart[Person.address_id]]",
		},
		{
			"SELECT p.* AS &Person.*, a.District AS &District.* " +
				"FROM person AS p INNER JOIN address AS a " +
				"ON p.address_id = $Address.ID " +
				"WHERE p.name = $Person.name AND p.address_id = $Person.address_id",
			"ParsedExpr[BypassPart[SELECT] " +
				"OutputPart[Source:p.* Target:Person.*] " +
				"BypassPart[,] " +
				"OutputPart[Source:a.District Target:District.*] " +
				"BypassPart[FROM person AS p INNER JOIN address AS a ON p.address_id =] " +
				"InputPart[Address.ID] " +
				"BypassPart[WHERE p.name =] " +
				"InputPart[Person.name] " +
				"BypassPart[AND p.address_id =] " +
				"InputPart[Person.address_id]]",
		},
		{
			"SELECT p.*, a.district " +
				"FROM person AS p JOIN address AS a ON p.address_id = a.id " +
				"WHERE p.name = $Person.name",
			"ParsedExpr[BypassPart[SELECT p.*, a.district FROM person AS p JOIN address AS a ON p.address_id = a.id WHERE p.name =] " +
				"InputPart[Person.name]]",
		},
		{
			"SELECT p.*, a.district " +
				"FROM person AS p WHERE p.name=$Person.name",
			"ParsedExpr[BypassPart[SELECT p.*, a.district FROM person AS p WHERE p.name=] " +
				"InputPart[Person.name]]",
		},
		{
			"SELECT FUNC() AS &Person.Name " +
				"FROM person AS p",
			"ParsedExpr[BypassPart[SELECT FUNC() AS] OutputPart[Source: Target:Person.Name] " +
				"BypassPart[FROM person AS p]]",
		},
		{
			"SELECT FUNC() AS &Person.Name " +
				"FROM person AS p",
			"ParsedExpr[BypassPart[SELECT FUNC() AS] OutputPart[Source: Target:Person.Name] " +
				"BypassPart[FROM person AS p]]",
		},
		{
			"SELECT Foo & Bar FROM person AS p",
			"ParsedExpr[BypassPart[SELECT Foo & Bar FROM person AS p]]",
		},
		{
			"SELECT Foo && Bar FROM person AS p",
			"ParsedExpr[BypassPart[SELECT Foo && Bar FROM person AS p]]",
		},
		{
			"SELECT $ FROM moneytable",
			"ParsedExpr[BypassPart[SELECT $ FROM moneytable]]",
		},
		{
			"SELECT foo FROM data$",
			"ParsedExpr[BypassPart[SELECT foo FROM data$]]",
		},
		{
			"SELECT dollerrow$ FROM moneytable",
			"ParsedExpr[BypassPart[SELECT dollerrow$ FROM moneytable]]",
		},
		{
			"INSERT INTO person (name) VALUES $Person.name",
			"ParsedExpr[BypassPart[INSERT INTO person (name) VALUES] " +
				"InputPart[Person.name]]",
		},
		{
			"INSERT INTO person VALUES $Person.*",
			"ParsedExpr[BypassPart[INSERT INTO person VALUES] " +
				"InputPart[Person.*]]",
		},
		{
			"UPDATE person SET person.address_id = $Address.ID " +
				"WHERE person.id = $Person.ID",
			"ParsedExpr[BypassPart[UPDATE person SET person.address_id =] " +
				"InputPart[Address.ID] " +
				"BypassPart[WHERE person.id =] " +
				"InputPart[Person.ID]]",
		},
	}

	parser := parse.NewParser()
	for i, test := range tests {
		var parsedExpr *parse.ParsedExpr
		var err error
		if parsedExpr, err = parser.Parse(test.input); err != nil {
			t.Errorf("test %d failed (Parse): input: %s\nexpected: %s\nerr: %s\n", i, test.input, test.expectedParsed, err)
		} else if parsedExpr.String() != test.expectedParsed {
			t.Errorf("test %d failed (Parse): input: %s\nexpected: %s\nactual:   %s\n", i, test.input, test.expectedParsed, parsedExpr.String())
		}
	}
}

// We return a proper error when we find an unbound string literal
func TestUnfinishedStringLiteral(t *testing.T) {
	sql := "select foo from t where x = 'dddd"
	parser := parse.NewParser()
	_, err := parser.Parse(sql)
	assert.Equal(t, fmt.Errorf("cannot parse expression: missing right quote in string literal"), err)
}

func TestUnfinishedStringLiteralV2(t *testing.T) {
	sql := "select foo from t where x = \"dddd"
	parser := parse.NewParser()
	_, err := parser.Parse(sql)
	assert.Equal(t, fmt.Errorf("cannot parse expression: missing right quote in string literal"), err)
}

// We require to end the string literal with the proper quote depending
// on the opening one.
func TestUnfinishedStringLiteralV3(t *testing.T) {
	sql := "select foo from t where x = \"dddd'"
	parser := parse.NewParser()
	_, err := parser.Parse(sql)
	assert.Equal(t, fmt.Errorf("cannot parse expression: missing right quote in string literal"), err)
}

// Properly parsing empty string literal
func TestEmptyStringLiteral(t *testing.T) {
	sql := "select foo from t where x = ''"
	parser := parse.NewParser()
	_, err := parser.Parse(sql)
	assert.Equal(t, nil, err)
}

// Detect bad escaped string literal
func TestBadEscaped(t *testing.T) {
	sql := "select foo from t where x = 'O'Donnell'"
	parser := parse.NewParser()
	_, err := parser.Parse(sql)
	assert.Equal(t, fmt.Errorf("cannot parse expression: missing right quote in string literal"), err)
}

// Detect bad input expressions
func TestBadFormatInput(t *testing.T) {
	sql := "select foo from t where x = $Address."
	parser := parse.NewParser()
	_, err := parser.Parse(sql)
<<<<<<< HEAD
	assert.Equal(t, fmt.Errorf("parser error: input expression: not a valid identifier for a go object field"), err)
=======
	assert.Equal(t, fmt.Errorf("cannot parse expression: malformed input type"), err)
>>>>>>> d8df679b
}

// Detect bad input expressions
func TestBadFormatInputV2(t *testing.T) {
	sql := "select foo from t where x = $Address"
	parser := parse.NewParser()
	_, err := parser.Parse(sql)
	assert.Equal(t, fmt.Errorf("parser error: input expression: go objects need to be qualified"), err)
}

// Detect bad output expressions
func TestBadFormatOutput(t *testing.T) {
	sql := "select foo as &bar. from t"
	parser := parse.NewParser()
	_, err := parser.Parse(sql)
	assert.Equal(t, fmt.Errorf("parser error: output expression: not a valid identifier for a go object field"), err)
}

// Detect bad output expressions
func TestBadFormatOutputV2(t *testing.T) {
	sql := "select foo as &Person from t"
	parser := parse.NewParser()
	_, err := parser.Parse(sql)
	assert.Equal(t, fmt.Errorf("parser error: output expression: go objects need to be qualified"), err)
}

// Detect bad output expressions
func TestBadFormatOutputV3(t *testing.T) {
	sql := "select foo as &(Person) from t"
	parser := parse.NewParser()
	_, err := parser.Parse(sql)
	assert.Equal(t, fmt.Errorf("parser error: output expression: go objects need to be qualified"), err)
}

// Detect bad output expressions
func TestBadFormatOutputV4(t *testing.T) {
	sql := "select foo, bar as &(Person.name, Person) from t"
	parser := parse.NewParser()
	_, err := parser.Parse(sql)
<<<<<<< HEAD
	assert.Equal(t, fmt.Errorf("parser error: output expression: go objects need to be qualified"), err)
=======
	assert.Equal(t, fmt.Errorf("cannot parse expression: malformed input type"), err)
>>>>>>> d8df679b
}

// Detect mismatched columns and targets in output expression
func TestMismatchedOutput(t *testing.T) {
	sql := "select (foo, bar) as &P.name from t"
	parser := parse.NewParser()
	_, err := parser.Parse(sql)
<<<<<<< HEAD
	assert.Equal(t, fmt.Errorf("parser error: output expression: number of cols = 2 but number of targets = 1"), err)
=======
	assert.Equal(t, fmt.Errorf("cannot parse expression: malformed input type"), err)
>>>>>>> d8df679b
}

// Detect mismatched columns and targets in output expression
func TestMismatchedOutputV2(t *testing.T) {
	sql := "select foo as &(P.name, P.age) from t"
	parser := parse.NewParser()
	_, err := parser.Parse(sql)
<<<<<<< HEAD
	assert.Equal(t, fmt.Errorf("parser error: output expression: number of cols = 1 but number of targets = 2"), err)
=======
	assert.Equal(t, fmt.Errorf("cannot parse expression: malformed input type"), err)
>>>>>>> d8df679b
}

// Detect missing brackets
func TestMissingClosingParenthesesOutput(t *testing.T) {
	sql := "select (foo, bar) as &(P.name P.id from t"
	parser := parse.NewParser()
	_, err := parser.Parse(sql)
<<<<<<< HEAD
	assert.Equal(t, fmt.Errorf("parser error: output expression: expected closing parentheses"), err)
=======
	assert.Equal(t, fmt.Errorf("cannot parse expression: malformed input type"), err)
>>>>>>> d8df679b
}

// Detect multiple asterisk targets
func TestMutipleTargetAsterisksOutput(t *testing.T) {
	sql := "select (foo, bar) as &(P.*, A.*) from t"
	parser := parse.NewParser()
	_, err := parser.Parse(sql)
<<<<<<< HEAD
	assert.Equal(t, fmt.Errorf("parser error: output expression: more than one asterisk"), err)
=======
	assert.Equal(t, fmt.Errorf("cannot parse expression: malformed input type"), err)
>>>>>>> d8df679b
}

// Detect multiple asterisk columns
func TestMutipleColumnAsterisksOutput(t *testing.T) {
	sql := "select (foo, bar, t.*) as &P.* from t"
	parser := parse.NewParser()
	_, err := parser.Parse(sql)
<<<<<<< HEAD
	assert.Equal(t, fmt.Errorf("parser error: output expression: cannot mix asterisk and explicit columns"), err)
=======
	assert.Equal(t, fmt.Errorf("cannot parse expression: malformed input type"), err)
>>>>>>> d8df679b
}<|MERGE_RESOLUTION|>--- conflicted
+++ resolved
@@ -34,24 +34,20 @@
 	}{
 		{
 			"select p.* as &Person.*",
-			"ParsedExpr[BypassPart[select] OutputPart[Source:p.* Target:Person.*]]",
+			"ParsedExpr[BypassPart[select] OutputPart[Source:[p.*] Target:[Person.*]]]",
 		},
 		{
 			"select p.* as &Person.*, '&notAnOutputExpresion.*' as literal from t",
-<<<<<<< HEAD
 			"ParsedExpr[BypassPart[select] " +
-				"OutputPart[Source:p.* Target:Person.*] " +
+				"OutputPart[Source:[p.*] Target:[Person.*]] " +
 				"BypassPart[, ] " +
-=======
-			"ParsedExpr[BypassPart[select p.* as &Person.*, ] " +
->>>>>>> d8df679b
 				"BypassPart['&notAnOutputExpresion.*'] " +
 				"BypassPart[ as literal from t]]",
 		},
 		{
 			"select * as &Person.* from t",
 			"ParsedExpr[BypassPart[select] " +
-				"OutputPart[Source:* Target:Person.*] " +
+				"OutputPart[Source:[*] Target:[Person.*]] " +
 				"BypassPart[from t]]",
 		},
 		{
@@ -61,108 +57,83 @@
 		},
 		{
 			"select &Person.* from table where foo = $Address.ID",
-			"ParsedExpr[BypassPart[select] OutputPart[Source: Target:Person.*] " +
+			"ParsedExpr[BypassPart[select] OutputPart[Source:[] Target:[Person.*]] " +
 				"BypassPart[from table where foo =] " +
 				"InputPart[Address.ID]]",
 		},
 		{
 			"select &Person.* from table where foo = $Address.ID",
 			"ParsedExpr[BypassPart[select] " +
-				"OutputPart[Source: Target:Person.*] " +
+				"OutputPart[Source:[] Target:[Person.*]] " +
 				"BypassPart[from table where foo =] " +
 				"InputPart[Address.ID]]",
 		},
 		{
 			"select foo, bar, &Person.ID from table where foo = 'xx'",
-<<<<<<< HEAD
 			"ParsedExpr[BypassPart[select foo, bar,] " +
-				"OutputPart[Source: Target:Person.ID] " +
+				"OutputPart[Source:[] Target:[Person.ID]] " +
 				"BypassPart[from table where foo = ] " +
-=======
-			"ParsedExpr[BypassPart[select foo, bar, &Person.ID from table where foo = ] " +
->>>>>>> d8df679b
 				"BypassPart['xx']]",
 		},
 		{
 			"select foo, &Person.ID, bar, baz, &Manager.Name from table where foo = 'xx'",
-<<<<<<< HEAD
 			"ParsedExpr[BypassPart[select foo,] " +
-				"OutputPart[Source: Target:Person.ID] " +
+				"OutputPart[Source:[] Target:[Person.ID]] " +
 				"BypassPart[, bar, baz,] " +
-				"OutputPart[Source: Target:Manager.Name] " +
+				"OutputPart[Source:[] Target:[Manager.Name]] " +
 				"BypassPart[from table where foo = ] " +
-=======
-			"ParsedExpr[BypassPart[select foo, &Person.ID, bar, baz, &Manager.Name from table where foo = ] " +
->>>>>>> d8df679b
 				"BypassPart['xx']]",
 		},
 		{
 			"SELECT * AS &Person.* FROM person WHERE name = 'Fred'",
-<<<<<<< HEAD
-			"ParsedExpr[BypassPart[SELECT] " +
-				"OutputPart[Source:* Target:Person.*] " +
+			"ParsedExpr[BypassPart[SELECT] " +
+				"OutputPart[Source:[*] Target:[Person.*]] " +
 				"BypassPart[FROM person WHERE name = ] " +
-=======
-			"ParsedExpr[BypassPart[SELECT * AS &Person.* FROM person WHERE name = ] " +
->>>>>>> d8df679b
 				"BypassPart['Fred']]",
 		},
 		{
 			"SELECT &Person.* FROM person WHERE name = 'Fred'",
-<<<<<<< HEAD
-			"ParsedExpr[BypassPart[SELECT] " +
-				"OutputPart[Source: Target:Person.*] " +
+			"ParsedExpr[BypassPart[SELECT] " +
+				"OutputPart[Source:[] Target:[Person.*]] " +
 				"BypassPart[FROM person WHERE name = ] " +
-=======
-			"ParsedExpr[BypassPart[SELECT &Person.* FROM person WHERE name = ] " +
->>>>>>> d8df679b
 				"BypassPart['Fred']]",
 		},
 		{
 			"SELECT * AS &Person.*, a.* as &Address.* FROM person, address a WHERE name = 'Fred'",
-<<<<<<< HEAD
-			"ParsedExpr[BypassPart[SELECT] " +
-				"OutputPart[Source:* Target:Person.*] " +
-				"BypassPart[,] " +
-				"OutputPart[Source:a.* Target:Address.*] " +
+			"ParsedExpr[BypassPart[SELECT] " +
+				"OutputPart[Source:[*] Target:[Person.*]] " +
+				"BypassPart[,] " +
+				"OutputPart[Source:[a.*] Target:[Address.*]] " +
 				"BypassPart[FROM person, address a WHERE name = ] " +
 				"BypassPart['Fred']]",
 		},
 		{
 			"SELECT (a.district, a.street) AS &(Address.district, Address.street) FROM address AS a",
 			"ParsedExpr[BypassPart[SELECT] " +
-				"OutputPart[Source:a.district a.street Target:Address.district Address.street] " +
+				"OutputPart[Source:[a.district a.street] Target:[Address.district Address.street]] " +
 				"BypassPart[FROM address AS a]]",
 		},
 		{
 			"SELECT (a.district, a.street) AS &(Address.district, Address.street), " +
 				"a.id AS &Person.id FROM address AS a",
 			"ParsedExpr[BypassPart[SELECT] " +
-				"OutputPart[Source:a.district a.street Target:Address.district Address.street] " +
-				"BypassPart[,] OutputPart[Source:a.id Target:Person.id] " +
+				"OutputPart[Source:[a.district a.street] Target:[Address.district Address.street]] " +
+				"BypassPart[,] OutputPart[Source:[a.id] Target:[Person.id]] " +
 				"BypassPart[FROM address AS a]]",
 		},
 		{
 			"SELECT (a.district, a.street) AS &(Address.district, Address.street), " +
 				"&Person.* FROM address AS a",
 			"ParsedExpr[BypassPart[SELECT] " +
-				"OutputPart[Source:a.district a.street Target:Address.district Address.street] " +
-				"BypassPart[,] OutputPart[Source: Target:Person.*] " +
+				"OutputPart[Source:[a.district a.street] Target:[Address.district Address.street]] " +
+				"BypassPart[,] OutputPart[Source:[] Target:[Person.*]] " +
 				"BypassPart[FROM address AS a]]",
 		},
 		{
 			"SELECT (a.district, a.street) AS &Address.* FROM address AS a WHERE p.name = 'Fred'",
 			"ParsedExpr[BypassPart[SELECT] " +
-				"OutputPart[Source:a.district a.street Target:Address.*] " +
+				"OutputPart[Source:[a.district a.street] Target:[Address.*]] " +
 				"BypassPart[FROM address AS a WHERE p.name = ] BypassPart['Fred']]",
-=======
-			"ParsedExpr[BypassPart[SELECT * AS &Person.*, a.* as &Address.* FROM person, address a WHERE name = ] " +
-				"BypassPart['Fred']]",
-		},
-		{
-			"SELECT (a.district, a.street) AS &Address.* FROM address AS a WHERE p.name = 'Fred'",
-			"ParsedExpr[BypassPart[SELECT (a.district, a.street) AS &Address.* FROM address AS a WHERE p.name = ] BypassPart['Fred']]",
->>>>>>> d8df679b
 		},
 		{
 			"SELECT 1 FROM person WHERE p.name = 'Fred'",
@@ -173,31 +144,22 @@
 			"SELECT p.* AS &Person.*, (a.district, a.street) AS &Address.*, " +
 				"(5+7), (col1 * col2) as calculated_value FROM person AS p " +
 				"JOIN address AS a ON p.address_id = a.id WHERE p.name = 'Fred'",
-<<<<<<< HEAD
-			"ParsedExpr[BypassPart[SELECT] " +
-				"OutputPart[Source:p.* Target:Person.*] " +
-				"BypassPart[,] " +
-				"OutputPart[Source:a.district a.street Target:Address.*] " +
+			"ParsedExpr[BypassPart[SELECT] " +
+				"OutputPart[Source:[p.*] Target:[Person.*]] " +
+				"BypassPart[,] " +
+				"OutputPart[Source:[a.district a.street] Target:[Address.*]] " +
 				"BypassPart[, (5+7), (col1 * col2) as calculated_value FROM person AS p JOIN address AS a ON p.address_id = a.id WHERE p.name = ] " +
-=======
-			"ParsedExpr[BypassPart[SELECT p.* AS &Person.*, (a.district, a.street) AS &Address.*, (5+7), (col1 * col2) as calculated_value FROM person AS p JOIN address AS a ON p.address_id = a.id WHERE p.name = ] " +
->>>>>>> d8df679b
 				"BypassPart['Fred']]",
 		},
 		{
 			"SELECT p.* AS &Person.*, (a.district, a.street) AS &Address.* " +
 				"FROM person AS p JOIN address AS a ON p .address_id = a.id " +
 				"WHERE p.name = 'Fred'",
-<<<<<<< HEAD
-			"ParsedExpr[BypassPart[SELECT] " +
-				"OutputPart[Source:p.* Target:Person.*] " +
-				"BypassPart[,] " +
-				"OutputPart[Source:a.district a.street Target:Address.*] " +
+			"ParsedExpr[BypassPart[SELECT] " +
+				"OutputPart[Source:[p.*] Target:[Person.*]] " +
+				"BypassPart[,] " +
+				"OutputPart[Source:[a.district a.street] Target:[Address.*]] " +
 				"BypassPart[FROM person AS p JOIN address AS a ON p .address_id = a.id WHERE p.name = ] " +
-=======
-			"ParsedExpr[BypassPart[SELECT p.* AS &Person.*, (a.district, a.street) AS &Address.*" +
-				" FROM person AS p JOIN address AS a ON p .address_id = a.id WHERE p.name = ] " +
->>>>>>> d8df679b
 				"BypassPart['Fred']]",
 		},
 		{
@@ -205,9 +167,9 @@
 				"FROM person AS p JOIN address AS a ON p.address_id = a.id " +
 				"WHERE p.name in (select name from table where table.n = $Person.name)",
 			"ParsedExpr[BypassPart[SELECT] " +
-				"OutputPart[Source:p.* Target:Person.*] " +
-				"BypassPart[,] " +
-				"OutputPart[Source:a.district a.street Target:Address.*] " +
+				"OutputPart[Source:[p.*] Target:[Person.*]] " +
+				"BypassPart[,] " +
+				"OutputPart[Source:[a.district a.street] Target:[Address.*]] " +
 				"BypassPart[FROM person AS p JOIN address AS a ON p.address_id = a.id WHERE p.name in (select name from table where table.n =] " +
 				"InputPart[Person.name] " +
 				"BypassPart[)]]",
@@ -219,14 +181,14 @@
 				"SELECT p.* AS &Person.*, (a.district, a.street) AS &Address.* " +
 				"FROM person WHERE p.name in " +
 				"(select name from table where table.n = $Person.name)",
-			"ParsedExpr[BypassPart[SELECT] OutputPart[Source:p.* Target:Person.*] " +
-				"BypassPart[,] OutputPart[Source:a.district a.street Target:Address.*] " +
+			"ParsedExpr[BypassPart[SELECT] OutputPart[Source:[p.*] Target:[Person.*]] " +
+				"BypassPart[,] OutputPart[Source:[a.district a.street] Target:[Address.*]] " +
 				"BypassPart[FROM person WHERE p.name in (select name from table where table.n =] " +
 				"InputPart[Person.name] " +
 				"BypassPart[) UNION SELECT] " +
-				"OutputPart[Source:p.* Target:Person.*] " +
-				"BypassPart[,] " +
-				"OutputPart[Source:a.district a.street Target:Address.*] " +
+				"OutputPart[Source:[p.*] Target:[Person.*]] " +
+				"BypassPart[,] " +
+				"OutputPart[Source:[a.district a.street] Target:[Address.*]] " +
 				"BypassPart[FROM person WHERE p.name in (select name from table where table.n =] " +
 				"InputPart[Person.name] " +
 				"BypassPart[)]]",
@@ -235,16 +197,11 @@
 			"SELECT p.* AS &Person.*, m.* AS &Manager.* " +
 				"FROM person AS p JOIN person AS m " +
 				"ON p.manager_id = m.id WHERE p.name = 'Fred'",
-<<<<<<< HEAD
-			"ParsedExpr[BypassPart[SELECT] " +
-				"OutputPart[Source:p.* Target:Person.*] " +
-				"BypassPart[,] " +
-				"OutputPart[Source:m.* Target:Manager.*] " +
+			"ParsedExpr[BypassPart[SELECT] " +
+				"OutputPart[Source:[p.*] Target:[Person.*]] " +
+				"BypassPart[,] " +
+				"OutputPart[Source:[m.*] Target:[Manager.*]] " +
 				"BypassPart[FROM person AS p JOIN person AS m ON p.manager_id = m.id WHERE p.name = ] " +
-=======
-			"ParsedExpr[BypassPart[SELECT p.* AS &Person.*, m.* AS &Manager.* " +
-				"FROM person AS p JOIN person AS m ON p.manager_id = m.id WHERE p.name = ] " +
->>>>>>> d8df679b
 				"BypassPart['Fred']]",
 		},
 		{
@@ -262,9 +219,9 @@
 				"FROM person AS p JOIN address AS a ON p.address_id = a.id " +
 				"WHERE p.name = $Person.name AND p.address_id = $Person.address_id",
 			"ParsedExpr[BypassPart[SELECT] " +
-				"OutputPart[Source:p.* Target:Person.*] " +
-				"BypassPart[,] " +
-				"OutputPart[Source:a.District Target:District.*] " +
+				"OutputPart[Source:[p.*] Target:[Person.*]] " +
+				"BypassPart[,] " +
+				"OutputPart[Source:[a.District] Target:[District.*]] " +
 				"BypassPart[FROM person AS p JOIN address AS a ON p.address_id = a.id WHERE p.name =] " +
 				"InputPart[Person.name] " +
 				"BypassPart[AND p.address_id =] " +
@@ -276,9 +233,9 @@
 				"ON p.address_id = $Address.ID " +
 				"WHERE p.name = $Person.name AND p.address_id = $Person.address_id",
 			"ParsedExpr[BypassPart[SELECT] " +
-				"OutputPart[Source:p.* Target:Person.*] " +
-				"BypassPart[,] " +
-				"OutputPart[Source:a.District Target:District.*] " +
+				"OutputPart[Source:[p.*] Target:[Person.*]] " +
+				"BypassPart[,] " +
+				"OutputPart[Source:[a.District] Target:[District.*]] " +
 				"BypassPart[FROM person AS p INNER JOIN address AS a ON p.address_id =] " +
 				"InputPart[Address.ID] " +
 				"BypassPart[WHERE p.name =] " +
@@ -302,13 +259,13 @@
 		{
 			"SELECT FUNC() AS &Person.Name " +
 				"FROM person AS p",
-			"ParsedExpr[BypassPart[SELECT FUNC() AS] OutputPart[Source: Target:Person.Name] " +
+			"ParsedExpr[BypassPart[SELECT FUNC() AS] OutputPart[Source:[] Target:[Person.Name]] " +
 				"BypassPart[FROM person AS p]]",
 		},
 		{
 			"SELECT FUNC() AS &Person.Name " +
 				"FROM person AS p",
-			"ParsedExpr[BypassPart[SELECT FUNC() AS] OutputPart[Source: Target:Person.Name] " +
+			"ParsedExpr[BypassPart[SELECT FUNC() AS] OutputPart[Source:[] Target:[Person.Name]] " +
 				"BypassPart[FROM person AS p]]",
 		},
 		{
@@ -408,11 +365,7 @@
 	sql := "select foo from t where x = $Address."
 	parser := parse.NewParser()
 	_, err := parser.Parse(sql)
-<<<<<<< HEAD
-	assert.Equal(t, fmt.Errorf("parser error: input expression: not a valid identifier for a go object field"), err)
-=======
-	assert.Equal(t, fmt.Errorf("cannot parse expression: malformed input type"), err)
->>>>>>> d8df679b
+	assert.Equal(t, fmt.Errorf("cannot parse expression: input expression: not a valid identifier for a go object field"), err)
 }
 
 // Detect bad input expressions
@@ -420,7 +373,7 @@
 	sql := "select foo from t where x = $Address"
 	parser := parse.NewParser()
 	_, err := parser.Parse(sql)
-	assert.Equal(t, fmt.Errorf("parser error: input expression: go objects need to be qualified"), err)
+	assert.Equal(t, fmt.Errorf("cannot parse expression: input expression: go objects need to be qualified"), err)
 }
 
 // Detect bad output expressions
@@ -428,7 +381,7 @@
 	sql := "select foo as &bar. from t"
 	parser := parse.NewParser()
 	_, err := parser.Parse(sql)
-	assert.Equal(t, fmt.Errorf("parser error: output expression: not a valid identifier for a go object field"), err)
+	assert.Equal(t, fmt.Errorf("cannot parse expression: output expression: not a valid identifier for a go object field"), err)
 }
 
 // Detect bad output expressions
@@ -436,7 +389,7 @@
 	sql := "select foo as &Person from t"
 	parser := parse.NewParser()
 	_, err := parser.Parse(sql)
-	assert.Equal(t, fmt.Errorf("parser error: output expression: go objects need to be qualified"), err)
+	assert.Equal(t, fmt.Errorf("cannot parse expression: output expression: go objects need to be qualified"), err)
 }
 
 // Detect bad output expressions
@@ -444,7 +397,7 @@
 	sql := "select foo as &(Person) from t"
 	parser := parse.NewParser()
 	_, err := parser.Parse(sql)
-	assert.Equal(t, fmt.Errorf("parser error: output expression: go objects need to be qualified"), err)
+	assert.Equal(t, fmt.Errorf("cannot parse expression: output expression: go objects need to be qualified"), err)
 }
 
 // Detect bad output expressions
@@ -452,11 +405,7 @@
 	sql := "select foo, bar as &(Person.name, Person) from t"
 	parser := parse.NewParser()
 	_, err := parser.Parse(sql)
-<<<<<<< HEAD
-	assert.Equal(t, fmt.Errorf("parser error: output expression: go objects need to be qualified"), err)
-=======
-	assert.Equal(t, fmt.Errorf("cannot parse expression: malformed input type"), err)
->>>>>>> d8df679b
+	assert.Equal(t, fmt.Errorf("cannot parse expression: output expression: go objects need to be qualified"), err)
 }
 
 // Detect mismatched columns and targets in output expression
@@ -464,11 +413,7 @@
 	sql := "select (foo, bar) as &P.name from t"
 	parser := parse.NewParser()
 	_, err := parser.Parse(sql)
-<<<<<<< HEAD
-	assert.Equal(t, fmt.Errorf("parser error: output expression: number of cols = 2 but number of targets = 1"), err)
-=======
-	assert.Equal(t, fmt.Errorf("cannot parse expression: malformed input type"), err)
->>>>>>> d8df679b
+	assert.Equal(t, fmt.Errorf("cannot parse expression: output expression: number of cols = 2 but number of targets = 1"), err)
 }
 
 // Detect mismatched columns and targets in output expression
@@ -476,11 +421,7 @@
 	sql := "select foo as &(P.name, P.age) from t"
 	parser := parse.NewParser()
 	_, err := parser.Parse(sql)
-<<<<<<< HEAD
-	assert.Equal(t, fmt.Errorf("parser error: output expression: number of cols = 1 but number of targets = 2"), err)
-=======
-	assert.Equal(t, fmt.Errorf("cannot parse expression: malformed input type"), err)
->>>>>>> d8df679b
+	assert.Equal(t, fmt.Errorf("cannot parse expression: output expression: number of cols = 1 but number of targets = 2"), err)
 }
 
 // Detect missing brackets
@@ -488,11 +429,7 @@
 	sql := "select (foo, bar) as &(P.name P.id from t"
 	parser := parse.NewParser()
 	_, err := parser.Parse(sql)
-<<<<<<< HEAD
-	assert.Equal(t, fmt.Errorf("parser error: output expression: expected closing parentheses"), err)
-=======
-	assert.Equal(t, fmt.Errorf("cannot parse expression: malformed input type"), err)
->>>>>>> d8df679b
+	assert.Equal(t, fmt.Errorf("cannot parse expression: output expression: expected closing parentheses"), err)
 }
 
 // Detect multiple asterisk targets
@@ -500,11 +437,7 @@
 	sql := "select (foo, bar) as &(P.*, A.*) from t"
 	parser := parse.NewParser()
 	_, err := parser.Parse(sql)
-<<<<<<< HEAD
-	assert.Equal(t, fmt.Errorf("parser error: output expression: more than one asterisk"), err)
-=======
-	assert.Equal(t, fmt.Errorf("cannot parse expression: malformed input type"), err)
->>>>>>> d8df679b
+	assert.Equal(t, fmt.Errorf("cannot parse expression: output expression: more than one asterisk"), err)
 }
 
 // Detect multiple asterisk columns
@@ -512,9 +445,5 @@
 	sql := "select (foo, bar, t.*) as &P.* from t"
 	parser := parse.NewParser()
 	_, err := parser.Parse(sql)
-<<<<<<< HEAD
-	assert.Equal(t, fmt.Errorf("parser error: output expression: cannot mix asterisk and explicit columns"), err)
-=======
-	assert.Equal(t, fmt.Errorf("cannot parse expression: malformed input type"), err)
->>>>>>> d8df679b
+	assert.Equal(t, fmt.Errorf("cannot parse expression: output expression: cannot mix asterisk and explicit columns"), err)
 }