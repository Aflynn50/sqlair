--- conflicted
+++ resolved
@@ -26,17 +26,6 @@
 }
 
 type M map[string]any
-
-<<<<<<< HEAD
-func TestConsecutiveExpr(t *testing.T) {
-	sql := "select &Person&Address from t"
-	expectedComplete := "ParsedExpr[BypassPart[select] OutputPart[Source: Target:Person] " +
-		"OutputPart[Source: Target:Address] BypassPart[from t]]"
-	parser := parse.NewParser()
-	parsedExpr, _ := parser.Parse(sql)
-
-	assert.Equal(t, expectedComplete, parsedExpr.String())
-}
 
 func TestRound(t *testing.T) {
 	var tests = []struct {
@@ -79,36 +68,11 @@
 			[]any{&Person{}},
 			[]any{&Person{}},
 			"select *  from t",
-=======
-func TestRound(t *testing.T) {
-	var tests = []struct {
-		input          string
-		expectedParsed string
-	}{
-		{
-			"select p.* as &Person.*",
-			"ParsedExpr[BypassPart[select p.* as &Person.*]]",
-		},
-		{
-			"select p.* AS&Person.*",
-			"ParsedExpr[BypassPart[select p.* AS&Person.*]]",
-		},
-		{
-			"select p.* as &Person.*, '&notAnOutputExpresion.*' as literal from t",
-			"ParsedExpr[BypassPart[select p.* as &Person.*,] " +
-				"BypassPart[ '&notAnOutputExpresion.*'] " +
-				"BypassPart[ as literal from t]]",
-		},
-		{
-			"select * as &Person.* from t",
-			"ParsedExpr[BypassPart[select * as &Person.* from t]]",
->>>>>>> a221d64c
 		},
 		{
 			"select foo, bar from table where foo = $Person.ID",
 			"ParsedExpr[BypassPart[select foo, bar from table where foo =] " +
 				"InputPart[Person.ID]]",
-<<<<<<< HEAD
 			[]any{&Person{}},
 			[]any{&Person{}},
 			"select foo, bar from table where foo = ?",
@@ -194,64 +158,19 @@
 			[]any{&Address{}},
 			[]any{&Address{}},
 			"SELECT a.district, a.street  FROM address AS a WHERE p.name =  'Fred'",
-=======
-		},
-		{
-			"select &Person from table where foo = $Address.ID",
-			"ParsedExpr[BypassPart[select &Person from table where foo =] " +
-				"InputPart[Address.ID]]",
-		},
-		{
-			"select &Person.* from table where foo = $Address.ID",
-			"ParsedExpr[BypassPart[select &Person.* from table where foo =] " +
-				"InputPart[Address.ID]]",
-		},
-		{
-			"select foo, bar, &Person.ID from table where foo = 'xx'",
-			"ParsedExpr[BypassPart[select foo, bar, &Person.ID from table where foo =] " +
-				"BypassPart[ 'xx']]",
-		},
-		{
-			"select foo, &Person.ID, bar, baz, &Manager.Name from table where foo = 'xx'",
-			"ParsedExpr[BypassPart[select foo, &Person.ID, bar, baz, &Manager.Name from table where foo =] " +
-				"BypassPart[ 'xx']]",
-		},
-		{
-			"SELECT * AS &Person.* FROM person WHERE name = 'Fred'",
-			"ParsedExpr[BypassPart[SELECT * AS &Person.* FROM person WHERE name =] " +
-				"BypassPart[ 'Fred']]",
-		},
-		{
-			"SELECT &Person.* FROM person WHERE name = 'Fred'",
-			"ParsedExpr[BypassPart[SELECT &Person.* FROM person WHERE name =] " +
-				"BypassPart[ 'Fred']]",
-		},
-		{
-			"SELECT * AS &Person.*, a.* as &Address.* FROM person, address a WHERE name = 'Fred'",
-			"ParsedExpr[BypassPart[SELECT * AS &Person.*, a.* as &Address.* FROM person, address a WHERE name =] " +
-				"BypassPart[ 'Fred']]",
-		},
-		{
-			"SELECT (a.district, a.street) AS &Address.* FROM address AS a WHERE p.name = 'Fred'",
-			"ParsedExpr[BypassPart[SELECT (a.district, a.street) AS &Address.* FROM address AS a WHERE p.name =] BypassPart[ 'Fred']]",
->>>>>>> a221d64c
 		},
 		{
 			"SELECT 1 FROM person WHERE p.name = 'Fred'",
 			"ParsedExpr[BypassPart[SELECT 1 FROM person WHERE p.name =] " +
 				"BypassPart[ 'Fred']]",
-<<<<<<< HEAD
 			[]any{},
 			[]any{},
 			"SELECT 1 FROM person WHERE p.name =  'Fred'",
-=======
->>>>>>> a221d64c
 		},
 		{
 			"SELECT p.* AS &Person.*, (a.district, a.street) AS &Address.*, " +
 				"(5+7), (col1 * col2) as calculated_value FROM person AS p " +
 				"JOIN address AS a ON p.address_id = a.id WHERE p.name = 'Fred'",
-<<<<<<< HEAD
 			"ParsedExpr[BypassPart[SELECT] " +
 				"OutputPart[Source:p.* Target:Person.*] " +
 				"BypassPart[,] " +
@@ -261,16 +180,11 @@
 			[]any{&Person{}, &Address{}},
 			[]any{&Person{}, &Address{}},
 			"SELECT p.* , a.district, a.street , (5+7), (col1 * col2) as calculated_value FROM person AS p JOIN address AS a ON p.address_id = a.id WHERE p.name =  'Fred'",
-=======
-			"ParsedExpr[BypassPart[SELECT p.* AS &Person.*, (a.district, a.street) AS &Address.*, (5+7), (col1 * col2) as calculated_value FROM person AS p JOIN address AS a ON p.address_id = a.id WHERE p.name =] " +
-				"BypassPart[ 'Fred']]",
->>>>>>> a221d64c
 		},
 		{
 			"SELECT p.* AS &Person.*, (a.district, a.street) AS &Address.* " +
 				"FROM person AS p JOIN address AS a ON p .address_id = a.id " +
 				"WHERE p.name = 'Fred'",
-<<<<<<< HEAD
 			"ParsedExpr[BypassPart[SELECT] " +
 				"OutputPart[Source:p.* Target:Person.*] " +
 				"BypassPart[,] " +
@@ -280,17 +194,11 @@
 			[]any{&Person{}, &Address{}},
 			[]any{&Person{}, &Address{}},
 			"SELECT p.* , a.district, a.street  FROM person AS p JOIN address AS a ON p .address_id = a.id WHERE p.name =  'Fred'",
-=======
-			"ParsedExpr[BypassPart[SELECT p.* AS &Person.*, (a.district, a.street) AS &Address.*" +
-				" FROM person AS p JOIN address AS a ON p .address_id = a.id WHERE p.name =] " +
-				"BypassPart[ 'Fred']]",
->>>>>>> a221d64c
 		},
 		{
 			"SELECT p.* AS &Person.*, (a.district, a.street) AS &Address.* " +
 				"FROM person AS p JOIN address AS a ON p.address_id = a.id " +
 				"WHERE p.name in (select name from table where table.n = $Person.name)",
-<<<<<<< HEAD
 			"ParsedExpr[BypassPart[SELECT] " +
 				"OutputPart[Source:p.* Target:Person.*] " +
 				"BypassPart[,] " +
@@ -301,12 +209,6 @@
 			[]any{&Person{}, &Address{}},
 			[]any{&Person{}, &Address{}, &Person{}},
 			"SELECT p.* , a.district, a.street  FROM person AS p JOIN address AS a ON p.address_id = a.id WHERE p.name in (select name from table where table.n = ? )",
-=======
-			"ParsedExpr[BypassPart[SELECT p.* AS &Person.*, (a.district, a.street) AS &Address.* " +
-				"FROM person AS p JOIN address AS a ON p.address_id = a.id WHERE p.name in (select name from table where table.n =] " +
-				"InputPart[Person.name] " +
-				"BypassPart[)]]",
->>>>>>> a221d64c
 		},
 		{
 			"SELECT p.* AS &Person.*, (a.district, a.street) AS &Address.* " +
@@ -315,7 +217,6 @@
 				"SELECT p.* AS &Person.*, (a.district, a.street) AS &Address.* " +
 				"FROM person WHERE p.name in " +
 				"(select name from table where table.n = $Person.name)",
-<<<<<<< HEAD
 			"ParsedExpr[BypassPart[SELECT] OutputPart[Source:p.* Target:Person.*] " +
 				"BypassPart[,] OutputPart[Source:a.district a.street Target:Address.*] " +
 				"BypassPart[FROM person WHERE p.name in (select name from table where table.n =] " +
@@ -330,22 +231,11 @@
 			[]any{&Person{}, &Address{}},
 			[]any{&Person{}, &Address{}, &Person{}, &Person{}, &Address{}, &Person{}},
 			"SELECT p.* , a.district, a.street  FROM person WHERE p.name in (select name from table where table.n = ? ) UNION SELECT p.* , a.district, a.street  FROM person WHERE p.name in (select name from table where table.n = ? )",
-=======
-			"ParsedExpr[BypassPart[SELECT p.* AS &Person.*, " +
-				"(a.district, a.street) AS &Address.* " +
-				"FROM person WHERE p.name in (select name from table where table.n =] " +
-				"InputPart[Person.name] " +
-				"BypassPart[) UNION SELECT p.* AS &Person.*, (a.district, a.street) AS &Address.* " +
-				"FROM person WHERE p.name in (select name from table where table.n =] " +
-				"InputPart[Person.name] " +
-				"BypassPart[)]]",
->>>>>>> a221d64c
 		},
 		{
 			"SELECT p.* AS &Person.*, m.* AS &Manager.* " +
 				"FROM person AS p JOIN person AS m " +
 				"ON p.manager_id = m.id WHERE p.name = 'Fred'",
-<<<<<<< HEAD
 			"ParsedExpr[BypassPart[SELECT] " +
 				"OutputPart[Source:p.* Target:Person.*] " +
 				"BypassPart[,] " +
@@ -355,39 +245,27 @@
 			[]any{&Person{}, &Manager{}},
 			[]any{&Person{}, &Manager{}},
 			"SELECT p.* , m.*  FROM person AS p JOIN person AS m ON p.manager_id = m.id WHERE p.name =  'Fred'",
-=======
-			"ParsedExpr[BypassPart[SELECT p.* AS &Person.*, m.* AS &Manager.* " +
-				"FROM person AS p JOIN person AS m ON p.manager_id = m.id WHERE p.name =] " +
-				"BypassPart[ 'Fred']]",
->>>>>>> a221d64c
 		},
 		{
 			"SELECT person.*, address.district FROM person JOIN address " +
 				"ON person.address_id = address.id WHERE person.name = 'Fred'",
 			"ParsedExpr[BypassPart[SELECT person.*, address.district FROM person JOIN address ON person.address_id = address.id WHERE person.name =] " +
 				"BypassPart[ 'Fred']]",
-<<<<<<< HEAD
 			[]any{},
 			[]any{},
 			"SELECT person.*, address.district FROM person JOIN address ON person.address_id = address.id WHERE person.name =  'Fred'",
-=======
->>>>>>> a221d64c
 		},
 		{
 			"SELECT p FROM person WHERE p.name = $Person.name",
 			"ParsedExpr[BypassPart[SELECT p FROM person WHERE p.name =] InputPart[Person.name]]",
-<<<<<<< HEAD
 			[]any{&Person{}},
 			[]any{&Person{}},
 			"SELECT p FROM person WHERE p.name = ?",
-=======
->>>>>>> a221d64c
 		},
 		{
 			"SELECT p.* AS &Person, a.District AS &District " +
 				"FROM person AS p JOIN address AS a ON p.address_id = a.id " +
 				"WHERE p.name = $Person.name AND p.address_id = $Person.address_id",
-<<<<<<< HEAD
 			"ParsedExpr[BypassPart[SELECT] " +
 				"OutputPart[Source:p.* Target:Person] " +
 				"BypassPart[,] " +
@@ -399,40 +277,25 @@
 			[]any{&Person{}, &District{}},
 			[]any{&Person{}, &District{}, &Person{}, &Person{}},
 			"SELECT p.* , a.District  FROM person AS p JOIN address AS a ON p.address_id = a.id WHERE p.name = ?  AND p.address_id = ?",
-=======
-			"ParsedExpr[BypassPart[SELECT p.* AS &Person, a.District AS &District " +
-				"FROM person AS p JOIN address AS a ON p.address_id = a.id WHERE p.name =] " +
-				"InputPart[Person.name] " +
-				"BypassPart[AND p.address_id =] " +
-				"InputPart[Person.address_id]]",
->>>>>>> a221d64c
 		},
 		{
 			"SELECT p.* AS &Person, a.District AS &District " +
 				"FROM person AS p INNER JOIN address AS a " +
 				"ON p.address_id = $Address.ID " +
 				"WHERE p.name = $Person.name AND p.address_id = $Person.address_id",
-<<<<<<< HEAD
 			"ParsedExpr[BypassPart[SELECT] " +
 				"OutputPart[Source:p.* Target:Person] " +
 				"BypassPart[,] " +
 				"OutputPart[Source:a.District Target:District] " +
 				"BypassPart[FROM person AS p INNER JOIN address AS a ON p.address_id =] " +
-=======
-			"ParsedExpr[BypassPart[SELECT p.* AS &Person, a.District AS &District " +
-				"FROM person AS p INNER JOIN address AS a ON p.address_id =] " +
->>>>>>> a221d64c
 				"InputPart[Address.ID] " +
 				"BypassPart[WHERE p.name =] " +
 				"InputPart[Person.name] " +
 				"BypassPart[AND p.address_id =] " +
 				"InputPart[Person.address_id]]",
-<<<<<<< HEAD
 			[]any{&Address{}, &Person{}, &District{}},
 			[]any{&Person{}, &District{}, &Address{}, &Person{}, &Person{}},
 			"SELECT p.* , a.District  FROM person AS p INNER JOIN address AS a ON p.address_id = ?  WHERE p.name = ?  AND p.address_id = ?",
-=======
->>>>>>> a221d64c
 		},
 		{
 			"SELECT p.*, a.district " +
@@ -440,34 +303,25 @@
 				"WHERE p.name = $Person.*",
 			"ParsedExpr[BypassPart[SELECT p.*, a.district FROM person AS p JOIN address AS a ON p.address_id = a.id WHERE p.name =] " +
 				"InputPart[Person.*]]",
-<<<<<<< HEAD
 			[]any{&Person{}},
 			[]any{&Person{}},
 			"SELECT p.*, a.district FROM person AS p JOIN address AS a ON p.address_id = a.id WHERE p.name = ?",
-=======
->>>>>>> a221d64c
 		},
 		{
 			"INSERT INTO person (name) VALUES $Person.name",
 			"ParsedExpr[BypassPart[INSERT INTO person (name) VALUES] " +
 				"InputPart[Person.name]]",
-<<<<<<< HEAD
 			[]any{&Person{}},
 			[]any{&Person{}},
 			"INSERT INTO person (name) VALUES ?",
-=======
->>>>>>> a221d64c
 		},
 		{
 			"INSERT INTO person VALUES $Person.*",
 			"ParsedExpr[BypassPart[INSERT INTO person VALUES] " +
 				"InputPart[Person.*]]",
-<<<<<<< HEAD
 			[]any{&Person{}},
 			[]any{&Person{}},
 			"INSERT INTO person VALUES ?",
-=======
->>>>>>> a221d64c
 		},
 		{
 			"UPDATE person SET person.address_id = $Address.ID " +
@@ -476,12 +330,9 @@
 				"InputPart[Address.ID] " +
 				"BypassPart[WHERE person.id =] " +
 				"InputPart[Person.ID]]",
-<<<<<<< HEAD
 			[]any{&Address{}, &Person{}},
 			[]any{&Address{}, &Person{}},
 			"UPDATE person SET person.address_id = ?  WHERE person.id = ?",
-=======
->>>>>>> a221d64c
 		},
 	}
 
@@ -521,8 +372,6 @@
 	assert.Equal(t, fmt.Errorf("parser error: missing right quote in string literal"), err)
 }
 
-<<<<<<< HEAD
-=======
 // Properly parsing empty string literal
 func TestEmptyStringLiteral(t *testing.T) {
 	sql := "select foo from t where x = ''"
@@ -539,7 +388,6 @@
 	assert.Equal(t, fmt.Errorf("parser error: missing right quote in string literal"), err)
 }
 
->>>>>>> a221d64c
 // Detect bad input DSL pieces
 func TestBadFormatInput(t *testing.T) {
 	sql := "select foo from t where x = $.id"
@@ -556,7 +404,46 @@
 	assert.Equal(t, fmt.Errorf("parser error: malformed input type"), err)
 }
 
-<<<<<<< HEAD
+// Detect bad input DSL pieces
+func TestBadFormatInputV3(t *testing.T) {
+	sql := "select foo from t where x = $"
+	parser := parse.NewParser()
+	_, err := parser.Parse(sql)
+	assert.Equal(t, fmt.Errorf("parser error: malformed input type"), err)
+}
+
+// Detect bad input DSL pieces
+func TestBadFormatInputV4(t *testing.T) {
+	sql := "select foo from t where x = $$Address"
+	parser := parse.NewParser()
+	_, err := parser.Parse(sql)
+	assert.Equal(t, fmt.Errorf("parser error: malformed input type"), err)
+}
+
+// Detect bad input DSL pieces
+func TestBadFormatInputV5(t *testing.T) {
+	sql := "select foo from t where x = $```"
+	parser := parse.NewParser()
+	_, err := parser.Parse(sql)
+	assert.Equal(t, fmt.Errorf("parser error: malformed input type"), err)
+}
+
+// Detect bad input DSL pieces
+func TestBadFormatInputV6(t *testing.T) {
+	sql := "select foo from t where x = $.."
+	parser := parse.NewParser()
+	_, err := parser.Parse(sql)
+	assert.Equal(t, fmt.Errorf("parser error: malformed input type"), err)
+}
+
+// Detect bad input DSL pieces
+func TestBadFormatInputV7(t *testing.T) {
+	sql := "select foo from t where x = $."
+	parser := parse.NewParser()
+	_, err := parser.Parse(sql)
+	assert.Equal(t, fmt.Errorf("parser error: malformed input type"), err)
+}
+
 // Detect bad output DSL pieces
 func TestBadFormatOutput(t *testing.T) {
 	sql := "select foo as && from t"
@@ -571,44 +458,4 @@
 	parser := parse.NewParser()
 	_, err := parser.Parse(sql)
 	assert.Equal(t, fmt.Errorf("parser error: malformed output expression"), err)
-=======
-// Detect bad input DSL pieces
-func TestBadFormatInputV3(t *testing.T) {
-	sql := "select foo from t where x = $"
-	parser := parse.NewParser()
-	_, err := parser.Parse(sql)
-	assert.Equal(t, fmt.Errorf("parser error: malformed input type"), err)
-}
-
-// Detect bad input DSL pieces
-func TestBadFormatInputV4(t *testing.T) {
-	sql := "select foo from t where x = $$Address"
-	parser := parse.NewParser()
-	_, err := parser.Parse(sql)
-	assert.Equal(t, fmt.Errorf("parser error: malformed input type"), err)
-}
-
-// Detect bad input DSL pieces
-func TestBadFormatInputV5(t *testing.T) {
-	sql := "select foo from t where x = $```"
-	parser := parse.NewParser()
-	_, err := parser.Parse(sql)
-	assert.Equal(t, fmt.Errorf("parser error: malformed input type"), err)
-}
-
-// Detect bad input DSL pieces
-func TestBadFormatInputV6(t *testing.T) {
-	sql := "select foo from t where x = $.."
-	parser := parse.NewParser()
-	_, err := parser.Parse(sql)
-	assert.Equal(t, fmt.Errorf("parser error: malformed input type"), err)
-}
-
-// Detect bad input DSL pieces
-func TestBadFormatInputV7(t *testing.T) {
-	sql := "select foo from t where x = $."
-	parser := parse.NewParser()
-	_, err := parser.Parse(sql)
-	assert.Equal(t, fmt.Errorf("parser error: malformed input type"), err)
->>>>>>> a221d64c
 }