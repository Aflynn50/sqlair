--- conflicted
+++ resolved
@@ -104,10 +104,6 @@
 	if q.err != nil {
 		return q.err
 	}
-<<<<<<< HEAD
-	_, err := q.exec()
-	if err != nil {
-=======
 	var outcome *Outcome
 	if len(outputArgs) > 0 {
 		if oc, ok := outputArgs[0].(*Outcome); ok {
@@ -129,7 +125,6 @@
 		if err == nil && q.qe.HasOutputs() {
 			err = ErrNoRows
 		}
->>>>>>> 6c0db119
 		return err
 	}
 	if err == nil {
@@ -154,28 +149,17 @@
 	if q.err != nil {
 		return &Iterator{err: q.err}
 	}
-<<<<<<< HEAD
-
-	rows, err := q.query()
-	if err != nil {
-		return &Iterator{err: err}
-	}
-	cols, err := rows.Columns()
-	if err != nil {
-		return &Iterator{err: err}
-=======
 	var result sql.Result
 	var rows *sql.Rows
 	var err error
 	var cols []string
 	if q.qe.HasOutputs() {
-		rows, err = q.qs.QueryContext(q.ctx, q.qe.QuerySQL(), q.qe.QueryArgs()...)
+		rows, err = q.query()
 		if err == nil { // if err IS nil
 			cols, err = rows.Columns()
 		}
 	} else {
-		result, err = q.qs.ExecContext(q.ctx, q.qe.QuerySQL(), q.qe.QueryArgs()...)
->>>>>>> 6c0db119
+		result, err = q.exec()
 	}
 	return &Iterator{qe: q.qe, rows: rows, cols: cols, err: err, result: result}
 }
