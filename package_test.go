--- conflicted
+++ resolved
@@ -205,7 +205,6 @@
 
 	tests = append(tests, testsWithShadowPerson...)
 
-<<<<<<< HEAD
 	var dropTables string
 	var err error
 	for dbi, sqldb := range dbs {
@@ -231,36 +230,10 @@
 					c.Errorf("\ntest %q failed (Next):\ninput: %s\ndb: %d\nerr: more rows that expected (%d >= %d)\n", t.summary, t.query, dbi, i, len(t.outputs))
 					break
 				}
-				if !iter.Decode(t.outputs[i]...) {
-					break
+				if err := iter.Get(t.outputs[i]...); err != nil {
+					c.Errorf("\ntest %q failed (Get):\ninput: %s\nerr: %s\n", t.summary, t.query, err)
 				}
 				i++
-=======
-	dropTables, sqldb, err := personAndAddressDB()
-	if err != nil {
-		c.Fatal(err)
-	}
-
-	db := sqlair.NewDB(sqldb)
-
-	for _, t := range tests {
-		stmt, err := sqlair.Prepare(t.query, t.types...)
-		if err != nil {
-			c.Errorf("\ntest %q failed (Prepare):\ninput: %s\nerr: %s\n", t.summary, t.query, err)
-			continue
-		}
-
-		iter := db.Query(nil, stmt, t.inputs...).Iter()
-		defer iter.Close()
-		i := 0
-		for iter.Next() {
-			if i >= len(t.outputs) {
-				c.Errorf("\ntest %q failed (Next):\ninput: %s\nerr: more rows that expected (%d >= %d)\n", t.summary, t.query, i, len(t.outputs))
-				break
-			}
-			if err := iter.Get(t.outputs[i]...); err != nil {
-				c.Errorf("\ntest %q failed (Get):\ninput: %s\nerr: %s\n", t.summary, t.query, err)
->>>>>>> 6c0db119
 			}
 
 			err = iter.Close()
@@ -283,60 +256,59 @@
 		query   string
 		types   []any
 		inputs  []any
-		outputs [][]any
+		outputs []any
 		err     string
 	}{{
 		summary: "nil parameter",
 		query:   "SELECT * AS &Person.* FROM person",
 		types:   []any{Person{}},
 		inputs:  []any{},
-		outputs: [][]any{{nil}},
+		outputs: []any{nil},
 		err:     "cannot get result: need pointer to struct, got nil",
 	}, {
 		summary: "nil pointer parameter",
 		query:   "SELECT * AS &Person.* FROM person",
 		types:   []any{Person{}},
 		inputs:  []any{},
-		outputs: [][]any{{(*Person)(nil)}},
+		outputs: []any{(*Person)(nil)},
 		err:     "cannot get result: got nil pointer",
 	}, {
 		summary: "non pointer parameter",
 		query:   "SELECT * AS &Person.* FROM person",
 		types:   []any{Person{}},
 		inputs:  []any{},
-		outputs: [][]any{{Person{}}},
+		outputs: []any{Person{}},
 		err:     "cannot get result: need pointer to struct, got struct",
 	}, {
 		summary: "wrong struct",
 		query:   "SELECT * AS &Person.* FROM person",
 		types:   []any{Person{}},
 		inputs:  []any{},
-		outputs: [][]any{{&Address{}}},
+		outputs: []any{&Address{}},
 		err:     `cannot get result: type "Address" does not appear in query, have: Person`,
 	}, {
 		summary: "not a struct",
 		query:   "SELECT * AS &Person.* FROM person",
 		types:   []any{Person{}},
 		inputs:  []any{},
-		outputs: [][]any{{&map[string]any{}}},
+		outputs: []any{&map[string]any{}},
 		err:     "cannot get result: need pointer to struct, got pointer to map",
 	}, {
 		summary: "missing get value",
 		query:   "SELECT * AS &Person.* FROM person",
 		types:   []any{Person{}},
 		inputs:  []any{},
-		outputs: [][]any{{}},
+		outputs: []any{},
 		err:     `cannot get result: type "Person" found in query but not passed to get`,
 	}, {
 		summary: "multiple of the same type",
 		query:   "SELECT * AS &Person.* FROM person",
 		types:   []any{Person{}},
 		inputs:  []any{},
-		outputs: [][]any{{&Person{}, &Person{}}},
+		outputs: []any{&Person{}, &Person{}},
 		err:     `cannot get result: type "Person" provided more than once, rename one of them`,
 	}}
 
-<<<<<<< HEAD
 	var dropTables string
 	var err error
 	for dbi, sqldb := range dbs {
@@ -356,58 +328,11 @@
 			}
 
 			iter := db.Query(nil, stmt, t.inputs...).Iter()
-			i := 0
-			for iter.Next() {
-				if i > len(t.outputs) {
-					c.Errorf("\ntest %q failed (Next):\ninput: %s\ndb: %d\nerr: more rows that expected\n", t.summary, t.query, dbi)
-					break
-				}
-				if !iter.Decode(t.outputs[i]...) {
-					break
-				}
-				i++
-			}
-=======
-	dropTables, sqldb, err := personAndAddressDB()
-	if err != nil {
-		c.Fatal(err)
-	}
-
-	db := sqlair.NewDB(sqldb)
-
-	for _, t := range tests {
-		stmt, err := sqlair.Prepare(t.query, t.types...)
-		if err != nil {
-			c.Errorf("\ntest %q failed (Prepare):\ninput: %s\nerr: %s\n", t.summary, t.query, err)
-			continue
-		}
-
-		iter := db.Query(nil, stmt, t.inputs...).Iter()
-		defer iter.Close()
-		i := 0
-		for iter.Next() {
-			if i >= len(t.outputs) {
-				c.Errorf("\ntest %q failed (Next):\ninput: %s\nerr: more rows that expected\n", t.summary, t.query)
-				break
-			}
-			if err := iter.Get(t.outputs[i]...); err != nil {
-				c.Assert(err, ErrorMatches, t.err,
-					Commentf("\ntest %q failed:\ninput: %s\noutputs: %s", t.summary, t.query, t.outputs))
-				iter.Close()
-				break
-			}
-			i++
-		}
-		err = iter.Close()
-		if err != nil {
-			c.Errorf("\ntest %q failed (Close):\ninput: %s\nerr: %s\n", t.summary, t.query, err)
-		}
-	}
->>>>>>> 6c0db119
-
-			err = iter.Close()
-			c.Assert(err, ErrorMatches, t.err,
-				Commentf("\ntest %q failed:\ninput: %s\ndb: %d\noutputs: %s", t.summary, t.query, dbi, t.outputs))
+			defer iter.Close()
+			c.Assert(iter.Next(), Equals, true)
+			c.Assert(iter.Get(t.outputs...), ErrorMatches, t.err,
+				Commentf("\ntest %q failed:\ninput: %s\noutputs: %s", t.summary, t.query, t.outputs))
+			c.Assert(iter.Close(), IsNil)
 		}
 	}
 }
@@ -454,28 +379,16 @@
 				continue
 			}
 
-<<<<<<< HEAD
 			q := db.Query(nil, stmt, t.inputs...)
-			err = q.One(t.outputs...)
+			err = q.Get(t.outputs...)
 			if err != nil {
-				c.Errorf("\ntest %q failed (One):\ninput: %s\ndb: %d\nerr: %s\n", t.summary, t.query, dbi, err)
+				c.Errorf("\ntest %q failed (Get):\ninput: %s\ndb: %d\nerr: %s\n", t.summary, t.query, dbi, err)
 				continue
 			}
 			for i, s := range t.expected {
 				c.Assert(t.outputs[i], DeepEquals, s,
 					Commentf("\ntest %q failed:\ninput: %s\ndb: %d\n", t.summary, t.query, dbi))
 			}
-=======
-		q := db.Query(nil, stmt, t.inputs...)
-		err = q.Get(t.outputs...)
-		if err != nil {
-			c.Errorf("\ntest %q failed (Get):\ninput: %s\nerr: %s\n", t.summary, t.query, err)
-			continue
-		}
-		for i, s := range t.expected {
-			c.Assert(t.outputs[i], DeepEquals, s,
-				Commentf("\ntest %q failed:\ninput: %s", t.summary, t.query))
->>>>>>> 6c0db119
 		}
 	}
 }
@@ -522,27 +435,14 @@
 				continue
 			}
 
-			err = db.Query(nil, stmt, t.inputs...).One(t.outputs...)
+			err = db.Query(nil, stmt, t.inputs...).Get(t.outputs...)
 			c.Assert(err, ErrorMatches, t.err,
-				Commentf("\ntest %q failed:\ninput: %s\ndb: %d\noutputs: %s", t.summary, t.query, dbi, t.outputs))
-		}
-<<<<<<< HEAD
-=======
-
-		err = db.Query(nil, stmt, t.inputs...).Get(t.outputs...)
-		c.Assert(err, ErrorMatches, t.err,
-			Commentf("\ntest %q failed:\ninput: %s\noutputs: %s", t.summary, t.query, t.outputs))
-	}
-
-	err = db.Query(nil, sqlair.MustPrepare(dropTables)).Run()
-	if err != nil {
-		c.Fatal(err)
->>>>>>> 6c0db119
+				Commentf("\ntest %q failed (Get):\ninput: %s\ndb: %d\noutputs: %s", t.summary, t.query, dbi, t.outputs))
+		}
 	}
 }
 
 func (s *PackageSuite) TestErrNoRows(c *C) {
-<<<<<<< HEAD
 	var dropTables string
 	var err error
 	for _, sqldb := range dbs {
@@ -555,7 +455,7 @@
 		}()
 
 		stmt := sqlair.MustPrepare("SELECT * AS &Person.* FROM person WHERE id=12312", Person{})
-		err = db.Query(nil, stmt).One(&Person{})
+		err = db.Query(nil, stmt).Get(&Person{})
 		if !errors.Is(err, sqlair.ErrNoRows) {
 			c.Errorf("error %q not the same as %q", err, sqlair.ErrNoRows)
 		}
@@ -605,7 +505,6 @@
 			slices:   []any{&[]*Person{}},
 			expected: []any{},
 		}}
-
 		dropTables, err = buildPersonAndAddressSchema(sqldb)
 		c.Assert(err, IsNil)
 		db := sqlair.NewDB(sqldb)
@@ -622,7 +521,7 @@
 			}
 
 			q := db.Query(nil, stmt, t.inputs...)
-			err = q.All(t.slices...)
+			err = q.GetAll(t.slices...)
 			if err != nil {
 				c.Errorf("\ntest %q failed (All):\ninput: %s\ndb: %d\nerr: %s\n", t.summary, t.query, dbi, err)
 				continue
@@ -631,97 +530,6 @@
 				c.Assert(t.slices[i], DeepEquals, column,
 					Commentf("\ntest %q failed:\ninput: %s\ndb: %d\n", t.summary, t.query, dbi))
 			}
-=======
-	dropTables, sqldb, err := personAndAddressDB()
-	if err != nil {
-		c.Fatal(err)
-	}
-
-	db := sqlair.NewDB(sqldb)
-	stmt := sqlair.MustPrepare("SELECT * AS &Person.* FROM person WHERE id=12312", Person{})
-	err = db.Query(nil, stmt).Get(&Person{})
-	if !errors.Is(err, sqlair.ErrNoRows) {
-		c.Errorf("expected %q, got %q", sqlair.ErrNoRows, err)
-	}
-	if !errors.Is(err, sql.ErrNoRows) {
-		c.Errorf("expected %q, got %q", sql.ErrNoRows, err)
-	}
-
-	err = db.Query(nil, sqlair.MustPrepare(dropTables)).Run()
-	if err != nil {
-		c.Fatal(err)
-	}
-}
-
-func (s *PackageSuite) TestValidGetAll(c *C) {
-	var tests = []struct {
-		summary  string
-		query    string
-		types    []any
-		inputs   []any
-		slices   []any
-		expected []any
-	}{{
-		summary:  "double select with name clash",
-		query:    "SELECT p.id AS &Person.*, a.id AS &Address.* FROM person AS p, address AS a",
-		types:    []any{Person{}, Address{}},
-		inputs:   []any{},
-		slices:   []any{&[]*Person{}, &[]*Address{}},
-		expected: []any{&[]*Person{&Person{ID: 30}, &Person{ID: 30}, &Person{ID: 30}, &Person{ID: 20}, &Person{ID: 20}, &Person{ID: 20}, &Person{ID: 40}, &Person{ID: 40}, &Person{ID: 40}, &Person{ID: 35}, &Person{ID: 35}, &Person{ID: 35}}, &[]*Address{&Address{ID: 1000}, &Address{ID: 1500}, &Address{ID: 3500}, &Address{ID: 1000}, &Address{ID: 1500}, &Address{ID: 3500}, &Address{ID: 1000}, &Address{ID: 1500}, &Address{ID: 3500}, &Address{ID: 1000}, &Address{ID: 1500}, &Address{ID: 3500}}},
-	}, {
-		summary:  "select all columns into person",
-		query:    "SELECT * AS &Person.* FROM person",
-		types:    []any{Person{}},
-		inputs:   []any{},
-		slices:   []any{&[]*Person{}},
-		expected: []any{&[]*Person{&Person{30, "Fred", 1000}, &Person{20, "Mark", 1500}, &Person{40, "Mary", 3500}, &Person{35, "James", 4500}}},
-	}, {
-		summary:  "select all columns into person with no pointers",
-		query:    "SELECT * AS &Person.* FROM person",
-		types:    []any{Person{}},
-		inputs:   []any{},
-		slices:   []any{&[]Person{}},
-		expected: []any{&[]Person{Person{30, "Fred", 1000}, Person{20, "Mark", 1500}, Person{40, "Mary", 3500}, Person{35, "James", 4500}}},
-	}, {
-		summary:  "single line of query with inputs",
-		query:    "SELECT p.* AS &Person.*, a.* AS &Address.*, p.* AS &Manager.* FROM person AS p, address AS a WHERE p.id = $Person.id AND a.id = $Address.id ",
-		types:    []any{Person{}, Address{}, Manager{}},
-		inputs:   []any{Address{ID: 1000}, Person{ID: 30}},
-		slices:   []any{&[]*Manager{}, &[]*Person{}, &[]*Address{}},
-		expected: []any{&[]*Manager{{30, "Fred", 1000}}, &[]*Person{{30, "Fred", 1000}}, &[]*Address{{1000, "Happy Land", "Main Street"}}},
-	}, {
-		summary:  "nothing returned",
-		query:    "SELECT &Person.* FROM person WHERE id = $Person.id",
-		types:    []any{Person{}},
-		inputs:   []any{Person{ID: 1243321}},
-		slices:   []any{&[]*Person{}},
-		expected: []any{},
-	}}
-
-	dropTables, sqldb, err := personAndAddressDB()
-	if err != nil {
-		c.Fatal(err)
-	}
-
-	db := sqlair.NewDB(sqldb)
-
-	for _, t := range tests {
-		stmt, err := sqlair.Prepare(t.query, t.types...)
-		if err != nil {
-			c.Errorf("\ntest %q failed (Prepare):\ninput: %s\nerr: %s\n", t.summary, t.query, err)
-			continue
-		}
-
-		q := db.Query(nil, stmt, t.inputs...)
-		err = q.GetAll(t.slices...)
-		if err != nil {
-			c.Errorf("\ntest %q failed (GetAll):\ninput: %s\nerr: %s\n", t.summary, t.query, err)
-			continue
-		}
-		for i, column := range t.expected {
-			c.Assert(t.slices[i], DeepEquals, column,
-				Commentf("\ntest %q failed:\ninput: %s", t.summary, t.query))
->>>>>>> 6c0db119
 		}
 	}
 }
@@ -796,27 +604,14 @@
 				continue
 			}
 
-			err = db.Query(nil, stmt, t.inputs...).All(t.slices...)
+			err = db.Query(nil, stmt, t.inputs...).GetAll(t.slices...)
 			c.Assert(err, ErrorMatches, t.err,
-				Commentf("\ntest %q failed:\ninput: %s\nslices: %s\ndb: %d\n", t.summary, t.query, dbi, t.slices))
-		}
-<<<<<<< HEAD
-=======
-
-		err = db.Query(nil, stmt, t.inputs...).GetAll(t.slices...)
-		c.Assert(err, ErrorMatches, t.err,
-			Commentf("\ntest %q failed:\ninput: %s\nslices: %s", t.summary, t.query, t.slices))
-	}
-
-	err = db.Query(nil, sqlair.MustPrepare(dropTables)).Run()
-	if err != nil {
-		c.Fatal(err)
->>>>>>> 6c0db119
+				Commentf("\ntest %q failed (GetAll):\ninput: %s\nslices: %s\ndb: %d\n", t.summary, t.query, dbi, t.slices))
+		}
 	}
 }
 
 func (s *PackageSuite) TestRun(c *C) {
-<<<<<<< HEAD
 	var dropTables string
 	var err error
 	for _, sqldb := range dbs {
@@ -834,104 +629,85 @@
 			PostalCode: 500,
 		}
 
+		// Insert Jim.
 		insertStmt := sqlair.MustPrepare("INSERT INTO person VALUES ( $Person.name, $Person.id, $Person.address_id, 'jimmy@email.com');", Person{})
 		err = db.Query(nil, insertStmt, &jim).Run()
 		c.Assert(err, IsNil)
-=======
-	dropTables, sqldb, err := personAndAddressDB()
-	c.Assert(err, IsNil)
-
-	var jim = Person{
-		ID:         70,
-		Fullname:   "Jim",
-		PostalCode: 500,
-	}
-
-	db := sqlair.NewDB(sqldb)
-
-	// Insert Jim.
-	insertStmt := sqlair.MustPrepare("INSERT INTO person VALUES ($Person.name, $Person.id, $Person.address_id, 'jimmy@email.com');", Person{})
-	err = db.Query(nil, insertStmt, &jim).Run()
-	c.Assert(err, IsNil)
-
-	// Check Jim is in the db.
-	selectStmt := sqlair.MustPrepare("SELECT &Person.* FROM person WHERE id = $Person.id", Person{})
-	var jimCheck = Person{}
-	err = db.Query(nil, selectStmt, &jim).Get(&jimCheck)
-	c.Assert(err, IsNil)
-	c.Assert(jimCheck, Equals, jim)
->>>>>>> 6c0db119
-
+
+		// Check Jim is in the db.
 		selectStmt := sqlair.MustPrepare("SELECT &Person.* FROM person WHERE id = $Person.id", Person{})
 		var jimCheck = Person{}
-		err = db.Query(nil, selectStmt, &jim).One(&jimCheck)
+		err = db.Query(nil, selectStmt, &jim).Get(&jimCheck)
 		c.Assert(err, IsNil)
 		c.Assert(jimCheck, Equals, jim)
 	}
 }
 
 func (s *PackageSuite) TestOutcome(c *C) {
-	dropTables, sqldb, err := personAndAddressDB()
-	c.Assert(err, IsNil)
-
-	var jim = Person{
-		ID:         70,
-		Fullname:   "Jim",
-		PostalCode: 500,
-	}
-
-	db := sqlair.NewDB(sqldb)
-
-	var outcome = sqlair.Outcome{}
-
-	insertStmt := sqlair.MustPrepare("INSERT INTO person VALUES ($Person.name, $Person.id, $Person.address_id, 'jimmy@email.com');", Person{})
-	q1 := db.Query(nil, insertStmt, &jim)
-	// Test INSERT with Get
-	c.Assert(q1.Get(&outcome), IsNil)
-	if outcome.Result() == nil {
-		c.Errorf("result in outcome is nil")
-	}
-	rowsAffected, err := outcome.Result().RowsAffected()
-	c.Assert(err, IsNil)
-	if rowsAffected != 1 {
-		c.Errorf("got %d for rowsAffected, expected 1", rowsAffected)
-	}
-	// Test SELECT with Get
-	selectStmt := sqlair.MustPrepare("SELECT &Person.* FROM person", Person{})
-	q2 := db.Query(nil, selectStmt)
-	c.Assert(q2.Get(&outcome, &jim), IsNil)
-	c.Assert(outcome.Result(), IsNil)
-	// Test INSERT with Iter
-	iter := q1.Iter()
-	c.Assert(iter.Get(&outcome), IsNil)
-	if outcome.Result() == nil {
-		c.Errorf("result in outcome is nil")
-	}
-	rowsAffected, err = outcome.Result().RowsAffected()
-	c.Assert(err, IsNil)
-	if rowsAffected != 1 {
-		c.Errorf("got %d for rowsAffected, expected 1", rowsAffected)
-	}
-	c.Assert(iter.Next(), Equals, false)
-	// Test SELECT with Iter.Get
-	iter = q2.Iter()
-	c.Assert(iter.Get(&outcome), IsNil)
-	c.Assert(outcome.Result(), IsNil)
-	c.Assert(iter.Next(), Equals, true)
-	c.Assert(iter.Get(&jim), IsNil)
-	c.Assert(iter.Close(), IsNil)
-	// Test SELECT with GetAll
-	var jims = []Person{}
-	err = q2.GetAll(&outcome, &jims)
-	c.Assert(err, IsNil)
-	c.Assert(outcome.Result(), IsNil)
-
-	err = db.Query(nil, sqlair.MustPrepare(dropTables)).Run()
-	c.Assert(err, IsNil)
+	var dropTables string
+	var err error
+	for _, sqldb := range dbs {
+		dropTables, err = buildPersonAndAddressSchema(sqldb)
+		c.Assert(err, IsNil)
+		db := sqlair.NewDB(sqldb)
+		defer func() {
+			err = db.Query(nil, sqlair.MustPrepare(dropTables)).Run()
+			c.Assert(err, IsNil)
+		}()
+
+		var jim = Person{
+			ID:         70,
+			Fullname:   "Jim",
+			PostalCode: 500,
+		}
+
+		var outcome = sqlair.Outcome{}
+
+		insertStmt := sqlair.MustPrepare("INSERT INTO person VALUES ($Person.name, $Person.id, $Person.address_id, 'jimmy@email.com');", Person{})
+		q1 := db.Query(nil, insertStmt, &jim)
+		// Test INSERT with Get
+		c.Assert(q1.Get(&outcome), IsNil)
+		if outcome.Result() == nil {
+			c.Errorf("result in outcome is nil")
+		}
+		rowsAffected, err := outcome.Result().RowsAffected()
+		c.Assert(err, IsNil)
+		if rowsAffected != 1 {
+			c.Errorf("got %d for rowsAffected, expected 1", rowsAffected)
+		}
+		// Test SELECT with Get
+		selectStmt := sqlair.MustPrepare("SELECT &Person.* FROM person", Person{})
+		q2 := db.Query(nil, selectStmt)
+		c.Assert(q2.Get(&outcome, &jim), IsNil)
+		c.Assert(outcome.Result(), IsNil)
+		// Test INSERT with Iter
+		iter := q1.Iter()
+		c.Assert(iter.Get(&outcome), IsNil)
+		if outcome.Result() == nil {
+			c.Errorf("result in outcome is nil")
+		}
+		rowsAffected, err = outcome.Result().RowsAffected()
+		c.Assert(err, IsNil)
+		if rowsAffected != 1 {
+			c.Errorf("got %d for rowsAffected, expected 1", rowsAffected)
+		}
+		c.Assert(iter.Next(), Equals, false)
+		// Test SELECT with Iter.Get
+		iter = q2.Iter()
+		c.Assert(iter.Get(&outcome), IsNil)
+		c.Assert(outcome.Result(), IsNil)
+		c.Assert(iter.Next(), Equals, true)
+		c.Assert(iter.Get(&jim), IsNil)
+		c.Assert(iter.Close(), IsNil)
+		// Test SELECT with GetAll
+		var jims = []Person{}
+		err = q2.GetAll(&outcome, &jims)
+		c.Assert(err, IsNil)
+		c.Assert(outcome.Result(), IsNil)
+	}
 }
 
 func (s *PackageSuite) TestQueryMultipleRuns(c *C) {
-<<<<<<< HEAD
 	var dropTables string
 	var err error
 	for _, sqldb := range dbs {
@@ -956,16 +732,13 @@
 
 		// Run different Query methods.
 		q := db.Query(nil, stmt)
-		err = q.One(oneOutput)
+		err = q.Get(oneOutput)
 		c.Assert(err, IsNil)
 		c.Assert(oneExpected, DeepEquals, oneOutput)
 
-		err = q.All(allOutput)
+		err = q.GetAll(allOutput)
 		c.Assert(err, IsNil)
 		c.Assert(allOutput, DeepEquals, allExpected)
-
-		err = q.Run()
-		c.Assert(err, IsNil)
 
 		iter := q.Iter()
 		i := 0
@@ -973,193 +746,167 @@
 			if i >= len(iterOutputs) {
 				c.Fatalf("expected %d rows, got more", len(iterOutputs))
 			}
-			if !iter.Decode(iterOutputs[i]) {
+			if err := iter.Get(iterOutputs[i]); err != nil {
+				c.Assert(err, IsNil)
 				break
 			}
 			i++
-=======
-	allOutput := &[]*Person{}
-	allExpected := &[]*Person{&Person{30, "Fred", 1000}, &Person{20, "Mark", 1500}, &Person{40, "Mary", 3500}, &Person{35, "James", 4500}}
-
-	iterOutputs := []any{&Person{}, &Person{}, &Person{}, &Person{}}
-	iterExpected := []any{&Person{30, "Fred", 1000}, &Person{20, "Mark", 1500}, &Person{40, "Mary", 3500}, &Person{35, "James", 4500}}
-
-	oneOutput := &Person{}
-	oneExpected := &Person{30, "Fred", 1000}
-
-	dropTables, sqldb, err := personAndAddressDB()
-	c.Assert(err, IsNil)
-
-	db := sqlair.NewDB(sqldb)
-	stmt := sqlair.MustPrepare("SELECT &Person.* FROM person", Person{})
-
-	// Run different Query methods.
-	q := db.Query(nil, stmt)
-	err = q.Get(oneOutput)
-	c.Assert(err, IsNil)
-	c.Assert(oneExpected, DeepEquals, oneOutput)
-
-	err = q.GetAll(allOutput)
-	c.Assert(err, IsNil)
-	c.Assert(allOutput, DeepEquals, allExpected)
-
-	iter := q.Iter()
-	defer iter.Close()
-	i := 0
-	for iter.Next() {
-		if i >= len(iterOutputs) {
-			c.Fatalf("expected %d rows, got more", len(iterOutputs))
-		}
-		if err := iter.Get(iterOutputs[i]); err != nil {
-			c.Fatal(err)
->>>>>>> 6c0db119
 		}
 		err = iter.Close()
 		c.Assert(err, IsNil)
 		c.Assert(iterOutputs, DeepEquals, iterExpected)
-
-		// Run them all again for good measure.
-		allOutput = &[]*Person{}
-		iterOutputs = []any{&Person{}, &Person{}, &Person{}, &Person{}}
-		oneOutput = &Person{}
-
-<<<<<<< HEAD
-		err = q.All(allOutput)
-		c.Assert(err, IsNil)
-		c.Assert(allOutput, DeepEquals, allExpected)
-
-		iter = q.Iter()
-		i = 0
-		for iter.Next() {
-			if i >= len(iterOutputs) {
-				c.Fatalf("expected %d rows, got more", len(iterOutputs))
-			}
-			if !iter.Decode(iterOutputs[i]) {
-				break
-			}
-			i++
-		}
+	}
+}
+
+func (s *PackageSuite) TestTransactions(c *C) {
+	var dropTables string
+	var err error
+	for _, sqldb := range dbs {
+		dropTables, err = buildPersonAndAddressSchema(sqldb)
+		c.Assert(err, IsNil)
+		db := sqlair.NewDB(sqldb)
+		defer func() {
+			err = db.Query(nil, sqlair.MustPrepare(dropTables)).Run()
+			c.Assert(err, IsNil)
+		}()
+
+		selectStmt := sqlair.MustPrepare("SELECT &Person.* FROM person WHERE address_id = $Person.address_id", Person{})
+		insertStmt := sqlair.MustPrepare("INSERT INTO person VALUES ( $Person.name, $Person.id, $Person.address_id, 'fred@email.com');", Person{})
+		var derek = Person{ID: 85, Fullname: "Derek", PostalCode: 8000}
+		ctx := context.Background()
+
+		tx, err := db.Begin(ctx, nil)
+		c.Assert(err, IsNil)
+
+		// Insert derek then rollback.
+		err = tx.Query(ctx, insertStmt, &derek).Run()
+		c.Assert(err, IsNil)
+		err = tx.Rollback()
+		c.Assert(err, IsNil)
+
+		// Check derek isnt in db; insert derek; commit.
+		tx, err = db.Begin(ctx, nil)
+		c.Assert(err, IsNil)
+		var derekCheck = Person{}
+		err = tx.Query(ctx, selectStmt, &derek).Get(&derekCheck)
+		if !errors.Is(err, sqlair.ErrNoRows) {
+			c.Fatalf("got err %s, expected %s", err, sqlair.ErrNoRows)
+		}
+		err = tx.Query(ctx, insertStmt, &derek).Run()
+		c.Assert(err, IsNil)
+
+		err = tx.Commit()
+		c.Assert(err, IsNil)
+
+		// Check derek is now in the db.
+		tx, err = db.Begin(ctx, nil)
+		c.Assert(err, IsNil)
+
+		err = tx.Query(ctx, selectStmt, &derek).Get(&derekCheck)
+		c.Assert(err, IsNil)
+		c.Assert(derek, Equals, derekCheck)
+		err = tx.Commit()
+		c.Assert(err, IsNil)
+	}
+}
+
+func (s *PackageSuite) TestTransactionErrors(c *C) {
+	var dropTables string
+	var err error
+	for _, sqldb := range dbs {
+		dropTables, err = buildPersonAndAddressSchema(sqldb)
+		c.Assert(err, IsNil)
+		db := sqlair.NewDB(sqldb)
+		defer func() {
+			err = db.Query(nil, sqlair.MustPrepare(dropTables)).Run()
+			c.Assert(err, IsNil)
+		}()
+
+		insertStmt := sqlair.MustPrepare("INSERT INTO person VALUES ($Person.name, $Person.id, $Person.address_id, 'fred@email.com');", Person{})
+		var derek = Person{ID: 85, Fullname: "Derek", PostalCode: 8000}
+		ctx := context.Background()
+
+		// Test running query after commit.
+		tx, err := db.Begin(ctx, nil)
+		c.Assert(err, IsNil)
+
+		q := tx.Query(ctx, insertStmt, &derek)
+		err = tx.Commit()
+		c.Assert(err, IsNil)
+		err = q.Run()
+		c.Assert(err, ErrorMatches, "sql: transaction has already been committed or rolled back")
+
+		// Test running query after rollback.
+		tx, err = db.Begin(ctx, nil)
+		c.Assert(err, IsNil)
+
+		q = tx.Query(ctx, insertStmt, &derek)
+		err = tx.Rollback()
+		c.Assert(err, IsNil)
+		err = q.Run()
+		c.Assert(err, ErrorMatches, "sql: transaction has already been committed or rolled back")
+	}
+}
+
+func (s *PackageSuite) TestIterMethodOrder(c *C) {
+	var dropTables string
+	var err error
+	for _, sqldb := range dbs {
+		dropTables, err = buildPersonAndAddressSchema(sqldb)
+		c.Assert(err, IsNil)
+		db := sqlair.NewDB(sqldb)
+		defer func() {
+			err = db.Query(nil, sqlair.MustPrepare(dropTables)).Run()
+			c.Assert(err, IsNil)
+		}()
+
+		var p = Person{}
+		stmt := sqlair.MustPrepare("SELECT &Person.* FROM person", Person{})
+
+		// Check immidiate Get.
+		iter := db.Query(nil, stmt).Iter()
+		err = iter.Get(&p)
+		c.Assert(err, ErrorMatches, "cannot get result: cannot call Get before Next unless getting outcome")
 		err = iter.Close()
 		c.Assert(err, IsNil)
-		c.Assert(iterOutputs, DeepEquals, iterExpected)
-
-		q = db.Query(nil, stmt)
-		err = q.One(oneOutput)
-		c.Assert(err, IsNil)
-		c.Assert(oneExpected, DeepEquals, oneOutput)
-
-		err = q.Run()
-		c.Assert(err, IsNil)
-	}
-=======
-	err = q.GetAll(allOutput)
-	c.Assert(err, IsNil)
-	c.Assert(allOutput, DeepEquals, allExpected)
-
-	iter = q.Iter()
-	defer iter.Close()
-	i = 0
-	for iter.Next() {
-		if i >= len(iterOutputs) {
-			c.Fatalf("expected %d rows, got more", len(iterOutputs))
-		}
-		if err := iter.Get(iterOutputs[i]); err != nil {
-			c.Fatal(err)
-		}
-		i++
-	}
-	err = iter.Close()
-	c.Assert(err, IsNil)
-	c.Assert(iterOutputs, DeepEquals, iterExpected)
-
-	q = db.Query(nil, stmt)
-	err = q.Get(oneOutput)
-	c.Assert(err, IsNil)
-	c.Assert(oneExpected, DeepEquals, oneOutput)
-
-	err = db.Query(nil, sqlair.MustPrepare(dropTables)).Run()
-	c.Assert(err, IsNil)
-}
-
-func (s *PackageSuite) TestTransactions(c *C) {
-	dropTables, sqldb, err := personAndAddressDB()
-	c.Assert(err, IsNil)
-
-	selectStmt := sqlair.MustPrepare("SELECT &Person.* FROM person WHERE address_id = $Person.address_id", Person{})
-	insertStmt := sqlair.MustPrepare("INSERT INTO person VALUES ( $Person.name, $Person.id, $Person.address_id, 'fred@email.com');", Person{})
-	var derek = Person{ID: 85, Fullname: "Derek", PostalCode: 8000}
-	ctx := context.Background()
-
-	db := sqlair.NewDB(sqldb)
-	tx, err := db.Begin(ctx, nil)
-	c.Assert(err, IsNil)
-
-	// Insert derek then rollback.
-	err = tx.Query(ctx, insertStmt, &derek).Run()
-	c.Assert(err, IsNil)
-	err = tx.Rollback()
-	c.Assert(err, IsNil)
-
-	// Check derek isnt in db; insert derek; commit.
-	tx, err = db.Begin(ctx, nil)
-	c.Assert(err, IsNil)
-	var derekCheck = Person{}
-	err = tx.Query(ctx, selectStmt, &derek).Get(&derekCheck)
-	if !errors.Is(err, sqlair.ErrNoRows) {
-		c.Fatalf("got err %s, expected %s", err, sqlair.ErrNoRows)
-	}
-	err = tx.Query(ctx, insertStmt, &derek).Run()
-	c.Assert(err, IsNil)
-
-	err = tx.Commit()
-	c.Assert(err, IsNil)
-
-	// Check derek is now in the db.
-	tx, err = db.Begin(ctx, nil)
-	c.Assert(err, IsNil)
-
-	err = tx.Query(ctx, selectStmt, &derek).Get(&derekCheck)
-	c.Assert(err, IsNil)
-	c.Assert(derek, Equals, derekCheck)
-	err = tx.Commit()
-	c.Assert(err, IsNil)
-
-	err = db.Query(ctx, sqlair.MustPrepare(dropTables)).Run()
-	c.Assert(err, IsNil)
-}
-
-func (s *PackageSuite) TestTransactionErrors(c *C) {
-	dropTables, sqldb, err := personAndAddressDB()
-	c.Assert(err, IsNil)
-
-	insertStmt := sqlair.MustPrepare("INSERT INTO person VALUES ($Person.name, $Person.id, $Person.address_id, 'fred@email.com');", Person{})
-	var derek = Person{ID: 85, Fullname: "Derek", PostalCode: 8000}
-	ctx := context.Background()
-
-	// Test running query after commit.
-	db := sqlair.NewDB(sqldb)
-	tx, err := db.Begin(ctx, nil)
-	c.Assert(err, IsNil)
-
-	q := tx.Query(ctx, insertStmt, &derek)
-	err = tx.Commit()
-	c.Assert(err, IsNil)
-	err = q.Run()
-	c.Assert(err, ErrorMatches, "sql: transaction has already been committed or rolled back")
-
-	// Test running query after rollback.
-	tx, err = db.Begin(ctx, nil)
-	c.Assert(err, IsNil)
-
-	q = tx.Query(ctx, insertStmt, &derek)
-	err = tx.Rollback()
-	c.Assert(err, IsNil)
-	err = q.Run()
-	c.Assert(err, ErrorMatches, "sql: transaction has already been committed or rolled back")
-
-	err = db.Query(ctx, sqlair.MustPrepare(dropTables)).Run()
-	c.Assert(err, IsNil)
->>>>>>> 6c0db119
+
+		// Check Next after closing.
+		iter = db.Query(nil, stmt).Iter()
+		err = iter.Close()
+		c.Assert(err, IsNil)
+		if iter.Next() {
+			c.Fatal("expected false, got true")
+		}
+		err = iter.Close()
+		c.Assert(err, IsNil)
+
+		// Check Get after closing.
+		iter = db.Query(nil, stmt).Iter()
+		err = iter.Close()
+		c.Assert(err, IsNil)
+		err = iter.Get(&p)
+		c.Assert(err, ErrorMatches, "cannot get result: iteration ended")
+		err = iter.Close()
+		c.Assert(err, IsNil)
+
+		// Check multiple closes.
+		iter = db.Query(nil, stmt).Iter()
+		err = iter.Close()
+		c.Assert(err, IsNil)
+		err = iter.Close()
+		c.Assert(err, IsNil)
+
+		// Check SQL Scan error (scanning string into an int).
+		badTypesStmt := sqlair.MustPrepare("SELECT name AS &Person.id FROM person", Person{})
+		iter = db.Query(nil, badTypesStmt).Iter()
+		if !iter.Next() {
+			c.Fatal("expected true, got false")
+		}
+		err = iter.Get(&p)
+		c.Assert(err, ErrorMatches, `cannot get result: sql: Scan error on column index 0, name "_sqlair_0": converting driver.Value type string \("Fred"\) to a int: invalid syntax`)
+		err = iter.Close()
+		c.Assert(err, IsNil)
+	}
 }
 
 type JujuLeaseKey struct {
@@ -1212,65 +959,6 @@
 		}
 	}
 	return dropTables, nil
-}
-
-func (s *PackageSuite) TestIterMethodOrder(c *C) {
-	dropTables, sqldb, err := personAndAddressDB()
-	if err != nil {
-		c.Fatal(err)
-	}
-
-	db := sqlair.NewDB(sqldb)
-
-	var p = Person{}
-	stmt := sqlair.MustPrepare("SELECT &Person.* FROM person", Person{})
-
-	// Check immidiate Get.
-	iter := db.Query(nil, stmt).Iter()
-	err = iter.Get(&p)
-	c.Assert(err, ErrorMatches, "cannot get result: cannot call Get before Next unless getting outcome")
-	err = iter.Close()
-	c.Assert(err, IsNil)
-
-	// Check Next after closing.
-	iter = db.Query(nil, stmt).Iter()
-	err = iter.Close()
-	c.Assert(err, IsNil)
-	if iter.Next() {
-		c.Fatal("expected false, got true")
-	}
-	err = iter.Close()
-	c.Assert(err, IsNil)
-
-	// Check Get after closing.
-	iter = db.Query(nil, stmt).Iter()
-	err = iter.Close()
-	c.Assert(err, IsNil)
-	err = iter.Get(&p)
-	c.Assert(err, ErrorMatches, "cannot get result: iteration ended")
-	err = iter.Close()
-	c.Assert(err, IsNil)
-
-	// Check multiple closes.
-	iter = db.Query(nil, stmt).Iter()
-	err = iter.Close()
-	c.Assert(err, IsNil)
-	err = iter.Close()
-	c.Assert(err, IsNil)
-
-	// Check SQL Scan error (scanning string into an int).
-	badTypesStmt := sqlair.MustPrepare("SELECT name AS &Person.id FROM person", Person{})
-	iter = db.Query(nil, badTypesStmt).Iter()
-	if !iter.Next() {
-		c.Fatal("expected true, got false")
-	}
-	err = iter.Get(&p)
-	c.Assert(err, ErrorMatches, `cannot get result: sql: Scan error on column index 0, name "_sqlair_0": converting driver.Value type string \("Fred"\) to a int: invalid syntax`)
-	err = iter.Close()
-	c.Assert(err, IsNil)
-
-	_, err = db.PlainDB().Exec(dropTables)
-	c.Assert(err, IsNil)
 }
 
 func (s *PackageSuite) TestJujuStore(c *C) {
@@ -1294,7 +982,6 @@
 		expected: [][]any{{&JujuLeaseKey{Namespace: "type1", ModelUUID: "uuid1", Lease: "name1"}, &JujuLeaseInfo{Holder: "holder1", Expiry: 1}}},
 	}}
 
-<<<<<<< HEAD
 	var dropTables string
 	var err error
 	for dbi, sqldb := range dbs {
@@ -1321,37 +1008,8 @@
 					c.Errorf("\ntest %q failed (Next):\ninput: %s\ndb: %d\nerr: more rows that expected (%d > %d)\n", t.summary, t.query, dbi, i+1, len(t.outputs))
 					break
 				}
-				if !iter.Decode(t.outputs[i]...) {
-					break
-				}
+				c.Assert(iter.Get(t.outputs[i]...), IsNil)
 				i++
-=======
-	dropTables, sqldb, err := JujuStoreLeaseDB()
-	if err != nil {
-		c.Fatal(err)
-	}
-
-	db := sqlair.NewDB(sqldb)
-
-	for _, t := range tests {
-
-		stmt, err := sqlair.Prepare(t.query, t.types...)
-		if err != nil {
-			c.Errorf("\ntest %q failed (Prepare):\ninput: %s\nerr: %s\n", t.summary, t.query, err)
-			continue
-		}
-
-		iter := db.Query(nil, stmt, t.inputs...).Iter()
-		defer iter.Close()
-		i := 0
-		for iter.Next() {
-			if i >= len(t.outputs) {
-				c.Errorf("\ntest %q failed (Next):\ninput: %s\nerr: more rows that expected (%d > %d)\n", t.summary, t.query, i+1, len(t.outputs))
-				break
-			}
-			if err := iter.Get(t.outputs[i]...); err != nil {
-				c.Errorf("\ntest %q failed (Get):\ninput: %s\nerr: %s\n", t.summary, t.query, err)
->>>>>>> 6c0db119
 			}
 
 			err = iter.Close()
