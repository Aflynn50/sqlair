--- conflicted
+++ resolved
@@ -285,13 +285,8 @@
 		query:   "SELECT * AS &Person.* FROM person",
 		types:   []any{Person{}},
 		inputs:  []any{},
-<<<<<<< HEAD
-		outputs: [][]any{{nil}},
+		outputs: []any{nil},
 		err:     "cannot get result: need map or pointer to struct/primitive type, got nil",
-=======
-		outputs: []any{nil},
-		err:     "cannot get result: need map or pointer to struct, got nil",
->>>>>>> c6343735
 	}, {
 		summary: "nil pointer parameter",
 		query:   "SELECT * AS &Person.* FROM person",
@@ -304,37 +299,22 @@
 		query:   "SELECT * AS &Person.* FROM person",
 		types:   []any{Person{}},
 		inputs:  []any{},
-<<<<<<< HEAD
-		outputs: [][]any{{Person{}}},
+		outputs: []any{Person{}},
 		err:     "cannot get result: need map or pointer to struct/primitive type, got struct",
-=======
-		outputs: []any{Person{}},
-		err:     "cannot get result: need map or pointer to struct, got struct",
->>>>>>> c6343735
 	}, {
 		summary: "wrong struct",
 		query:   "SELECT * AS &Person.* FROM person",
 		types:   []any{Person{}},
 		inputs:  []any{},
-<<<<<<< HEAD
-		outputs: [][]any{{&Address{}}},
+		outputs: []any{&Address{}},
 		err:     `cannot get result: output type "Address" does not appear in query, have: Person`,
-=======
-		outputs: []any{&Address{}},
-		err:     `cannot get result: type "Address" does not appear in query, have: Person`,
->>>>>>> c6343735
 	}, {
 		summary: "not a struct",
 		query:   "SELECT * AS &Person.* FROM person",
 		types:   []any{Person{}},
 		inputs:  []any{},
-<<<<<<< HEAD
-		outputs: [][]any{{&[]any{}}},
+		outputs: []any{&[]any{}},
 		err:     `cannot get result: invalid output type: "\[\]interface {}", valid output types are: Person`,
-=======
-		outputs: []any{&[]any{}},
-		err:     "cannot get result: need map or pointer to struct, got pointer to slice",
->>>>>>> c6343735
 	}, {
 		summary: "missing get value",
 		query:   "SELECT * AS &Person.* FROM person",
@@ -1404,7 +1384,6 @@
 	}
 }
 
-<<<<<<< HEAD
 func (s *PackageSuite) TestPrimativeTypes(c *C) {
 	tables, sqldb, err := personAndAddressDB()
 	if err != nil {
@@ -1525,7 +1504,8 @@
 	err = db.Query(nil, stmt, v14).Get(&o14)
 	c.Assert(err, IsNil)
 	c.Assert(v14, Equals, o14)
-=======
+}
+
 // Because the Query struct did not contain references to either Statement or
 // DB, if either of those would go out of scope the underlying sql.Stmt would
 // be closed.
@@ -1551,6 +1531,7 @@
 	// Assert that sql.Stmt was not closed early.
 	c.Assert(q.Run(), IsNil)
 }
+
 func (s *PackageSuite) TestRaceConditionFinalizerTX(c *C) {
 	var q *sqlair.Query
 	// Drop all the values except the query itself.
@@ -1574,5 +1555,4 @@
 
 	// Assert that sql.Stmt was not closed early.
 	c.Assert(q.Run(), IsNil)
->>>>>>> c6343735
 }