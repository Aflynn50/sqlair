--- conflicted
+++ resolved
@@ -178,11 +178,7 @@
 			continue
 		}
 
-<<<<<<< HEAD
-		iter := sqlairDB.Query(nil, stmt, t.inputs...).Iter()
-=======
-		iter := db.Query(stmt, t.inputs...).Iter()
->>>>>>> 2136618d
+		iter := db.Query(nil, stmt, t.inputs...).Iter()
 		i := 0
 		for iter.Next() {
 			if i >= len(t.outputs) {
@@ -287,11 +283,7 @@
 			continue
 		}
 
-<<<<<<< HEAD
-		iter := sqlairDB.Query(nil, stmt, t.inputs...).Iter()
-=======
-		iter := db.Query(stmt, t.inputs...).Iter()
->>>>>>> 2136618d
+		iter := db.Query(nil, stmt, t.inputs...).Iter()
 		i := 0
 		for iter.Next() {
 			if i > len(t.outputs) {
@@ -353,11 +345,7 @@
 			continue
 		}
 
-<<<<<<< HEAD
-		q := sqlairDB.Query(nil, stmt, t.inputs...)
-=======
-		q := db.Query(stmt, t.inputs...)
->>>>>>> 2136618d
+		q := db.Query(nil, stmt, t.inputs...)
 		err = q.One(t.outputs...)
 		if err != nil {
 			c.Errorf("\ntest %q failed (One):\ninput: %s\nerr: %s\n", t.summary, t.query, err)
@@ -406,11 +394,7 @@
 			continue
 		}
 
-<<<<<<< HEAD
-		err = sqlairDB.Query(nil, stmt, t.inputs...).One(t.outputs...)
-=======
-		err = db.Query(stmt, t.inputs...).One(t.outputs...)
->>>>>>> 2136618d
+		err = db.Query(nil, stmt, t.inputs...).One(t.outputs...)
 		c.Assert(err, ErrorMatches, t.err,
 			Commentf("\ntest %q failed:\ninput: %s\noutputs: %s", t.summary, t.query, t.outputs))
 	}
@@ -429,11 +413,7 @@
 
 	db := sqlair.NewDB(sqldb)
 	stmt := sqlair.MustPrepare("SELECT * AS &Person.* FROM person WHERE id=12312", Person{})
-<<<<<<< HEAD
-	err = sqlairDB.Query(nil, stmt).One(&Person{})
-=======
-	err = db.Query(stmt).One(&Person{})
->>>>>>> 2136618d
+	err = db.Query(nil, stmt).One(&Person{})
 	if !errors.Is(err, sqlair.ErrNoRows) {
 		c.Errorf("test failed, error %q not the same as %q", err, sqlair.ErrNoRows)
 	}
@@ -506,11 +486,7 @@
 			continue
 		}
 
-<<<<<<< HEAD
-		q := sqlairDB.Query(nil, stmt, t.inputs...)
-=======
-		q := db.Query(stmt, t.inputs...)
->>>>>>> 2136618d
+		q := db.Query(nil, stmt, t.inputs...)
 		err = q.All(t.slices...)
 		if err != nil {
 			c.Errorf("\ntest %q failed (All):\ninput: %s\nerr: %s\n", t.summary, t.query, err)
@@ -688,11 +664,7 @@
 			continue
 		}
 
-<<<<<<< HEAD
-		iter := sqlairDB.Query(nil, stmt, t.inputs...).Iter()
-=======
-		iter := db.Query(stmt, t.inputs...).Iter()
->>>>>>> 2136618d
+		iter := db.Query(nil, stmt, t.inputs...).Iter()
 		i := 0
 		for iter.Next() {
 			if i >= len(t.outputs) {
