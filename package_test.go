package sqlair_test

import (
	"context"
	"database/sql"
	"errors"
	"fmt"
	"runtime"
	"testing"
	"time"

	_ "github.com/mattn/go-sqlite3"
	. "gopkg.in/check.v1"

	"github.com/canonical/sqlair"
)

// Hook up gocheck into the "go test" runner.
func TestPackage(t *testing.T) { TestingT(t) }

type PackageSuite struct{}

var _ = Suite(&PackageSuite{})

func setupDB() (*sql.DB, error) {
	return sql.Open("sqlite3", "file:test.db?cache=shared&mode=memory")
}

func createExampleDB(createTables string, inserts []string) (*sql.DB, error) {
	db, err := setupDB()
	if err != nil {
		return nil, err
	}

	_, err = db.Exec(createTables)
	if err != nil {
		return nil, err
	}
	for _, insert := range inserts {
		_, err := db.Exec(insert)
		if err != nil {
			return nil, err
		}
	}
	return db, nil
}

func dropTables(c *C, db *sqlair.DB, tables ...string) error {
	for _, table := range tables {
		stmt, err := sqlair.Prepare(fmt.Sprintf("DROP TABLE %s;", table))
		c.Assert(err, IsNil)
		err = db.Query(nil, stmt).Run()
		c.Assert(err, IsNil)
	}
	return nil
}

type Address struct {
	ID       int    `db:"id"`
	District string `db:"district"`
	Street   string `db:"street"`
}

type Person struct {
	ID         int    `db:"id"`
	Fullname   string `db:"name"`
	PostalCode int    `db:"address_id"`
}

type Manager Person

type District struct{}

type CustomMap map[string]any

func personAndAddressDB() ([]string, *sql.DB, error) {

	createTables := `
CREATE TABLE person (
	name text,
	id integer,
	address_id integer,
	email text
);
CREATE TABLE address (
	id integer,
	district text,
	street text
);
`
	inserts := []string{
		"INSERT INTO person VALUES ('Fred', 30, 1000, 'fred@email.com');",
		"INSERT INTO person VALUES ('Mark', 20, 1500, 'mark@email.com');",
		"INSERT INTO person VALUES ('Mary', 40, 3500, 'mary@email.com');",
		"INSERT INTO person VALUES ('James', 35, 4500, 'james@email.com');",
		"INSERT INTO address VALUES (1000, 'Happy Land', 'Main Street');",
		"INSERT INTO address VALUES (1500, 'Sad World', 'Church Road');",
		"INSERT INTO address VALUES (3500, 'Ambivalent Commons', 'Station Lane');",
	}

	db, err := createExampleDB(createTables, inserts)
	if err != nil {
		return nil, nil, err
	}
	return []string{"person", "address"}, db, nil
}

func (s *PackageSuite) TestValidIterGet(c *C) {
	type StringMap map[string]string
	type lowerCaseMap map[string]any
	type M struct {
		F string `db:"id"`
	}
<<<<<<< HEAD
	type T []int
	type U []string
	type V [7]int
=======
	type S []int
	type T []int
	type U []string
	type V [10]int
>>>>>>> 9eaf48c6
	var tests = []struct {
		summary  string
		query    string
		types    []any
		inputs   []any
		outputs  [][]any
		expected [][]any
	}{{
		summary:  "double select with name clash",
		query:    "SELECT p.id AS &Person.*, a.id AS &Address.* FROM person AS p, address AS a",
		types:    []any{Person{}, Address{}},
		inputs:   []any{},
		outputs:  [][]any{{&Person{}, &Address{}}, {&Person{}, &Address{}}, {&Person{}, &Address{}}, {&Person{}, &Address{}}, {&Person{}, &Address{}}, {&Person{}, &Address{}}, {&Person{}, &Address{}}, {&Person{}, &Address{}}, {&Person{}, &Address{}}, {&Person{}, &Address{}}, {&Person{}, &Address{}}, {&Person{}, &Address{}}},
		expected: [][]any{{&Person{ID: 30}, &Address{ID: 1000}}, {&Person{ID: 30}, &Address{ID: 1500}}, {&Person{ID: 30}, &Address{ID: 3500}}, {&Person{ID: 20}, &Address{ID: 1000}}, {&Person{ID: 20}, &Address{ID: 1500}}, {&Person{ID: 20}, &Address{ID: 3500}}, {&Person{ID: 40}, &Address{ID: 1000}}, {&Person{ID: 40}, &Address{ID: 1500}}, {&Person{ID: 40}, &Address{ID: 3500}}, {&Person{ID: 35}, &Address{ID: 1000}}, {&Person{ID: 35}, &Address{ID: 1500}}, {&Person{ID: 35}, &Address{ID: 3500}}},
	}, {
		summary:  "simple select person",
		query:    "SELECT * AS &Person.* FROM person",
		types:    []any{Person{}},
		inputs:   []any{},
		outputs:  [][]any{{&Person{}}, {&Person{}}, {&Person{}}, {&Person{}}},
		expected: [][]any{{&Person{30, "Fred", 1000}}, {&Person{20, "Mark", 1500}}, {&Person{40, "Mary", 3500}}, {&Person{35, "James", 4500}}},
	}, {
		summary:  "select multiple with extras",
		query:    "SELECT email, * AS &Person.*, address_id AS &Address.id, * AS &Manager.*, id FROM person WHERE id = $Address.id",
		types:    []any{Person{}, Address{}, Manager{}},
		inputs:   []any{Address{ID: 30}},
		outputs:  [][]any{{&Person{}, &Address{}, &Manager{}}},
		expected: [][]any{{&Person{30, "Fred", 1000}, &Address{ID: 1000}, &Manager{30, "Fred", 1000}}},
	}, {
		summary:  "select with renaming",
		query:    "SELECT (name, address_id) AS (&Address.street, &Address.id) FROM person WHERE id = $Manager.id",
		types:    []any{Address{}, Manager{}},
		inputs:   []any{Manager{ID: 30}},
		outputs:  [][]any{{&Address{}}},
		expected: [][]any{{&Address{Street: "Fred", ID: 1000}}},
	}, {
		summary:  "select into star struct",
		query:    "SELECT (name, address_id) AS (&Person.*) FROM person WHERE address_id IN ($Manager.address_id, $Address.district)",
		types:    []any{Person{}, Address{}, Manager{}},
		inputs:   []any{Manager{PostalCode: 1000}, Address{ID: 2000}},
		outputs:  [][]any{{&Person{}}},
		expected: [][]any{{&Person{Fullname: "Fred", PostalCode: 1000}}},
	}, {
		summary:  "select into map",
		query:    "SELECT &M.name FROM person WHERE address_id = $M.p1 OR address_id = $M.p2",
		types:    []any{sqlair.M{}},
		inputs:   []any{sqlair.M{"p1": 1000, "p2": 1500}},
		outputs:  [][]any{{sqlair.M{}}, {sqlair.M{}}},
		expected: [][]any{{sqlair.M{"name": "Fred"}}, {sqlair.M{"name": "Mark"}}},
	}, {
		summary:  "select into star map",
		query:    "SELECT (name, address_id) AS (&M.*) FROM person WHERE address_id = $M.p1",
		types:    []any{sqlair.M{}},
		inputs:   []any{sqlair.M{"p1": 1000}},
		outputs:  [][]any{{&sqlair.M{"address_id": 0}}},
		expected: [][]any{{&sqlair.M{"name": "Fred", "address_id": int64(1000)}}},
	}, {
		summary:  "select into custom map",
		query:    "SELECT (name, address_id) AS (&CustomMap.*) FROM person WHERE address_id IN ( $CustomMap.address_id, $CustomMap.district)",
		types:    []any{CustomMap{}},
		inputs:   []any{CustomMap{"address_id": 1000, "district": 2000}},
		outputs:  [][]any{{&CustomMap{"address_id": 0}}},
		expected: [][]any{{&CustomMap{"name": "Fred", "address_id": int64(1000)}}},
	}, {
		summary:  "multiple maps",
		query:    "SELECT name AS &StringMap.*, id AS &CustomMap.* FROM person WHERE address_id = $M.address_id AND id = $StringMap.id",
		types:    []any{StringMap{}, sqlair.M{}, CustomMap{}},
		inputs:   []any{sqlair.M{"address_id": "1000"}, &StringMap{"id": "30"}},
		outputs:  [][]any{{&StringMap{}, CustomMap{}}},
		expected: [][]any{{&StringMap{"name": "Fred"}, CustomMap{"id": int64(30)}}},
	}, {
		summary:  "lower case map",
		query:    "SELECT name AS &lowerCaseMap.*, id AS &lowerCaseMap.* FROM person WHERE address_id = $lowerCaseMap.address_id",
		types:    []any{lowerCaseMap{}},
		inputs:   []any{lowerCaseMap{"address_id": "1000"}},
		outputs:  [][]any{{&lowerCaseMap{}}},
		expected: [][]any{{&lowerCaseMap{"name": "Fred", "id": int64(30)}}},
	}, {
		summary:  "insert",
		query:    "INSERT INTO address VALUES ($Address.id, $Address.district, $Address.street);",
		types:    []any{Address{}},
		inputs:   []any{Address{8000, "Crazy Town", "Willow Wong"}},
		outputs:  [][]any{},
		expected: [][]any{},
	}, {
		summary:  "update",
		query:    "UPDATE address SET id=$Address.id WHERE id=8000",
		types:    []any{Address{}},
		inputs:   []any{Address{ID: 1000}},
		outputs:  [][]any{},
		expected: [][]any{},
	}, {
		summary:  "simple in",
<<<<<<< HEAD
		query:    "SELECT * AS &Person.* FROM person WHERE id IN ($S.*)",
		types:    []any{Person{}, sqlair.S{}},
		inputs:   []any{sqlair.S{30, 35, 36, 37, 38, 39, 40}},
=======
		query:    "SELECT * AS &Person.* FROM person WHERE id IN ($S)",
		types:    []any{Person{}, S{}},
		inputs:   []any{S{30, 35, 36, 37, 38, 39, 40}},
>>>>>>> 9eaf48c6
		outputs:  [][]any{{&Person{}}, {&Person{}}, {&Person{}}},
		expected: [][]any{{&Person{30, "Fred", 1000}}, {&Person{40, "Mary", 3500}}, {&Person{35, "James", 4500}}},
	}, {
		summary:  "complex in",
<<<<<<< HEAD
		query:    "SELECT * AS &Person.* FROM person WHERE id IN ($Person.id, $S.*, $Manager.id, $T.*, $U.*)",
		types:    []any{Person{}, sqlair.S{}, Manager{}, T{}, U{}},
		inputs:   []any{Person{ID: 20}, sqlair.S{21, 23, 24, 25, 26, 27, 28, 29}, T{31, 32, 33, 34, 35}, &Manager{ID: 30}, U{"36", "37", "38", "39", "40"}},
=======
		query:    "SELECT * AS &Person.* FROM person WHERE id IN ($Person.id, $S, $Manager.id, $T, $U)",
		types:    []any{Person{}, S{}, Manager{}, T{}, U{}},
		inputs:   []any{Person{ID: 20}, S{21, 23, 24, 25, 26, 27, 28, 29}, T{31, 32, 33, 34, 35}, &Manager{ID: 30}, U{"36", "37", "38", "39", "40"}},
>>>>>>> 9eaf48c6
		outputs:  [][]any{{&Person{}}, {&Person{}}, {&Person{}}, {&Person{}}},
		expected: [][]any{{&Person{30, "Fred", 1000}}, {&Person{20, "Mark", 1500}}, {&Person{40, "Mary", 3500}}, {&Person{35, "James", 4500}}},
	}, {
		summary:  "array in",
<<<<<<< HEAD
		query:    "SELECT * AS &Person.* FROM person WHERE id IN ($V.*)",
=======
		query:    "SELECT * AS &Person.* FROM person WHERE id IN ($V)",
>>>>>>> 9eaf48c6
		types:    []any{Person{}, V{}},
		inputs:   []any{V{30, 35, 40}},
		outputs:  [][]any{{&Person{}}, {&Person{}}, {&Person{}}},
		expected: [][]any{{&Person{30, "Fred", 1000}}, {&Person{40, "Mary", 3500}}, {&Person{35, "James", 4500}}},
	}}

	// A Person struct that shadows the one in tests above and has different int types.
	type Person struct {
		ID         int32  `db:"id"`
		Fullname   string `db:"name"`
		PostalCode int32  `db:"address_id"`
	}

	var testsWithShadowPerson = []struct {
		summary  string
		query    string
		types    []any
		inputs   []any
		outputs  [][]any
		expected [][]any
	}{{
		summary:  "alternative type shadow person",
		query:    "SELECT * AS &Person.* FROM person",
		types:    []any{Person{}},
		inputs:   []any{},
		outputs:  [][]any{{&Person{}}, {&Person{}}, {&Person{}}, {&Person{}}},
		expected: [][]any{{&Person{30, "Fred", 1000}}, {&Person{20, "Mark", 1500}}, {&Person{40, "Mary", 3500}}, {&Person{35, "James", 4500}}},
	}}

	tests = append(tests, testsWithShadowPerson...)

	tables, sqldb, err := personAndAddressDB()
	if err != nil {
		c.Fatal(err)
	}

	db := sqlair.NewDB(sqldb)
	defer dropTables(c, db, tables...)

	for _, t := range tests {
		stmt, err := sqlair.Prepare(t.query, t.types...)
		if err != nil {
			c.Errorf("\ntest %q failed (Prepare):\ninput: %s\nerr: %s\n", t.summary, t.query, err)
			continue
		}

		iter := db.Query(nil, stmt, t.inputs...).Iter()
		defer iter.Close()
		i := 0
		for iter.Next() {
			if i >= len(t.outputs) {
				c.Errorf("\ntest %q failed (Next):\ninput: %s\nerr: more rows that expected (%d > %d)\n", t.summary, t.query, i+1, len(t.outputs))
				break
			}
			if err := iter.Get(t.outputs[i]...); err != nil {
				c.Errorf("\ntest %q failed (Get):\ninput: %s\nerr: %s\n", t.summary, t.query, err)
			}
			i++
		}

		err = iter.Close()
		if err != nil {
			c.Errorf("\ntest %q failed (Close):\ninput: %s\nerr: %s\n", t.summary, t.query, err)
		}
		for i, row := range t.expected {
			for j, col := range row {
				c.Assert(t.outputs[i][j], DeepEquals, col,
					Commentf("\ntest %q failed:\ninput: %s\nrow: %d\n", t.summary, t.query, i))
			}
		}
	}
}

func (s *PackageSuite) TestIterGetErrors(c *C) {
	type SliceMap map[string][]string
	var tests = []struct {
		summary string
		query   string
		types   []any
		inputs  []any
		outputs [][]any
		err     string
	}{{
		summary: "nil parameter",
		query:   "SELECT * AS &Person.* FROM person",
		types:   []any{Person{}},
		inputs:  []any{},
		outputs: [][]any{{nil}},
		err:     "cannot get result: need map or pointer to struct, got nil",
	}, {
		summary: "nil pointer parameter",
		query:   "SELECT * AS &Person.* FROM person",
		types:   []any{Person{}},
		inputs:  []any{},
		outputs: [][]any{{(*Person)(nil)}},
		err:     "cannot get result: got nil pointer",
	}, {
		summary: "non pointer parameter",
		query:   "SELECT * AS &Person.* FROM person",
		types:   []any{Person{}},
		inputs:  []any{},
		outputs: [][]any{{Person{}}},
		err:     "cannot get result: need map or pointer to struct, got struct",
	}, {
		summary: "wrong struct",
		query:   "SELECT * AS &Person.* FROM person",
		types:   []any{Person{}},
		inputs:  []any{},
		outputs: [][]any{{&Address{}}},
		err:     `cannot get result: type "Address" does not appear in query, have: Person`,
	}, {
		summary: "not a struct",
		query:   "SELECT * AS &Person.* FROM person",
		types:   []any{Person{}},
		inputs:  []any{},
		outputs: [][]any{{&[]any{}}},
		err:     "cannot get result: need map or pointer to struct, got pointer to slice",
	}, {
		summary: "missing get value",
		query:   "SELECT * AS &Person.* FROM person",
		types:   []any{Person{}},
		inputs:  []any{},
		outputs: [][]any{{}},
		err:     `cannot get result: type "Person" found in query but not passed to get`,
	}, {
		summary: "multiple of the same type",
		query:   "SELECT * AS &Person.* FROM person",
		types:   []any{Person{}},
		inputs:  []any{},
		outputs: [][]any{{&Person{}, &Person{}}},
		err:     `cannot get result: type "Person" provided more than once, rename one of them`,
	}, {
		summary: "multiple of the same type",
		query:   "SELECT name AS &M.* FROM person",
		types:   []any{sqlair.M{}},
		inputs:  []any{},
		outputs: [][]any{{&sqlair.M{}, sqlair.M{}}},
		err:     `cannot get result: type "M" provided more than once, rename one of them`,
	}}

	tables, sqldb, err := personAndAddressDB()
	if err != nil {
		c.Fatal(err)
	}

	db := sqlair.NewDB(sqldb)
	defer dropTables(c, db, tables...)

	for _, t := range tests {
		stmt, err := sqlair.Prepare(t.query, t.types...)
		if err != nil {
			c.Errorf("\ntest %q failed (Prepare):\ninput: %s\nerr: %s\n", t.summary, t.query, err)
			continue
		}

		iter := db.Query(nil, stmt, t.inputs...).Iter()
		defer iter.Close()
		i := 0
		for iter.Next() {
			if i >= len(t.outputs) {
				c.Errorf("\ntest %q failed (Next):\ninput: %s\nerr: more rows that expected (%d > %d)\n", t.summary, t.query, i+1, len(t.outputs))
				break
			}
			if err := iter.Get(t.outputs[i]...); err != nil {
				c.Assert(err, ErrorMatches, t.err,
					Commentf("\ntest %q failed:\ninput: %s\noutputs: %s", t.summary, t.query, t.outputs))
				iter.Close()
				break
			}
			i++
		}
		err = iter.Close()
		if err != nil {
			c.Errorf("\ntest %q failed (Close):\ninput: %s\nerr: %s\n", t.summary, t.query, err)
		}
	}
}

type ScannerInt struct {
	SI int
}

func (si *ScannerInt) Scan(v any) error {
	if _, ok := v.(int); ok {
		si.SI = 42
	} else {
		si.SI = 666
	}
	return nil
}

type ScannerString struct {
	SS string
}

func (ss *ScannerString) Scan(v any) error {
	if _, ok := v.(string); ok {
		ss.SS = "ScannerString scanned well!"
	} else {
		ss.SS = "ScannerString found a NULL"
	}
	return nil
}

func (s *PackageSuite) TestNulls(c *C) {
	type I int
	type J = int
	type S = string
	type PersonWithStrangeTypes struct {
		ID         I `db:"id"`
		Fullname   S `db:"name"`
		PostalCode J `db:"address_id"`
	}
	type NullGuy struct {
		ID         sql.NullInt64  `db:"id"`
		Fullname   sql.NullString `db:"name"`
		PostalCode sql.NullInt64  `db:"address_id"`
	}
	type ScannerDude struct {
		ID         ScannerInt    `db:"id"`
		Fullname   ScannerString `db:"name"`
		PostalCode ScannerInt    `db:"address_id"`
	}

	var tests = []struct {
		summary  string
		query    string
		types    []any
		inputs   []any
		outputs  []any
		expected []any
	}{{
		summary:  "reading nulls",
		query:    `SELECT &Person.* FROM person WHERE name = "Nully"`,
		types:    []any{Person{}},
		inputs:   []any{},
		outputs:  []any{&Person{ID: 5, PostalCode: 10}},
		expected: []any{&Person{Fullname: "Nully", ID: 0, PostalCode: 0}},
	}, {
		summary:  "reading nulls with custom types",
		query:    `SELECT &PersonWithStrangeTypes.* FROM person WHERE name = "Nully"`,
		types:    []any{PersonWithStrangeTypes{}},
		inputs:   []any{},
		outputs:  []any{&PersonWithStrangeTypes{ID: 5, PostalCode: 10}},
		expected: []any{&PersonWithStrangeTypes{Fullname: "Nully", ID: 0, PostalCode: 0}},
	}, {
		summary:  "regular nulls",
		query:    `SELECT &NullGuy.* FROM person WHERE name = "Nully"`,
		types:    []any{NullGuy{}},
		inputs:   []any{},
		outputs:  []any{&NullGuy{}},
		expected: []any{&NullGuy{Fullname: sql.NullString{Valid: true, String: "Nully"}, ID: sql.NullInt64{Valid: false}, PostalCode: sql.NullInt64{Valid: false}}},
	}, {
		summary:  "nulls with custom scan type",
		query:    `SELECT &ScannerDude.* FROM person WHERE name = "Nully"`,
		types:    []any{ScannerDude{}},
		inputs:   []any{},
		outputs:  []any{&ScannerDude{}},
		expected: []any{&ScannerDude{Fullname: ScannerString{SS: "ScannerString scanned well!"}, ID: ScannerInt{SI: 666}, PostalCode: ScannerInt{SI: 666}}},
	}}

	tables, sqldb, err := personAndAddressDB()
	if err != nil {
		c.Fatal(err)
	}

	db := sqlair.NewDB(sqldb)
	defer dropTables(c, db, tables...)

	insertNullPerson, err := sqlair.Prepare("INSERT INTO person VALUES ('Nully', NULL, NULL, NULL);")
	c.Assert(err, IsNil)
	c.Assert(db.Query(nil, insertNullPerson).Run(), IsNil)

	for _, t := range tests {
		stmt, err := sqlair.Prepare(t.query, t.types...)
		if err != nil {
			c.Errorf("\ntest %q failed (prepare):\ninput: %s\nerr: %s\n", t.summary, t.query, err)
			continue
		}

		q := db.Query(nil, stmt, t.inputs...)
		err = q.Get(t.outputs...)
		if err != nil {
			c.Errorf("\ntest %q failed (Get):\ninput: %s\nerr: %s\n", t.summary, t.query, err)
			continue
		}
		for i, s := range t.expected {
			c.Assert(t.outputs[i], DeepEquals, s,
				Commentf("\ntest %q failed:\ninput: %s", t.summary, t.query))
		}
	}
}

func (s *PackageSuite) TestValidGet(c *C) {
	var tests = []struct {
		summary  string
		query    string
		types    []any
		inputs   []any
		outputs  []any
		expected []any
	}{{
		summary:  "double select with name clash",
		query:    "SELECT p.id AS &Person.*, a.id AS &Address.* FROM person AS p, address AS a",
		types:    []any{Person{}, Address{}},
		inputs:   []any{},
		outputs:  []any{&Person{}, &Address{}},
		expected: []any{&Person{ID: 30}, &Address{ID: 1000}},
	}, {
		summary:  "select into multiple structs, with input conditions",
		query:    "SELECT p.* AS &Person.*, a.* AS &Address.*, p.* AS &Manager.* FROM person AS p, address AS a WHERE p.id = $Person.id AND a.id = $Address.id ",
		types:    []any{Person{}, Address{}, Manager{}},
		inputs:   []any{Address{ID: 1000}, Person{ID: 30}},
		outputs:  []any{&Person{}, &Address{}, &Manager{}},
		expected: []any{&Person{30, "Fred", 1000}, &Address{1000, "Happy Land", "Main Street"}, &Manager{30, "Fred", 1000}},
	}, {
		summary:  "select into map",
		query:    "SELECT &M.name FROM person WHERE address_id = $M.p1",
		types:    []any{sqlair.M{}},
		inputs:   []any{sqlair.M{"p1": 1000}},
		outputs:  []any{sqlair.M{}},
		expected: []any{sqlair.M{"name": "Fred"}},
	}}

	tables, sqldb, err := personAndAddressDB()
	if err != nil {
		c.Fatal(err)
	}

	db := sqlair.NewDB(sqldb)
	defer dropTables(c, db, tables...)

	for _, t := range tests {
		stmt, err := sqlair.Prepare(t.query, t.types...)
		if err != nil {
			c.Errorf("\ntest %q failed (Prepare):\ninput: %s\nerr: %s\n", t.summary, t.query, err)
			continue
		}

		q := db.Query(nil, stmt, t.inputs...)
		err = q.Get(t.outputs...)
		if err != nil {
			c.Errorf("\ntest %q failed (Get):\ninput: %s\nerr: %s\n", t.summary, t.query, err)
			continue
		}
		for i, s := range t.expected {
			c.Assert(t.outputs[i], DeepEquals, s,
				Commentf("\ntest %q failed:\ninput: %s", t.summary, t.query))
		}
	}
}

func (s *PackageSuite) TestGetErrors(c *C) {
	var tests = []struct {
		summary string
		query   string
		types   []any
		inputs  []any
		outputs []any
		err     string
	}{{
		summary: "no rows",
		query:   "SELECT * AS &Person.* FROM person WHERE id=12312",
		types:   []any{Person{}},
		inputs:  []any{},
		outputs: []any{&Person{}},
		err:     "sql: no rows in result set",
	}, {
		summary: "no outputs",
		query:   "UPDATE person SET id=300 WHERE id=30",
		types:   []any{Person{}},
		inputs:  []any{},
		outputs: []any{&Person{}},
		err:     "cannot get results: output variables provided but not referenced in query",
	}, {
		summary: "key not in map",
		query:   "SELECT &M.name FROM person WHERE address_id = $M.p1",
		types:   []any{sqlair.M{}},
		inputs:  []any{sqlair.M{}},
		outputs: []any{sqlair.M{}},
		err:     `invalid input parameter: map "M" does not contain key "p1"`,
	}}

	tables, sqldb, err := personAndAddressDB()
	if err != nil {
		c.Fatal(err)
	}

	db := sqlair.NewDB(sqldb)
	defer dropTables(c, db, tables...)

	for _, t := range tests {
		stmt, err := sqlair.Prepare(t.query, t.types...)
		if err != nil {
			c.Errorf("\ntest %q failed (Prepare):\ninput: %s\nerr: %s\n", t.summary, t.query, err)
			continue
		}

		err = db.Query(nil, stmt, t.inputs...).Get(t.outputs...)
		c.Assert(err, ErrorMatches, t.err,
			Commentf("\ntest %q failed:\ninput: %s\noutputs: %s", t.summary, t.query, t.outputs))
	}
}

func (s *PackageSuite) TestErrNoRows(c *C) {
	tables, sqldb, err := personAndAddressDB()
	if err != nil {
		c.Fatal(err)
	}

	db := sqlair.NewDB(sqldb)
	defer dropTables(c, db, tables...)

	stmt := sqlair.MustPrepare("SELECT * AS &Person.* FROM person WHERE id=12312", Person{})
	err = db.Query(nil, stmt).Get(&Person{})
	if !errors.Is(err, sqlair.ErrNoRows) {
		c.Errorf("expected %q, got %q", sqlair.ErrNoRows, err)
	}
	if !errors.Is(err, sql.ErrNoRows) {
		c.Errorf("expected %q, got %q", sql.ErrNoRows, err)
	}
}

func (s *PackageSuite) TestValidGetAll(c *C) {
	var tests = []struct {
		summary  string
		query    string
		types    []any
		inputs   []any
		slices   []any
		expected []any
	}{{
		summary:  "double select with name clash",
		query:    "SELECT p.id AS &Person.*, a.id AS &Address.* FROM person AS p, address AS a",
		types:    []any{Person{}, Address{}},
		inputs:   []any{},
		slices:   []any{&[]*Person{}, &[]*Address{}},
		expected: []any{&[]*Person{&Person{ID: 30}, &Person{ID: 30}, &Person{ID: 30}, &Person{ID: 20}, &Person{ID: 20}, &Person{ID: 20}, &Person{ID: 40}, &Person{ID: 40}, &Person{ID: 40}, &Person{ID: 35}, &Person{ID: 35}, &Person{ID: 35}}, &[]*Address{&Address{ID: 1000}, &Address{ID: 1500}, &Address{ID: 3500}, &Address{ID: 1000}, &Address{ID: 1500}, &Address{ID: 3500}, &Address{ID: 1000}, &Address{ID: 1500}, &Address{ID: 3500}, &Address{ID: 1000}, &Address{ID: 1500}, &Address{ID: 3500}}},
	}, {
		summary:  "select all columns into person",
		query:    "SELECT * AS &Person.* FROM person",
		types:    []any{Person{}},
		inputs:   []any{},
		slices:   []any{&[]*Person{}},
		expected: []any{&[]*Person{&Person{30, "Fred", 1000}, &Person{20, "Mark", 1500}, &Person{40, "Mary", 3500}, &Person{35, "James", 4500}}},
	}, {
		summary:  "select all columns into person with no pointers",
		query:    "SELECT * AS &Person.* FROM person",
		types:    []any{Person{}},
		inputs:   []any{},
		slices:   []any{&[]Person{}},
		expected: []any{&[]Person{Person{30, "Fred", 1000}, Person{20, "Mark", 1500}, Person{40, "Mary", 3500}, Person{35, "James", 4500}}},
	}, {
		summary:  "single line of query with inputs",
		query:    "SELECT p.* AS &Person.*, a.* AS &Address.*, p.* AS &Manager.* FROM person AS p, address AS a WHERE p.id = $Person.id AND a.id = $Address.id ",
		types:    []any{Person{}, Address{}, Manager{}},
		inputs:   []any{Address{ID: 1000}, Person{ID: 30}},
		slices:   []any{&[]*Manager{}, &[]*Person{}, &[]*Address{}},
		expected: []any{&[]*Manager{{30, "Fred", 1000}}, &[]*Person{{30, "Fred", 1000}}, &[]*Address{{1000, "Happy Land", "Main Street"}}},
	}, {
		summary:  "nothing returned",
		query:    "SELECT &Person.* FROM person WHERE id = $Person.id",
		types:    []any{Person{}},
		inputs:   []any{Person{ID: 1243321}},
		slices:   []any{&[]*Person{}},
		expected: []any{&[]*Person{}},
	}, {
		summary:  "select into maps",
		query:    "SELECT &M.name, &CustomMap.id FROM person WHERE name = 'Mark'",
		types:    []any{sqlair.M{}, CustomMap{}},
		inputs:   []any{},
		slices:   []any{&[]sqlair.M{}, &[]CustomMap{}},
		expected: []any{&[]sqlair.M{{"name": "Mark"}}, &[]CustomMap{{"id": int64(20)}}},
	}, {
		summary:  "simple in",
		query:    "SELECT * AS &Person.* FROM person WHERE id IN ($S.*)",
		types:    []any{Person{}, sqlair.S{}},
		inputs:   []any{sqlair.S{20, 35, 36, 37, 38, 39, 40}},
		slices:   []any{&[]*Person{}},
		expected: []any{&[]*Person{&Person{20, "Mark", 1500}, &Person{40, "Mary", 3500}, &Person{35, "James", 4500}}},
	}}

	tables, sqldb, err := personAndAddressDB()
	if err != nil {
		c.Fatal(err)
	}

	db := sqlair.NewDB(sqldb)
	defer dropTables(c, db, tables...)

	for _, t := range tests {
		stmt, err := sqlair.Prepare(t.query, t.types...)
		if err != nil {
			c.Errorf("\ntest %q failed (Prepare):\ninput: %s\nerr: %s\n", t.summary, t.query, err)
			continue
		}

		q := db.Query(nil, stmt, t.inputs...)
		err = q.GetAll(t.slices...)
		if err != nil {
			c.Errorf("\ntest %q failed (GetAll):\ninput: %s\nerr: %s\n", t.summary, t.query, err)
			continue
		}
		for i, column := range t.expected {
			c.Assert(t.slices[i], DeepEquals, column,
				Commentf("\ntest %q failed:\ninput: %s", t.summary, t.query))
		}
	}
}

func (s *PackageSuite) TestGetAllErrors(c *C) {
	var tests = []struct {
		summary string
		query   string
		types   []any
		inputs  []any
		slices  []any
		err     string
	}{{
		summary: "nil argument",
		query:   "SELECT * AS &Person.* FROM person",
		types:   []any{Person{}},
		inputs:  []any{},
		slices:  []any{nil},
		err:     "cannot populate slice: need pointer to slice, got invalid",
	}, {
		summary: "nil pointer argument",
		query:   "SELECT * AS &Person.* FROM person",
		types:   []any{Person{}},
		inputs:  []any{},
		slices:  []any{(*[]Person)(nil)},
		err:     "cannot populate slice: need pointer to slice, got nil",
	}, {
		summary: "none slice argument",
		query:   "SELECT * AS &Person.* FROM person",
		types:   []any{Person{}},
		inputs:  []any{},
		slices:  []any{Person{}},
		err:     "cannot populate slice: need pointer to slice, got struct",
	}, {
		summary: "none slice pointer argument",
		query:   "SELECT * AS &Person.* FROM person",
		types:   []any{Person{}},
		inputs:  []any{},
		slices:  []any{&Person{}},
		err:     "cannot populate slice: need pointer to slice, got pointer to struct",
	}, {
		summary: "wrong slice type (struct)",
		query:   "SELECT * AS &Person.* FROM person",
		types:   []any{Person{}},
		inputs:  []any{},
		slices:  []any{&[]*Address{}},
		err:     `cannot populate slice: cannot get result: type "Address" does not appear in query, have: Person`,
	}, {
		summary: "wrong slice type (int)",
		query:   "SELECT * AS &Person.* FROM person",
		types:   []any{Person{}},
		inputs:  []any{},
		slices:  []any{&[]int{}},
		err:     `cannot populate slice: need slice of structs/maps, got slice of int`,
	}, {
		summary: "wrong slice type (pointer to int)",
		query:   "SELECT * AS &Person.* FROM person",
		types:   []any{Person{}},
		inputs:  []any{},
		slices:  []any{&[]*int{}},
		err:     `cannot populate slice: need slice of structs/maps, got slice of pointer to int`,
	}, {
		summary: "wrong slice type (pointer to map)",
		query:   "SELECT &M.name FROM person",
		types:   []any{sqlair.M{}},
		inputs:  []any{},
		slices:  []any{&[]*sqlair.M{}},
		err:     `cannot populate slice: need slice of structs/maps, got slice of pointer to map`,
	}, {
		summary: "output not referenced in query",
		query:   "SELECT name FROM person",
		types:   []any{},
		inputs:  []any{},
		slices:  []any{&[]Person{}},
		err:     `cannot populate slice: output variables provided but not referenced in query`,
	}}

	tables, sqldb, err := personAndAddressDB()
	if err != nil {
		c.Fatal(err)
	}

	db := sqlair.NewDB(sqldb)
	defer dropTables(c, db, tables...)

	for _, t := range tests {
		stmt, err := sqlair.Prepare(t.query, t.types...)
		if err != nil {
			c.Errorf("\ntest %q failed (Prepare):\ninput: %s\nerr: %s\n", t.summary, t.query, err)
			continue
		}

		err = db.Query(nil, stmt, t.inputs...).GetAll(t.slices...)
		c.Assert(err, ErrorMatches, t.err,
			Commentf("\ntest %q failed:\ninput: %s\nslices: %s", t.summary, t.query, t.slices))
	}
}

func (s *PackageSuite) TestRun(c *C) {
	tables, sqldb, err := personAndAddressDB()
	c.Assert(err, IsNil)

	var jim = Person{
		ID:         70,
		Fullname:   "Jim",
		PostalCode: 500,
	}

	db := sqlair.NewDB(sqldb)
	defer dropTables(c, db, tables...)

	// Insert Jim.
	insertStmt := sqlair.MustPrepare("INSERT INTO person VALUES ($Person.name, $Person.id, $Person.address_id, 'jimmy@email.com');", Person{})
	err = db.Query(nil, insertStmt, &jim).Run()
	c.Assert(err, IsNil)

	// Check Jim is in the db.
	selectStmt := sqlair.MustPrepare("SELECT &Person.* FROM person WHERE id = $Person.id", Person{})
	var jimCheck = Person{}
	err = db.Query(nil, selectStmt, &jim).Get(&jimCheck)
	c.Assert(err, IsNil)
	c.Assert(jimCheck, Equals, jim)
}

func (s *PackageSuite) TestOutcome(c *C) {
	tables, sqldb, err := personAndAddressDB()
	c.Assert(err, IsNil)

	var jim = Person{
		ID:         70,
		Fullname:   "Jim",
		PostalCode: 500,
	}

	db := sqlair.NewDB(sqldb)
	defer dropTables(c, db, tables...)

	var outcome = sqlair.Outcome{}

	insertStmt := sqlair.MustPrepare("INSERT INTO person VALUES ($Person.name, $Person.id, $Person.address_id, 'jimmy@email.com');", Person{})
	q1 := db.Query(nil, insertStmt, &jim)
	// Test INSERT with Get
	c.Assert(q1.Get(&outcome), IsNil)
	if outcome.Result() == nil {
		c.Errorf("result in outcome is nil")
	}
	rowsAffected, err := outcome.Result().RowsAffected()
	c.Assert(err, IsNil)
	if rowsAffected != 1 {
		c.Errorf("got %d for rowsAffected, expected 1", rowsAffected)
	}
	// Test SELECT with Get
	selectStmt := sqlair.MustPrepare("SELECT &Person.* FROM person", Person{})
	q2 := db.Query(nil, selectStmt)
	c.Assert(q2.Get(&outcome, &jim), IsNil)
	c.Assert(outcome.Result(), IsNil)
	// Test INSERT with Iter
	iter := q1.Iter()
	c.Assert(iter.Get(&outcome), IsNil)
	if outcome.Result() == nil {
		c.Errorf("result in outcome is nil")
	}
	rowsAffected, err = outcome.Result().RowsAffected()
	c.Assert(err, IsNil)
	if rowsAffected != 1 {
		c.Errorf("got %d for rowsAffected, expected 1", rowsAffected)
	}
	c.Assert(iter.Next(), Equals, false)
	// Test SELECT with Iter.Get
	iter = q2.Iter()
	c.Assert(iter.Get(&outcome), IsNil)
	c.Assert(outcome.Result(), IsNil)
	c.Assert(iter.Next(), Equals, true)
	c.Assert(iter.Get(&jim), IsNil)
	c.Assert(iter.Close(), IsNil)
	// Test SELECT with GetAll
	var jims = []Person{}
	err = q2.GetAll(&outcome, &jims)
	c.Assert(err, IsNil)
	c.Assert(outcome.Result(), IsNil)
}

func (s *PackageSuite) TestQueryMultipleRuns(c *C) {
	allOutput := &[]*Person{}
	allExpected := &[]*Person{&Person{30, "Fred", 1000}, &Person{20, "Mark", 1500}, &Person{40, "Mary", 3500}, &Person{35, "James", 4500}}

	iterOutputs := []any{&Person{}, &Person{}, &Person{}, &Person{}}
	iterExpected := []any{&Person{30, "Fred", 1000}, &Person{20, "Mark", 1500}, &Person{40, "Mary", 3500}, &Person{35, "James", 4500}}

	oneOutput := &Person{}
	oneExpected := &Person{30, "Fred", 1000}

	tables, sqldb, err := personAndAddressDB()
	c.Assert(err, IsNil)

	db := sqlair.NewDB(sqldb)
	defer dropTables(c, db, tables...)

	stmt := sqlair.MustPrepare("SELECT &Person.* FROM person", Person{})

	// Run different Query methods.
	q := db.Query(nil, stmt)
	err = q.Get(oneOutput)
	c.Assert(err, IsNil)
	c.Assert(oneExpected, DeepEquals, oneOutput)

	err = q.GetAll(allOutput)
	c.Assert(err, IsNil)
	c.Assert(allOutput, DeepEquals, allExpected)

	iter := q.Iter()
	defer iter.Close()
	i := 0
	for iter.Next() {
		if i >= len(iterOutputs) {
			c.Fatalf("expected %d rows, got more", len(iterOutputs))
		}
		if err := iter.Get(iterOutputs[i]); err != nil {
			c.Fatal(err)
		}
		i++
	}
	err = iter.Close()
	c.Assert(err, IsNil)
	c.Assert(iterOutputs, DeepEquals, iterExpected)

	// Run them all again for good measure.
	allOutput = &[]*Person{}
	iterOutputs = []any{&Person{}, &Person{}, &Person{}, &Person{}}
	oneOutput = &Person{}

	err = q.GetAll(allOutput)
	c.Assert(err, IsNil)
	c.Assert(allOutput, DeepEquals, allExpected)

	iter = q.Iter()
	defer iter.Close()
	i = 0
	for iter.Next() {
		if i >= len(iterOutputs) {
			c.Fatalf("expected %d rows, got more", len(iterOutputs))
		}
		if err := iter.Get(iterOutputs[i]); err != nil {
			c.Fatal(err)
		}
		i++
	}
	err = iter.Close()
	c.Assert(err, IsNil)
	c.Assert(iterOutputs, DeepEquals, iterExpected)

	q = db.Query(nil, stmt)
	err = q.Get(oneOutput)
	c.Assert(err, IsNil)
	c.Assert(oneExpected, DeepEquals, oneOutput)
}

func (s *PackageSuite) TestTransactions(c *C) {
	tables, sqldb, err := personAndAddressDB()
	c.Assert(err, IsNil)

	selectStmt := sqlair.MustPrepare("SELECT &Person.* FROM person WHERE address_id = $Person.address_id", Person{})
	insertStmt := sqlair.MustPrepare("INSERT INTO person VALUES ( $Person.name, $Person.id, $Person.address_id, 'fred@email.com');", Person{})
	var derek = Person{ID: 85, Fullname: "Derek", PostalCode: 8000}
	ctx := context.Background()

	db := sqlair.NewDB(sqldb)
	defer dropTables(c, db, tables...)

	tx, err := db.Begin(ctx, nil)
	c.Assert(err, IsNil)

	// Insert Derek then rollback.
	err = tx.Query(ctx, insertStmt, &derek).Run()
	c.Assert(err, IsNil)
	err = tx.Rollback()
	c.Assert(err, IsNil)

	// Check Derek isnt in db.
	tx, err = db.Begin(ctx, nil)
	c.Assert(err, IsNil)
	var derekCheck = Person{}
	err = tx.Query(ctx, selectStmt, &derek).Get(&derekCheck)
	if !errors.Is(err, sqlair.ErrNoRows) {
		c.Fatalf("got err %s, expected %s", err, sqlair.ErrNoRows)
	}

	// Insert Derek.
	err = tx.Query(ctx, insertStmt, &derek).Run()
	c.Assert(err, IsNil)

	err = tx.Commit()
	c.Assert(err, IsNil)

	// Check derek is now in the db.
	tx, err = db.Begin(ctx, nil)
	c.Assert(err, IsNil)

	err = tx.Query(ctx, selectStmt, &derek).Get(&derekCheck)
	c.Assert(err, IsNil)
	c.Assert(derek, Equals, derekCheck)
	err = tx.Commit()
	c.Assert(err, IsNil)
}

func (s *PackageSuite) TestTransactionErrors(c *C) {
	tables, sqldb, err := personAndAddressDB()
	c.Assert(err, IsNil)

	db := sqlair.NewDB(sqldb)
	defer dropTables(c, db, tables...)

	insertStmt := sqlair.MustPrepare("INSERT INTO person VALUES ($Person.name, $Person.id, $Person.address_id, 'fred@email.com');", Person{})
	var derek = Person{ID: 85, Fullname: "Derek", PostalCode: 8000}
	ctx := context.Background()

	// Test running query after commit.
	tx, err := db.Begin(ctx, nil)
	c.Assert(err, IsNil)
	// Create Query.
	q := tx.Query(ctx, insertStmt, &derek)
	// Commit.
	err = tx.Commit()
	c.Assert(err, IsNil)
	// Test Query created before commit.
	err = q.Run()
	c.Assert(err, ErrorMatches, "sql: transaction has already been committed or rolled back")
	// Test Query created after commit.
	err = tx.Query(ctx, insertStmt, &derek).Run()
	c.Assert(err, ErrorMatches, "sql: transaction has already been committed or rolled back")

	// Test error when running query after rollback against the public error variable.
	tx, err = db.Begin(ctx, nil)
	c.Assert(err, IsNil)
	// Create Query.
	q = tx.Query(ctx, insertStmt, &derek)
	// Rollback.
	err = tx.Rollback()
	c.Assert(err, IsNil)
	err = tx.Query(ctx, insertStmt, &derek).Run()
	// Check against sqlair package error.
	if !errors.Is(err, sqlair.ErrTXDone) {
		c.Errorf("expected %q, got %q", sqlair.ErrTXDone, err)
	}
	err = q.Run()
	// Check against sql package error.
	if !errors.Is(err, sql.ErrTxDone) {
		c.Errorf("expected %q, got %q", sql.ErrTxDone, err)
	}
}

// TestPreparedStmtCaching checks that the cache of statements prepared on databases behaves
// as expected.
func (s *PackageSuite) TestPreparedStmtCaching(c *C) {
	// Get cache variables.
	stmtDBCache, dbStmtCache, cacheMutex := sqlair.Cache()

	// checkStmtCache is a helper function to check if a prepared statement is
	// cached or not.
	checkStmtCache := func(dbID int64, sID int64, inCache bool) {
		cacheMutex.RLock()
		defer cacheMutex.RUnlock()
		dbCache, ok1 := stmtDBCache[sID]
		var ok2 bool
		if ok1 {
			_, ok2 = dbCache[dbID]
		}
		_, ok3 := dbStmtCache[dbID][sID]
		c.Assert(ok2, Equals, inCache)
		c.Assert(ok3, Equals, inCache)
	}

	// checkDBNotInCache is a helper function to check a db is not mentioned in
	// the cache.
	checkDBNotInCache := func(dbID int64) {
		cacheMutex.RLock()
		defer cacheMutex.RUnlock()
		for _, dbCache := range stmtDBCache {
			_, ok := dbCache[dbID]
			c.Assert(ok, Equals, false)
		}
		_, ok := dbStmtCache[dbID]
		c.Assert(ok, Equals, false)
	}

	// checkCacheEmpty asserts both the sides of the cache are empty.
	checkCacheEmpty := func() {
		cacheMutex.RLock()
		defer cacheMutex.RUnlock()
		c.Assert(dbStmtCache, HasLen, 0)
		c.Assert(stmtDBCache, HasLen, 0)
	}

	// For a Statement or DB to be removed from the cache it needs to go out of
	// scope and be garbage collected. Because of this, the tests below make
	// extensive use of functions to "forget" statements and databases.

	q1 := `SELECT &Person.*	FROM person WHERE name = "Fred"`
	q2 := `SELECT &Person.* FROM person WHERE name = "Mark"`
	p := Person{}

	// createAndCacheStmt takes a db and prepares a statement on it.
	createAndCacheStmt := func(db *sqlair.DB) (stmtID int64) {
		// Create stmt.
		stmt, err := sqlair.Prepare(q1, Person{})
		c.Assert(err, IsNil)

		// Start a query with stmt on db. This will prepare the stmt on the db.
		c.Assert(db.Query(nil, stmt).Get(&p), IsNil)
		// Check that stmt is now in the cache.
		checkStmtCache(db.CacheID(), stmt.CacheID(), true)
		return stmt.CacheID()
	}

	// testStmtsOnDB prepares a given statement on the db then creates a second
	// statement inside another function and checks it has been cleared from
	// the cache on garbage collection.
	testStmtsOnDB := func(db *sqlair.DB, stmt *sqlair.Statement) {
		// Start a query with stmt on db. This will prepare stmt on db.
		c.Assert(db.Query(nil, stmt).Get(&p), IsNil)
		// Check the stmt now is in the cache.
		checkStmtCache(db.CacheID(), stmt.CacheID(), true)

		// Run createAndCacheStmt and check that once the function has finished
		// the stmt it created is not in the cache.
		stmt2ID := createAndCacheStmt(db)
		// Run the garbage collector and wait one millisecond for the finalizer to finish.
		runtime.GC()
		time.Sleep(1 * time.Millisecond)
		checkStmtCache(db.CacheID(), stmt2ID, false)
	}

	// createDBAndTestStmt opens a new database and runs testStmtsOnDB on it.
	createDBAndTestStmt := func(stmt *sqlair.Statement) (dbID int64) {
		// Create db.
		tables, sqldb, err := personAndAddressDB()
		c.Assert(err, IsNil)
		db := sqlair.NewDB(sqldb)
		defer dropTables(c, db, tables...)
		// Test stmt.
		testStmtsOnDB(db, stmt)
		return db.CacheID()
	}

	// createStmtAndTestOnDBs creates a statement then runs createDBAndTestStmt
	// twice. It then checks that the stmts prepared on the databases have been
	// cleared from the cache once createDBAndTestStmt is finished.
	createStmtAndTestOnDBs := func() {
		// Create stmt.
		stmt, err := sqlair.Prepare(q2, Person{})
		c.Assert(err, IsNil)
		db1ID := createDBAndTestStmt(stmt)
		db2ID := createDBAndTestStmt(stmt)
		// Run the garbage collector and wait one millisecond for the finalizer to finish.
		runtime.GC()
		time.Sleep(1 * time.Millisecond)
		checkDBNotInCache(db1ID)
		checkDBNotInCache(db2ID)
	}

	// Run the functions above.
	createStmtAndTestOnDBs()
	// Run the garbage collector and wait one millisecond for the finalizer to finish.
	runtime.GC()
	time.Sleep(1 * time.Millisecond)
	checkCacheEmpty()
}

func (s *PackageSuite) TestTransactionWithOneConn(c *C) {
	tables, sqldb, err := personAndAddressDB()
	c.Assert(err, IsNil)
	sqldb.SetMaxOpenConns(1)
	ctx := context.Background()

	db := sqlair.NewDB(sqldb)
	defer dropTables(c, db, tables...)

	// This test sets the maximum number of connections to the DB to one. The
	// database/sql library makes use of a pool of connections to communicate
	// with the DB. Certain operations require a dedicated connection to run,
	// such as transactions.
	// This test ensures that we do not enter a deadlock when doing a behind
	// the scenes prepare for a transaction.
	selectStmt := sqlair.MustPrepare("SELECT &Person.* FROM person WHERE name = 'Mark'", Person{})
	mark := Person{20, "Mark", 1500}

	tx, err := db.Begin(ctx, nil)
	c.Assert(err, IsNil)

	q := tx.Query(ctx, selectStmt)
	defer func() {
		c.Assert(tx.Commit(), IsNil)
	}()
	iter := q.Iter()
	c.Assert(iter.Next(), Equals, true)
	p := Person{}
	c.Assert(iter.Get(&p), IsNil)
	c.Assert(mark, Equals, p)
	c.Assert(iter.Next(), Equals, false)
	c.Assert(iter.Close(), IsNil)
}

type JujuLeaseKey struct {
	Namespace string `db:"type"`
	ModelUUID string `db:"model_uuid"`
	Lease     string `db:"name"`
}

type JujuLeaseInfo struct {
	Holder string `db:"holder"`
	Expiry int    `db:"expiry"`
}

func JujuStoreLeaseDB() ([]string, *sql.DB, error) {
	createTables := `
CREATE TABLE lease (
	model_uuid text,
	name text,
	holder text,
	expiry integer,
	lease_type_id text
);
CREATE TABLE lease_type (
	id text,
	type text
);

`
	tables := []string{`lease`, `lease_type`}

	inserts := []string{
		"INSERT INTO lease VALUES ('uuid1', 'name1', 'holder1', 1, 'type_id1');",
		"INSERT INTO lease VALUES ('uuid2', 'name2', 'holder2', 4, 'type_id1');",
		"INSERT INTO lease VALUES ('uuid3', 'name3', 'holder3', 7, 'type_id2');",
		"INSERT INTO lease_type VALUES ('type_id1', 'type1');",
		"INSERT INTO lease_type VALUES ('type_id2', 'type2');",
	}

	db, err := createExampleDB(createTables, inserts)
	if err != nil {
		return nil, nil, err
	}
	return tables, db, nil

}

func (s *PackageSuite) TestIterMethodOrder(c *C) {
	tables, sqldb, err := personAndAddressDB()
	if err != nil {
		c.Fatal(err)
	}

	db := sqlair.NewDB(sqldb)
	defer dropTables(c, db, tables...)

	var p = Person{}
	stmt := sqlair.MustPrepare("SELECT &Person.* FROM person", Person{})

	// Check immidiate Get.
	iter := db.Query(nil, stmt).Iter()
	err = iter.Get(&p)
	c.Assert(err, ErrorMatches, "cannot get result: cannot call Get before Next unless getting outcome")
	err = iter.Close()
	c.Assert(err, IsNil)

	// Check Next after closing.
	iter = db.Query(nil, stmt).Iter()
	err = iter.Close()
	c.Assert(err, IsNil)
	if iter.Next() {
		c.Fatal("expected false, got true")
	}
	err = iter.Close()
	c.Assert(err, IsNil)

	// Check Get after closing.
	iter = db.Query(nil, stmt).Iter()
	err = iter.Close()
	c.Assert(err, IsNil)
	err = iter.Get(&p)
	c.Assert(err, ErrorMatches, "cannot get result: iteration ended")
	err = iter.Close()
	c.Assert(err, IsNil)

	// Check multiple closes.
	iter = db.Query(nil, stmt).Iter()
	err = iter.Close()
	c.Assert(err, IsNil)
	err = iter.Close()
	c.Assert(err, IsNil)

	// Check SQL Scan error (scanning string into an int).
	badTypesStmt := sqlair.MustPrepare("SELECT name AS &Person.id FROM person", Person{})
	iter = db.Query(nil, badTypesStmt).Iter()
	if !iter.Next() {
		c.Fatal("expected true, got false")
	}
	err = iter.Get(&p)
	c.Assert(err, ErrorMatches, `cannot get result: sql: Scan error on column index 0, name "_sqlair_0": converting driver.Value type string \("Fred"\) to a int: invalid syntax`)
	err = iter.Close()
	c.Assert(err, IsNil)
}

func (s *PackageSuite) TestJujuStore(c *C) {
	var tests = []struct {
		summary  string
		query    string
		types    []any
		inputs   []any
		outputs  [][]any
		expected [][]any
	}{{
		summary: "juju store lease group query",
		query: `
SELECT (t.type, l.model_uuid, l.name) AS (&JujuLeaseKey.*), (l.holder, l.expiry) AS (&JujuLeaseInfo.*)
FROM   lease l JOIN lease_type t ON l.lease_type_id = t.id
WHERE  t.type = $JujuLeaseKey.type
AND    l.model_uuid = $JujuLeaseKey.model_uuid`,
		types:    []any{JujuLeaseKey{}, JujuLeaseInfo{}},
		inputs:   []any{JujuLeaseKey{Namespace: "type1", ModelUUID: "uuid1"}},
		outputs:  [][]any{{&JujuLeaseKey{}, &JujuLeaseInfo{}}},
		expected: [][]any{{&JujuLeaseKey{Namespace: "type1", ModelUUID: "uuid1", Lease: "name1"}, &JujuLeaseInfo{Holder: "holder1", Expiry: 1}}},
	}}

	tables, sqldb, err := JujuStoreLeaseDB()
	if err != nil {
		c.Fatal(err)
	}

	db := sqlair.NewDB(sqldb)
	defer dropTables(c, db, tables...)

	for _, t := range tests {

		stmt, err := sqlair.Prepare(t.query, t.types...)
		if err != nil {
			c.Errorf("\ntest %q failed (Prepare):\ninput: %s\nerr: %s\n", t.summary, t.query, err)
			continue
		}

		iter := db.Query(nil, stmt, t.inputs...).Iter()
		defer iter.Close()
		i := 0
		for iter.Next() {
			if i >= len(t.outputs) {
				c.Errorf("\ntest %q failed (Next):\ninput: %s\nerr: more rows that expected (%d > %d)\n", t.summary, t.query, i+1, len(t.outputs))
				break
			}
			if err := iter.Get(t.outputs[i]...); err != nil {
				c.Errorf("\ntest %q failed (Get):\ninput: %s\nerr: %s\n", t.summary, t.query, err)
			}
			i++
		}

		err = iter.Close()
		if err != nil {
			c.Errorf("\ntest %q failed (Close):\ninput: %s\nerr: %s\n", t.summary, t.query, err)
		}
	}
}<|MERGE_RESOLUTION|>--- conflicted
+++ resolved
@@ -111,16 +111,9 @@
 	type M struct {
 		F string `db:"id"`
 	}
-<<<<<<< HEAD
-	type T []int
-	type U []string
-	type V [7]int
-=======
-	type S []int
 	type T []int
 	type U []string
 	type V [10]int
->>>>>>> 9eaf48c6
 	var tests = []struct {
 		summary  string
 		query    string
@@ -214,37 +207,21 @@
 		expected: [][]any{},
 	}, {
 		summary:  "simple in",
-<<<<<<< HEAD
 		query:    "SELECT * AS &Person.* FROM person WHERE id IN ($S.*)",
 		types:    []any{Person{}, sqlair.S{}},
 		inputs:   []any{sqlair.S{30, 35, 36, 37, 38, 39, 40}},
-=======
-		query:    "SELECT * AS &Person.* FROM person WHERE id IN ($S)",
-		types:    []any{Person{}, S{}},
-		inputs:   []any{S{30, 35, 36, 37, 38, 39, 40}},
->>>>>>> 9eaf48c6
 		outputs:  [][]any{{&Person{}}, {&Person{}}, {&Person{}}},
 		expected: [][]any{{&Person{30, "Fred", 1000}}, {&Person{40, "Mary", 3500}}, {&Person{35, "James", 4500}}},
 	}, {
 		summary:  "complex in",
-<<<<<<< HEAD
 		query:    "SELECT * AS &Person.* FROM person WHERE id IN ($Person.id, $S.*, $Manager.id, $T.*, $U.*)",
 		types:    []any{Person{}, sqlair.S{}, Manager{}, T{}, U{}},
 		inputs:   []any{Person{ID: 20}, sqlair.S{21, 23, 24, 25, 26, 27, 28, 29}, T{31, 32, 33, 34, 35}, &Manager{ID: 30}, U{"36", "37", "38", "39", "40"}},
-=======
-		query:    "SELECT * AS &Person.* FROM person WHERE id IN ($Person.id, $S, $Manager.id, $T, $U)",
-		types:    []any{Person{}, S{}, Manager{}, T{}, U{}},
-		inputs:   []any{Person{ID: 20}, S{21, 23, 24, 25, 26, 27, 28, 29}, T{31, 32, 33, 34, 35}, &Manager{ID: 30}, U{"36", "37", "38", "39", "40"}},
->>>>>>> 9eaf48c6
 		outputs:  [][]any{{&Person{}}, {&Person{}}, {&Person{}}, {&Person{}}},
 		expected: [][]any{{&Person{30, "Fred", 1000}}, {&Person{20, "Mark", 1500}}, {&Person{40, "Mary", 3500}}, {&Person{35, "James", 4500}}},
 	}, {
 		summary:  "array in",
-<<<<<<< HEAD
 		query:    "SELECT * AS &Person.* FROM person WHERE id IN ($V.*)",
-=======
-		query:    "SELECT * AS &Person.* FROM person WHERE id IN ($V)",
->>>>>>> 9eaf48c6
 		types:    []any{Person{}, V{}},
 		inputs:   []any{V{30, 35, 40}},
 		outputs:  [][]any{{&Person{}}, {&Person{}}, {&Person{}}},
