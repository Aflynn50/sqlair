package sqlair_test

import (
	"context"
	"database/sql"
	"errors"
	"fmt"
	"runtime"
	"testing"
	"time"

	_ "github.com/mattn/go-sqlite3"
	. "gopkg.in/check.v1"

	"github.com/canonical/sqlair"
)

// Hook up gocheck into the "go test" runner.
func TestPackage(t *testing.T) { TestingT(t) }

type PackageSuite struct{}

var _ = Suite(&PackageSuite{})

func createTestDB() (*sqlair.DB, error) {
	sqldb, err := sql.Open("sqlite3", "file:test.db?cache=shared&mode=memory")
	if err != nil {
		return nil, err
	}
	db := sqlair.NewDB(sqldb)
	return db, nil
}

func dropTables(c *C, db *sqlair.DB, tables ...string) error {
	for _, table := range tables {
		stmt, err := sqlair.Prepare(fmt.Sprintf("DROP TABLE %s;", table))
		c.Assert(err, IsNil)
		err = db.Query(nil, stmt).Run()
		c.Assert(err, IsNil)
	}
	return nil
}

type Address struct {
	ID       int    `db:"id"`
	District string `db:"district"`
	Street   string `db:"street"`
}

type Person struct {
	ID         int    `db:"id"`
	Fullname   string `db:"name"`
	PostalCode int    `db:"address_id"`
}

type Manager Person

type District struct{}

type CustomMap map[string]any

var fred = Person{Fullname: "Fred", ID: 30, PostalCode: 1000}
var mark = Person{Fullname: "Mark", ID: 20, PostalCode: 1500}
var mary = Person{Fullname: "Mary", ID: 40, PostalCode: 3500}
var dave = Person{Fullname: "James", ID: 35, PostalCode: 4500}
var allPeople = []Person{fred, mark, mary, dave}

var mainStreet = Address{Street: "Main Street", District: "Happy Land", ID: 1000}
var churchRoad = Address{Street: "Church Road", District: "Sad World", ID: 1500}
var stationLane = Address{Street: "Station Lane", District: "Ambivalent Commons", ID: 3500}
var allAddresses = []Address{mainStreet, churchRoad, stationLane}

func personAndAddressDB() ([]string, *sqlair.DB, error) {
	db, err := createTestDB()
	if err != nil {
		return nil, nil, err
	}

	createPerson, err := sqlair.Prepare(`
		CREATE TABLE person (
			name text,
			id integer,
			address_id integer,
			email text
		);
	`)
	if err != nil {
		return nil, nil, err
	}
	createAddress, err := sqlair.Prepare(`
		CREATE TABLE address (
			id integer,
			district text,
			street text
		);
	`)
	if err != nil {
		return nil, nil, err
	}

	err = db.Query(nil, createPerson).Run()
	if err != nil {
		return nil, nil, err
	}
	err = db.Query(nil, createAddress).Run()
	if err != nil {
		return nil, nil, err
	}

	insertPerson, err := sqlair.Prepare("INSERT INTO person (*) VALUES ($Person.*)", Person{})
	if err != nil {
		return nil, nil, err
	}
	for _, person := range allPeople {
		err := db.Query(nil, insertPerson, person).Run()
		if err != nil {
			return nil, nil, err
		}
	}

	insertAddress, err := sqlair.Prepare("INSERT INTO address (*) VALUES ($Address.*)", Address{})
	if err != nil {
		return nil, nil, err
	}
	for _, address := range allAddresses {
		err := db.Query(nil, insertAddress, address).Run()
		if err != nil {
			return nil, nil, err
		}
	}

	return []string{"person", "address"}, db, nil
}

func (s *PackageSuite) TestValidIterGet(c *C) {
	type StringMap map[string]string
	type lowerCaseMap map[string]any
	type M struct {
		F string `db:"id"`
	}
	var tests = []struct {
		summary  string
		query    string
		types    []any
		inputs   []any
		outputs  [][]any
		expected [][]any
	}{{
		summary:  "double select with name clash",
		query:    "SELECT p.id AS &Person.*, a.id AS &Address.* FROM person AS p, address AS a",
		types:    []any{Person{}, Address{}},
		inputs:   []any{},
		outputs:  [][]any{{&Person{}, &Address{}}, {&Person{}, &Address{}}, {&Person{}, &Address{}}, {&Person{}, &Address{}}, {&Person{}, &Address{}}, {&Person{}, &Address{}}, {&Person{}, &Address{}}, {&Person{}, &Address{}}, {&Person{}, &Address{}}, {&Person{}, &Address{}}, {&Person{}, &Address{}}, {&Person{}, &Address{}}},
		expected: [][]any{{&Person{ID: 30}, &Address{ID: 1000}}, {&Person{ID: 30}, &Address{ID: 1500}}, {&Person{ID: 30}, &Address{ID: 3500}}, {&Person{ID: 20}, &Address{ID: 1000}}, {&Person{ID: 20}, &Address{ID: 1500}}, {&Person{ID: 20}, &Address{ID: 3500}}, {&Person{ID: 40}, &Address{ID: 1000}}, {&Person{ID: 40}, &Address{ID: 1500}}, {&Person{ID: 40}, &Address{ID: 3500}}, {&Person{ID: 35}, &Address{ID: 1000}}, {&Person{ID: 35}, &Address{ID: 1500}}, {&Person{ID: 35}, &Address{ID: 3500}}},
	}, {
		summary:  "simple select person",
		query:    "SELECT * AS &Person.* FROM person",
		types:    []any{Person{}},
		inputs:   []any{},
		outputs:  [][]any{{&Person{}}, {&Person{}}, {&Person{}}, {&Person{}}},
		expected: [][]any{{&Person{30, "Fred", 1000}}, {&Person{20, "Mark", 1500}}, {&Person{40, "Mary", 3500}}, {&Person{35, "James", 4500}}},
	}, {
		summary:  "select multiple with extras",
		query:    "SELECT email, * AS &Person.*, address_id AS &Address.id, * AS &Manager.*, id FROM person WHERE id = $Address.id",
		types:    []any{Person{}, Address{}, Manager{}},
		inputs:   []any{Address{ID: 30}},
		outputs:  [][]any{{&Person{}, &Address{}, &Manager{}}},
		expected: [][]any{{&Person{30, "Fred", 1000}, &Address{ID: 1000}, &Manager{30, "Fred", 1000}}},
	}, {
		summary:  "select with renaming",
		query:    "SELECT (name, address_id) AS (&Address.street, &Address.id) FROM person WHERE id = $Manager.id",
		types:    []any{Address{}, Manager{}},
		inputs:   []any{Manager{ID: 30}},
		outputs:  [][]any{{&Address{}}},
		expected: [][]any{{&Address{Street: "Fred", ID: 1000}}},
	}, {
		summary:  "select into star struct",
		query:    "SELECT (name, address_id) AS (&Person.*) FROM person WHERE address_id IN ( $Manager.address_id, $Address.district )",
		types:    []any{Person{}, Address{}, Manager{}},
		inputs:   []any{Manager{PostalCode: 1000}, Address{ID: 2000}},
		outputs:  [][]any{{&Person{}}},
		expected: [][]any{{&Person{Fullname: "Fred", PostalCode: 1000}}},
	}, {
		summary:  "select into map",
		query:    "SELECT &M.name FROM person WHERE address_id = $M.p1 OR address_id = $M.p2",
		types:    []any{sqlair.M{}},
		inputs:   []any{sqlair.M{"p1": 1000, "p2": 1500}},
		outputs:  [][]any{{sqlair.M{}}, {sqlair.M{}}},
		expected: [][]any{{sqlair.M{"name": "Fred"}}, {sqlair.M{"name": "Mark"}}},
	}, {
		summary:  "select into star map",
		query:    "SELECT (name, address_id) AS (&M.*) FROM person WHERE address_id = $M.p1",
		types:    []any{sqlair.M{}},
		inputs:   []any{sqlair.M{"p1": 1000}},
		outputs:  [][]any{{&sqlair.M{"address_id": 0}}},
		expected: [][]any{{&sqlair.M{"name": "Fred", "address_id": int64(1000)}}},
	}, {
		summary:  "select into custom map",
		query:    "SELECT (name, address_id) AS (&CustomMap.*) FROM person WHERE address_id IN ( $CustomMap.address_id, $CustomMap.district)",
		types:    []any{CustomMap{}},
		inputs:   []any{CustomMap{"address_id": 1000, "district": 2000}},
		outputs:  [][]any{{&CustomMap{"address_id": 0}}},
		expected: [][]any{{&CustomMap{"name": "Fred", "address_id": int64(1000)}}},
	}, {
		summary:  "multiple maps",
		query:    "SELECT name AS &StringMap.*, id AS &CustomMap.* FROM person WHERE address_id = $M.address_id AND id = $StringMap.id",
		types:    []any{StringMap{}, sqlair.M{}, CustomMap{}},
		inputs:   []any{sqlair.M{"address_id": "1000"}, &StringMap{"id": "30"}},
		outputs:  [][]any{{&StringMap{}, CustomMap{}}},
		expected: [][]any{{&StringMap{"name": "Fred"}, CustomMap{"id": int64(30)}}},
	}, {
		summary:  "lower case map",
		query:    "SELECT name AS &lowerCaseMap.*, id AS &lowerCaseMap.* FROM person WHERE address_id = $lowerCaseMap.address_id",
		types:    []any{lowerCaseMap{}},
		inputs:   []any{lowerCaseMap{"address_id": "1000"}},
		outputs:  [][]any{{&lowerCaseMap{}}},
		expected: [][]any{{&lowerCaseMap{"name": "Fred", "id": int64(30)}}},
	}, {
		summary:  "insert",
		query:    "INSERT INTO address VALUES ($Address.id, $Address.district, $Address.street);",
		types:    []any{Address{}},
		inputs:   []any{Address{8000, "Crazy Town", "Willow Wong"}},
		outputs:  [][]any{},
		expected: [][]any{},
	}, {
		summary:  "update",
		query:    "UPDATE address SET id=$Address.id WHERE id=8000",
		types:    []any{Address{}},
		inputs:   []any{Address{ID: 1000}},
		outputs:  [][]any{},
		expected: [][]any{},
	}}

	// A Person struct that shadows the one in tests above and has different int types.
	type Person struct {
		ID         int32  `db:"id"`
		Fullname   string `db:"name"`
		PostalCode int32  `db:"address_id"`
	}

	var testsWithShadowPerson = []struct {
		summary  string
		query    string
		types    []any
		inputs   []any
		outputs  [][]any
		expected [][]any
	}{{
		summary:  "alternative type shadow person",
		query:    "SELECT * AS &Person.* FROM person",
		types:    []any{Person{}},
		inputs:   []any{},
		outputs:  [][]any{{&Person{}}, {&Person{}}, {&Person{}}, {&Person{}}},
		expected: [][]any{{&Person{30, "Fred", 1000}}, {&Person{20, "Mark", 1500}}, {&Person{40, "Mary", 3500}}, {&Person{35, "James", 4500}}},
	}}

	tests = append(tests, testsWithShadowPerson...)

	tables, db, err := personAndAddressDB()
	c.Assert(err, IsNil)
	defer dropTables(c, db, tables...)

	for _, t := range tests {
		stmt, err := sqlair.Prepare(t.query, t.types...)
		if err != nil {
			c.Errorf("\ntest %q failed (Prepare):\ninput: %s\nerr: %s\n", t.summary, t.query, err)
			continue
		}

		iter := db.Query(nil, stmt, t.inputs...).Iter()
		defer iter.Close()
		i := 0
		for iter.Next() {
			if i >= len(t.outputs) {
				c.Errorf("\ntest %q failed (Next):\ninput: %s\nerr: more rows that expected (%d > %d)\n", t.summary, t.query, i+1, len(t.outputs))
				break
			}
			if err := iter.Get(t.outputs[i]...); err != nil {
				c.Errorf("\ntest %q failed (Get):\ninput: %s\nerr: %s\n", t.summary, t.query, err)
			}
			i++
		}

		err = iter.Close()
		if err != nil {
			c.Errorf("\ntest %q failed (Close):\ninput: %s\nerr: %s\n", t.summary, t.query, err)
		}
		for i, row := range t.expected {
			for j, col := range row {
				c.Assert(t.outputs[i][j], DeepEquals, col,
					Commentf("\ntest %q failed:\ninput: %s\nrow: %d\n", t.summary, t.query, i))
			}
		}
	}
}

func (s *PackageSuite) TestIterGetErrors(c *C) {
	type SliceMap map[string][]string
	var tests = []struct {
		summary string
		query   string
		types   []any
		inputs  []any
		outputs []any
		err     string
	}{{
		summary: "nil parameter",
		query:   "SELECT * AS &Person.* FROM person",
		types:   []any{Person{}},
		inputs:  []any{},
		outputs: []any{nil},
		err:     "cannot get result: need map or pointer to struct, got nil",
	}, {
		summary: "nil pointer parameter",
		query:   "SELECT * AS &Person.* FROM person",
		types:   []any{Person{}},
		inputs:  []any{},
		outputs: []any{(*Person)(nil)},
		err:     "cannot get result: got nil pointer",
	}, {
		summary: "non pointer parameter",
		query:   "SELECT * AS &Person.* FROM person",
		types:   []any{Person{}},
		inputs:  []any{},
		outputs: []any{Person{}},
		err:     "cannot get result: need map or pointer to struct, got struct",
	}, {
		summary: "wrong struct",
		query:   "SELECT * AS &Person.* FROM person",
		types:   []any{Person{}},
		inputs:  []any{},
		outputs: []any{&Address{}},
		err:     `cannot get result: type "Address" does not appear in query, have: Person`,
	}, {
		summary: "not a struct",
		query:   "SELECT * AS &Person.* FROM person",
		types:   []any{Person{}},
		inputs:  []any{},
		outputs: []any{&[]any{}},
		err:     "cannot get result: need map or pointer to struct, got pointer to slice",
	}, {
		summary: "missing get value",
		query:   "SELECT * AS &Person.* FROM person",
		types:   []any{Person{}},
		inputs:  []any{},
		outputs: []any{},
		err:     `cannot get result: type "Person" found in query but not passed to get`,
	}, {
		summary: "multiple of the same type",
		query:   "SELECT * AS &Person.* FROM person",
		types:   []any{Person{}},
		inputs:  []any{},
		outputs: []any{&Person{}, &Person{}},
		err:     `cannot get result: type "Person" provided more than once, rename one of them`,
	}, {
		summary: "multiple of the same type",
		query:   "SELECT name AS &M.* FROM person",
		types:   []any{sqlair.M{}},
		inputs:  []any{},
		outputs: []any{&sqlair.M{}, sqlair.M{}},
		err:     `cannot get result: type "M" provided more than once, rename one of them`,
	}, {
		summary: "output expr in a with clause",
		query: `WITH averageID(avgid) AS (SELECT &Person.id FROM person)
		        SELECT id FROM person, averageID WHERE id > averageID.avgid LIMIT 1`,
		types:   []any{Person{}},
		inputs:  []any{},
		outputs: []any{&Person{}},
		err:     `cannot get result: query uses "&Person" outside of result context`,
	}}

	tables, db, err := personAndAddressDB()
	c.Assert(err, IsNil)
	defer dropTables(c, db, tables...)

	for _, t := range tests {
		stmt, err := sqlair.Prepare(t.query, t.types...)
		if err != nil {
			c.Errorf("\ntest %q failed (Prepare):\ninput: %s\nerr: %s\n", t.summary, t.query, err)
			continue
		}

		iter := db.Query(nil, stmt, t.inputs...).Iter()
		defer iter.Close()
		if !iter.Next() {
			c.Fatalf("\ntest %q failed (Get):\ninput: %s\nerr: no rows returned\n", t.summary, t.query)
		}
		err = iter.Get(t.outputs...)
		c.Assert(err, ErrorMatches, t.err,
			Commentf("\ntest %q failed:\ninput: %s\noutputs: %s\n", t.summary, t.query, t.outputs))
		err = iter.Close()
		if err != nil {
			c.Errorf("\ntest %q failed (Close):\ninput: %s\nerr: %s\n", t.summary, t.query, err)
		}
	}
}

type ScannerInt struct {
	SI int
}

func (si *ScannerInt) Scan(v any) error {
	if _, ok := v.(int); ok {
		si.SI = 42
	} else {
		si.SI = 666
	}
	return nil
}

type ScannerString struct {
	SS string
}

func (ss *ScannerString) Scan(v any) error {
	if _, ok := v.(string); ok {
		ss.SS = "ScannerString scanned well!"
	} else {
		ss.SS = "ScannerString found a NULL"
	}
	return nil
}

func (s *PackageSuite) TestNulls(c *C) {
	type I int
	type J = int
	type S = string
	type PersonWithStrangeTypes struct {
		ID         I `db:"id"`
		Fullname   S `db:"name"`
		PostalCode J `db:"address_id"`
	}
	type NullGuy struct {
		ID         sql.NullInt64  `db:"id"`
		Fullname   sql.NullString `db:"name"`
		PostalCode sql.NullInt64  `db:"address_id"`
	}
	type ScannerDude struct {
		ID         ScannerInt    `db:"id"`
		Fullname   ScannerString `db:"name"`
		PostalCode ScannerInt    `db:"address_id"`
	}

	var tests = []struct {
		summary  string
		query    string
		types    []any
		inputs   []any
		outputs  []any
		expected []any
	}{{
		summary:  "reading nulls",
		query:    `SELECT &Person.* FROM person WHERE name = "Nully"`,
		types:    []any{Person{}},
		inputs:   []any{},
		outputs:  []any{&Person{ID: 5, PostalCode: 10}},
		expected: []any{&Person{Fullname: "Nully", ID: 0, PostalCode: 0}},
	}, {
		summary:  "reading nulls with custom types",
		query:    `SELECT &PersonWithStrangeTypes.* FROM person WHERE name = "Nully"`,
		types:    []any{PersonWithStrangeTypes{}},
		inputs:   []any{},
		outputs:  []any{&PersonWithStrangeTypes{ID: 5, PostalCode: 10}},
		expected: []any{&PersonWithStrangeTypes{Fullname: "Nully", ID: 0, PostalCode: 0}},
	}, {
		summary:  "regular nulls",
		query:    `SELECT &NullGuy.* FROM person WHERE name = "Nully"`,
		types:    []any{NullGuy{}},
		inputs:   []any{},
		outputs:  []any{&NullGuy{}},
		expected: []any{&NullGuy{Fullname: sql.NullString{Valid: true, String: "Nully"}, ID: sql.NullInt64{Valid: false}, PostalCode: sql.NullInt64{Valid: false}}},
	}, {
		summary:  "nulls with custom scan type",
		query:    `SELECT &ScannerDude.* FROM person WHERE name = "Nully"`,
		types:    []any{ScannerDude{}},
		inputs:   []any{},
		outputs:  []any{&ScannerDude{}},
		expected: []any{&ScannerDude{Fullname: ScannerString{SS: "ScannerString scanned well!"}, ID: ScannerInt{SI: 666}, PostalCode: ScannerInt{SI: 666}}},
	}}

	tables, db, err := personAndAddressDB()
	c.Assert(err, IsNil)
	defer dropTables(c, db, tables...)

	insertNullPerson, err := sqlair.Prepare("INSERT INTO person VALUES ('Nully', NULL, NULL, NULL);")
	c.Assert(err, IsNil)
	c.Assert(db.Query(nil, insertNullPerson).Run(), IsNil)

	for _, t := range tests {
		stmt, err := sqlair.Prepare(t.query, t.types...)
		if err != nil {
			c.Errorf("\ntest %q failed (prepare):\ninput: %s\nerr: %s\n", t.summary, t.query, err)
			continue
		}

		q := db.Query(nil, stmt, t.inputs...)
		err = q.Get(t.outputs...)
		if err != nil {
			c.Errorf("\ntest %q failed (Get):\ninput: %s\nerr: %s\n", t.summary, t.query, err)
			continue
		}
		for i, s := range t.expected {
			c.Assert(t.outputs[i], DeepEquals, s,
				Commentf("\ntest %q failed:\ninput: %s", t.summary, t.query))
		}
	}
}

func (s *PackageSuite) TestValidGet(c *C) {
	var tests = []struct {
		summary  string
		query    string
		types    []any
		inputs   []any
		outputs  []any
		expected []any
	}{{
		summary:  "double select with name clash",
		query:    "SELECT p.id AS &Person.*, a.id AS &Address.* FROM person AS p, address AS a",
		types:    []any{Person{}, Address{}},
		inputs:   []any{},
		outputs:  []any{&Person{}, &Address{}},
		expected: []any{&Person{ID: 30}, &Address{ID: 1000}},
	}, {
		summary:  "select into multiple structs, with input conditions",
		query:    "SELECT p.* AS &Person.*, a.* AS &Address.*, p.* AS &Manager.* FROM person AS p, address AS a WHERE p.id = $Person.id AND a.id = $Address.id ",
		types:    []any{Person{}, Address{}, Manager{}},
		inputs:   []any{Address{ID: 1000}, Person{ID: 30}},
		outputs:  []any{&Person{}, &Address{}, &Manager{}},
		expected: []any{&Person{30, "Fred", 1000}, &Address{1000, "Happy Land", "Main Street"}, &Manager{30, "Fred", 1000}},
	}, {
		summary:  "select into map",
		query:    "SELECT &M.name FROM person WHERE address_id = $M.p1",
		types:    []any{sqlair.M{}},
		inputs:   []any{sqlair.M{"p1": 1000}},
		outputs:  []any{sqlair.M{}},
		expected: []any{sqlair.M{"name": "Fred"}},
	}}

	tables, db, err := personAndAddressDB()
	c.Assert(err, IsNil)
	defer dropTables(c, db, tables...)

	for _, t := range tests {
		stmt, err := sqlair.Prepare(t.query, t.types...)
		if err != nil {
			c.Errorf("\ntest %q failed (Prepare):\ninput: %s\nerr: %s\n", t.summary, t.query, err)
			continue
		}

		q := db.Query(nil, stmt, t.inputs...)
		err = q.Get(t.outputs...)
		if err != nil {
			c.Errorf("\ntest %q failed (Get):\ninput: %s\nerr: %s\n", t.summary, t.query, err)
			continue
		}
		for i, s := range t.expected {
			c.Assert(t.outputs[i], DeepEquals, s,
				Commentf("\ntest %q failed:\ninput: %s", t.summary, t.query))
		}
	}
}

func (s *PackageSuite) TestGetErrors(c *C) {
	var tests = []struct {
		summary string
		query   string
		types   []any
		inputs  []any
		outputs []any
		err     string
	}{{
		summary: "no rows",
		query:   "SELECT * AS &Person.* FROM person WHERE id=12312",
		types:   []any{Person{}},
		inputs:  []any{},
		outputs: []any{&Person{}},
		err:     "sql: no rows in result set",
	}, {
		summary: "no outputs",
		query:   "UPDATE person SET id=300 WHERE id=30",
		types:   []any{Person{}},
		inputs:  []any{},
		outputs: []any{&Person{}},
		err:     "cannot get results: output variables provided but not referenced in query",
	}, {
		summary: "key not in map",
		query:   "SELECT &M.name FROM person WHERE address_id = $M.p1",
		types:   []any{sqlair.M{}},
		inputs:  []any{sqlair.M{}},
		outputs: []any{sqlair.M{}},
		err:     `invalid input parameter: map "M" does not contain key "p1"`,
	}}

	tables, db, err := personAndAddressDB()
	c.Assert(err, IsNil)
	defer dropTables(c, db, tables...)

	for _, t := range tests {
		stmt, err := sqlair.Prepare(t.query, t.types...)
		if err != nil {
			c.Errorf("\ntest %q failed (Prepare):\ninput: %s\nerr: %s\n", t.summary, t.query, err)
			continue
		}

		err = db.Query(nil, stmt, t.inputs...).Get(t.outputs...)
		c.Assert(err, ErrorMatches, t.err,
			Commentf("\ntest %q failed:\ninput: %s\noutputs: %s", t.summary, t.query, t.outputs))
	}
}

func (s *PackageSuite) TestErrNoRows(c *C) {
	tables, db, err := personAndAddressDB()
	c.Assert(err, IsNil)
	defer dropTables(c, db, tables...)

	stmt := sqlair.MustPrepare("SELECT * AS &Person.* FROM person WHERE id=12312", Person{})
	err = db.Query(nil, stmt).Get(&Person{})
	if !errors.Is(err, sqlair.ErrNoRows) {
		c.Errorf("expected %q, got %q", sqlair.ErrNoRows, err)
	}
	if !errors.Is(err, sql.ErrNoRows) {
		c.Errorf("expected %q, got %q", sql.ErrNoRows, err)
	}
}

func (s *PackageSuite) TestValidGetAll(c *C) {
	var tests = []struct {
		summary  string
		query    string
		types    []any
		inputs   []any
		slices   []any
		expected []any
	}{{
		summary:  "double select with name clash",
		query:    "SELECT p.id AS &Person.*, a.id AS &Address.* FROM person AS p, address AS a",
		types:    []any{Person{}, Address{}},
		inputs:   []any{},
		slices:   []any{&[]*Person{}, &[]*Address{}},
		expected: []any{&[]*Person{&Person{ID: 30}, &Person{ID: 30}, &Person{ID: 30}, &Person{ID: 20}, &Person{ID: 20}, &Person{ID: 20}, &Person{ID: 40}, &Person{ID: 40}, &Person{ID: 40}, &Person{ID: 35}, &Person{ID: 35}, &Person{ID: 35}}, &[]*Address{&Address{ID: 1000}, &Address{ID: 1500}, &Address{ID: 3500}, &Address{ID: 1000}, &Address{ID: 1500}, &Address{ID: 3500}, &Address{ID: 1000}, &Address{ID: 1500}, &Address{ID: 3500}, &Address{ID: 1000}, &Address{ID: 1500}, &Address{ID: 3500}}},
	}, {
		summary:  "select all columns into person",
		query:    "SELECT * AS &Person.* FROM person",
		types:    []any{Person{}},
		inputs:   []any{},
		slices:   []any{&[]*Person{}},
		expected: []any{&[]*Person{&Person{30, "Fred", 1000}, &Person{20, "Mark", 1500}, &Person{40, "Mary", 3500}, &Person{35, "James", 4500}}},
	}, {
		summary:  "select all columns into person with no pointers",
		query:    "SELECT * AS &Person.* FROM person",
		types:    []any{Person{}},
		inputs:   []any{},
		slices:   []any{&[]Person{}},
		expected: []any{&[]Person{Person{30, "Fred", 1000}, Person{20, "Mark", 1500}, Person{40, "Mary", 3500}, Person{35, "James", 4500}}},
	}, {
		summary:  "single line of query with inputs",
		query:    "SELECT p.* AS &Person.*, a.* AS &Address.*, p.* AS &Manager.* FROM person AS p, address AS a WHERE p.id = $Person.id AND a.id = $Address.id ",
		types:    []any{Person{}, Address{}, Manager{}},
		inputs:   []any{Address{ID: 1000}, Person{ID: 30}},
		slices:   []any{&[]*Manager{}, &[]*Person{}, &[]*Address{}},
		expected: []any{&[]*Manager{{30, "Fred", 1000}}, &[]*Person{{30, "Fred", 1000}}, &[]*Address{{1000, "Happy Land", "Main Street"}}},
	}, {
		summary:  "nothing returned",
		query:    "SELECT &Person.* FROM person WHERE id = $Person.id",
		types:    []any{Person{}},
		inputs:   []any{Person{ID: 1243321}},
		slices:   []any{&[]*Person{}},
		expected: []any{&[]*Person{}},
	}, {
		summary:  "select into maps",
		query:    "SELECT &M.name, &CustomMap.id FROM person WHERE name = 'Mark'",
		types:    []any{sqlair.M{}, CustomMap{}},
		inputs:   []any{},
		slices:   []any{&[]sqlair.M{}, &[]CustomMap{}},
		expected: []any{&[]sqlair.M{{"name": "Mark"}}, &[]CustomMap{{"id": int64(20)}}},
	}}

	tables, db, err := personAndAddressDB()
	c.Assert(err, IsNil)
	defer dropTables(c, db, tables...)

	for _, t := range tests {
		stmt, err := sqlair.Prepare(t.query, t.types...)
		if err != nil {
			c.Errorf("\ntest %q failed (Prepare):\ninput: %s\nerr: %s\n", t.summary, t.query, err)
			continue
		}

		q := db.Query(nil, stmt, t.inputs...)
		err = q.GetAll(t.slices...)
		if err != nil {
			c.Errorf("\ntest %q failed (GetAll):\ninput: %s\nerr: %s\n", t.summary, t.query, err)
			continue
		}
		for i, column := range t.expected {
			c.Assert(t.slices[i], DeepEquals, column,
				Commentf("\ntest %q failed:\ninput: %s", t.summary, t.query))
		}
	}
}

func (s *PackageSuite) TestGetAllErrors(c *C) {
	var tests = []struct {
		summary string
		query   string
		types   []any
		inputs  []any
		slices  []any
		err     string
	}{{
		summary: "nil argument",
		query:   "SELECT * AS &Person.* FROM person",
		types:   []any{Person{}},
		inputs:  []any{},
		slices:  []any{nil},
		err:     "cannot populate slice: need pointer to slice, got invalid",
	}, {
		summary: "nil pointer argument",
		query:   "SELECT * AS &Person.* FROM person",
		types:   []any{Person{}},
		inputs:  []any{},
		slices:  []any{(*[]Person)(nil)},
		err:     "cannot populate slice: need pointer to slice, got nil",
	}, {
		summary: "none slice argument",
		query:   "SELECT * AS &Person.* FROM person",
		types:   []any{Person{}},
		inputs:  []any{},
		slices:  []any{Person{}},
		err:     "cannot populate slice: need pointer to slice, got struct",
	}, {
		summary: "none slice pointer argument",
		query:   "SELECT * AS &Person.* FROM person",
		types:   []any{Person{}},
		inputs:  []any{},
		slices:  []any{&Person{}},
		err:     "cannot populate slice: need pointer to slice, got pointer to struct",
	}, {
		summary: "wrong slice type (struct)",
		query:   "SELECT * AS &Person.* FROM person",
		types:   []any{Person{}},
		inputs:  []any{},
		slices:  []any{&[]*Address{}},
		err:     `cannot populate slice: cannot get result: type "Address" does not appear in query, have: Person`,
	}, {
		summary: "wrong slice type (int)",
		query:   "SELECT * AS &Person.* FROM person",
		types:   []any{Person{}},
		inputs:  []any{},
		slices:  []any{&[]int{}},
		err:     `cannot populate slice: need slice of structs/maps, got slice of int`,
	}, {
		summary: "wrong slice type (pointer to int)",
		query:   "SELECT * AS &Person.* FROM person",
		types:   []any{Person{}},
		inputs:  []any{},
		slices:  []any{&[]*int{}},
		err:     `cannot populate slice: need slice of structs/maps, got slice of pointer to int`,
	}, {
		summary: "wrong slice type (pointer to map)",
		query:   "SELECT &M.name FROM person",
		types:   []any{sqlair.M{}},
		inputs:  []any{},
		slices:  []any{&[]*sqlair.M{}},
		err:     `cannot populate slice: need slice of structs/maps, got slice of pointer to map`,
	}, {
		summary: "output not referenced in query",
		query:   "SELECT name FROM person",
		types:   []any{},
		inputs:  []any{},
		slices:  []any{&[]Person{}},
		err:     `cannot populate slice: output variables provided but not referenced in query`,
	}}

	tables, db, err := personAndAddressDB()
	c.Assert(err, IsNil)
	defer dropTables(c, db, tables...)

	for _, t := range tests {
		stmt, err := sqlair.Prepare(t.query, t.types...)
		if err != nil {
			c.Errorf("\ntest %q failed (Prepare):\ninput: %s\nerr: %s\n", t.summary, t.query, err)
			continue
		}

		err = db.Query(nil, stmt, t.inputs...).GetAll(t.slices...)
		c.Assert(err, ErrorMatches, t.err,
			Commentf("\ntest %q failed:\ninput: %s\nslices: %s", t.summary, t.query, t.slices))
	}
}

func (s *PackageSuite) TestRun(c *C) {
	tables, db, err := personAndAddressDB()
	c.Assert(err, IsNil)
	defer dropTables(c, db, tables...)

	var jim = Person{
		ID:         70,
		Fullname:   "Jim",
		PostalCode: 500,
	}

	// Insert Jim.
	insertStmt := sqlair.MustPrepare("INSERT INTO person VALUES ($Person.name, $Person.id, $Person.address_id, 'jimmy@email.com');", Person{})
	err = db.Query(nil, insertStmt, &jim).Run()
	c.Assert(err, IsNil)

	// Check Jim is in the db.
	selectStmt := sqlair.MustPrepare("SELECT &Person.* FROM person WHERE id = $Person.id", Person{})
	var jimCheck = Person{}
	err = db.Query(nil, selectStmt, &jim).Get(&jimCheck)
	c.Assert(err, IsNil)
	c.Assert(jimCheck, Equals, jim)
}

func (s *PackageSuite) TestOutcome(c *C) {
	tables, db, err := personAndAddressDB()
	c.Assert(err, IsNil)
	defer dropTables(c, db, tables...)

	var jim = Person{
		ID:         70,
		Fullname:   "Jim",
		PostalCode: 500,
	}

	var outcome = sqlair.Outcome{}

	insertStmt := sqlair.MustPrepare("INSERT INTO person VALUES ($Person.name, $Person.id, $Person.address_id, 'jimmy@email.com');", Person{})
	q1 := db.Query(nil, insertStmt, &jim)
	// Test INSERT with Get
	c.Assert(q1.Get(&outcome), IsNil)
	if outcome.Result() == nil {
		c.Errorf("result in outcome is nil")
	}
	rowsAffected, err := outcome.Result().RowsAffected()
	c.Assert(err, IsNil)
	if rowsAffected != 1 {
		c.Errorf("got %d for rowsAffected, expected 1", rowsAffected)
	}
	// Test SELECT with Get
	selectStmt := sqlair.MustPrepare("SELECT &Person.* FROM person", Person{})
	q2 := db.Query(nil, selectStmt)
	c.Assert(q2.Get(&outcome, &jim), IsNil)
	c.Assert(outcome.Result(), IsNil)
	// Test INSERT with Iter
	iter := q1.Iter()
	c.Assert(iter.Get(&outcome), IsNil)
	if outcome.Result() == nil {
		c.Errorf("result in outcome is nil")
	}
	rowsAffected, err = outcome.Result().RowsAffected()
	c.Assert(err, IsNil)
	if rowsAffected != 1 {
		c.Errorf("got %d for rowsAffected, expected 1", rowsAffected)
	}
	c.Assert(iter.Next(), Equals, false)
	// Test SELECT with Iter.Get
	iter = q2.Iter()
	c.Assert(iter.Get(&outcome), IsNil)
	c.Assert(outcome.Result(), IsNil)
	c.Assert(iter.Next(), Equals, true)
	c.Assert(iter.Get(&jim), IsNil)
	c.Assert(iter.Close(), IsNil)
	// Test SELECT with GetAll
	var jims = []Person{}
	err = q2.GetAll(&outcome, &jims)
	c.Assert(err, IsNil)
	c.Assert(outcome.Result(), IsNil)
}

func (s *PackageSuite) TestQueryMultipleRuns(c *C) {
	allOutput := &[]*Person{}
	allExpected := &[]*Person{&Person{30, "Fred", 1000}, &Person{20, "Mark", 1500}, &Person{40, "Mary", 3500}, &Person{35, "James", 4500}}

	iterOutputs := []any{&Person{}, &Person{}, &Person{}, &Person{}}
	iterExpected := []any{&Person{30, "Fred", 1000}, &Person{20, "Mark", 1500}, &Person{40, "Mary", 3500}, &Person{35, "James", 4500}}

	oneOutput := &Person{}
	oneExpected := &Person{30, "Fred", 1000}

	tables, db, err := personAndAddressDB()
	c.Assert(err, IsNil)
	defer dropTables(c, db, tables...)

	stmt := sqlair.MustPrepare("SELECT &Person.* FROM person", Person{})

	// Run different Query methods.
	q := db.Query(nil, stmt)
	err = q.Get(oneOutput)
	c.Assert(err, IsNil)
	c.Assert(oneExpected, DeepEquals, oneOutput)

	err = q.GetAll(allOutput)
	c.Assert(err, IsNil)
	c.Assert(allOutput, DeepEquals, allExpected)

	iter := q.Iter()
	defer iter.Close()
	i := 0
	for iter.Next() {
		if i >= len(iterOutputs) {
			c.Fatalf("expected %d rows, got more", len(iterOutputs))
		}
		if err := iter.Get(iterOutputs[i]); err != nil {
			c.Fatal(err)
		}
		i++
	}
	err = iter.Close()
	c.Assert(err, IsNil)
	c.Assert(iterOutputs, DeepEquals, iterExpected)

	// Run them all again for good measure.
	allOutput = &[]*Person{}
	iterOutputs = []any{&Person{}, &Person{}, &Person{}, &Person{}}
	oneOutput = &Person{}

	err = q.GetAll(allOutput)
	c.Assert(err, IsNil)
	c.Assert(allOutput, DeepEquals, allExpected)

	iter = q.Iter()
	defer iter.Close()
	i = 0
	for iter.Next() {
		if i >= len(iterOutputs) {
			c.Fatalf("expected %d rows, got more", len(iterOutputs))
		}
		if err := iter.Get(iterOutputs[i]); err != nil {
			c.Fatal(err)
		}
		i++
	}
	err = iter.Close()
	c.Assert(err, IsNil)
	c.Assert(iterOutputs, DeepEquals, iterExpected)

	q = db.Query(nil, stmt)
	err = q.Get(oneOutput)
	c.Assert(err, IsNil)
	c.Assert(oneExpected, DeepEquals, oneOutput)
}

func (s *PackageSuite) TestTransactions(c *C) {
	tables, db, err := personAndAddressDB()
	c.Assert(err, IsNil)
	defer dropTables(c, db, tables...)

	selectStmt := sqlair.MustPrepare("SELECT &Person.* FROM person WHERE address_id = $Person.address_id", Person{})
	insertStmt := sqlair.MustPrepare("INSERT INTO person VALUES ( $Person.name, $Person.id, $Person.address_id, 'fred@email.com');", Person{})
	var derek = Person{ID: 85, Fullname: "Derek", PostalCode: 8000}
	ctx := context.Background()

	tx, err := db.Begin(ctx, nil)
	c.Assert(err, IsNil)

	// Insert Derek then rollback.
	err = tx.Query(ctx, insertStmt, &derek).Run()
	c.Assert(err, IsNil)
	err = tx.Rollback()
	c.Assert(err, IsNil)

	// Check Derek isnt in db.
	tx, err = db.Begin(ctx, nil)
	c.Assert(err, IsNil)
	var derekCheck = Person{}
	err = tx.Query(ctx, selectStmt, &derek).Get(&derekCheck)
	if !errors.Is(err, sqlair.ErrNoRows) {
		c.Fatalf("got err %s, expected %s", err, sqlair.ErrNoRows)
	}

	// Insert Derek.
	err = tx.Query(ctx, insertStmt, &derek).Run()
	c.Assert(err, IsNil)

	err = tx.Commit()
	c.Assert(err, IsNil)

	// Check derek is now in the db.
	tx, err = db.Begin(ctx, nil)
	c.Assert(err, IsNil)

	err = tx.Query(ctx, selectStmt, &derek).Get(&derekCheck)
	c.Assert(err, IsNil)
	c.Assert(derek, Equals, derekCheck)
	err = tx.Commit()
	c.Assert(err, IsNil)
}

func (s *PackageSuite) TestTransactionErrors(c *C) {
	tables, db, err := personAndAddressDB()
	c.Assert(err, IsNil)
	defer dropTables(c, db, tables...)

	insertStmt := sqlair.MustPrepare("INSERT INTO person VALUES ($Person.name, $Person.id, $Person.address_id, 'fred@email.com');", Person{})
	var derek = Person{ID: 85, Fullname: "Derek", PostalCode: 8000}
	ctx := context.Background()

	// Test running query after commit.
	tx, err := db.Begin(ctx, nil)
	c.Assert(err, IsNil)
	// Create Query.
	q := tx.Query(ctx, insertStmt, &derek)
	// Commit.
	err = tx.Commit()
	c.Assert(err, IsNil)
	// Test Query created before commit.
	err = q.Run()
	c.Assert(err, ErrorMatches, "sql: transaction has already been committed or rolled back")
	// Test Query created after commit.
	err = tx.Query(ctx, insertStmt, &derek).Run()
	c.Assert(err, ErrorMatches, "sql: transaction has already been committed or rolled back")

	// Test error when running query after rollback against the public error variable.
	tx, err = db.Begin(ctx, nil)
	c.Assert(err, IsNil)
	// Create Query.
	q = tx.Query(ctx, insertStmt, &derek)
	// Rollback.
	err = tx.Rollback()
	c.Assert(err, IsNil)
	err = tx.Query(ctx, insertStmt, &derek).Run()
	// Check against sqlair package error.
	if !errors.Is(err, sqlair.ErrTXDone) {
		c.Errorf("expected %q, got %q", sqlair.ErrTXDone, err)
	}
	err = q.Run()
	// Check against sql package error.
	if !errors.Is(err, sql.ErrTxDone) {
		c.Errorf("expected %q, got %q", sql.ErrTxDone, err)
	}
}

// TestPreparedStmtCaching checks that the cache of statements prepared on databases behaves
// as expected.
func (s *PackageSuite) TestPreparedStmtCaching(c *C) {
	// Get cache variables.
	stmtDBCache, dbStmtCache, cacheMutex := sqlair.Cache()

	// checkStmtCache is a helper function to check if a prepared statement is
	// cached or not.
	checkStmtCache := func(dbID int64, sID int64, inCache bool) {
		cacheMutex.RLock()
		defer cacheMutex.RUnlock()
		dbCache, ok1 := stmtDBCache[sID]
		var ok2 bool
		if ok1 {
			_, ok2 = dbCache[dbID]
		}
		_, ok3 := dbStmtCache[dbID][sID]
		c.Assert(ok2, Equals, inCache)
		c.Assert(ok3, Equals, inCache)
	}

	// checkDBNotInCache is a helper function to check a db is not mentioned in
	// the cache.
	checkDBNotInCache := func(dbID int64) {
		cacheMutex.RLock()
		defer cacheMutex.RUnlock()
		for _, dbCache := range stmtDBCache {
			_, ok := dbCache[dbID]
			c.Assert(ok, Equals, false)
		}
		_, ok := dbStmtCache[dbID]
		c.Assert(ok, Equals, false)
	}

	// checkCacheEmpty asserts both the sides of the cache are empty.
	checkCacheEmpty := func() {
		cacheMutex.RLock()
		defer cacheMutex.RUnlock()
		c.Assert(dbStmtCache, HasLen, 0)
		c.Assert(stmtDBCache, HasLen, 0)
	}

	// For a Statement or DB to be removed from the cache it needs to go out of
	// scope and be garbage collected. Because of this, the tests below make
	// extensive use of functions to "forget" statements and databases.

	q1 := `SELECT &Person.*	FROM person WHERE name = "Fred"`
	q2 := `SELECT &Person.* FROM person WHERE name = "Mark"`
	p := Person{}

	// createAndCacheStmt takes a db and prepares a statement on it.
	createAndCacheStmt := func(db *sqlair.DB) (stmtID int64) {
		// Create stmt.
		stmt, err := sqlair.Prepare(q1, Person{})
		c.Assert(err, IsNil)

		// Start a query with stmt on db. This will prepare the stmt on the db.
		c.Assert(db.Query(nil, stmt).Get(&p), IsNil)
		// Check that stmt is now in the cache.
		checkStmtCache(db.CacheID(), stmt.CacheID(), true)
		return stmt.CacheID()
	}

	// testStmtsOnDB prepares a given statement on the db then creates a second
	// statement inside another function and checks it has been cleared from
	// the cache on garbage collection.
	testStmtsOnDB := func(db *sqlair.DB, stmt *sqlair.Statement) {
		// Start a query with stmt on db. This will prepare stmt on db.
		c.Assert(db.Query(nil, stmt).Get(&p), IsNil)
		// Check the stmt now is in the cache.
		checkStmtCache(db.CacheID(), stmt.CacheID(), true)

		// Run createAndCacheStmt and check that once the function has finished
		// the stmt it created is not in the cache.
		stmt2ID := createAndCacheStmt(db)
		// Run the garbage collector and wait one millisecond for the finalizer to finish.
		runtime.GC()
		time.Sleep(1 * time.Millisecond)
		checkStmtCache(db.CacheID(), stmt2ID, false)
	}

	// createDBAndTestStmt opens a new database and runs testStmtsOnDB on it.
	createDBAndTestStmt := func(stmt *sqlair.Statement) (dbID int64) {
		// Create db.
		tables, db, err := personAndAddressDB()
		c.Assert(err, IsNil)
		defer dropTables(c, db, tables...)
		// Test stmt.
		testStmtsOnDB(db, stmt)
		return db.CacheID()
	}

	// createStmtAndTestOnDBs creates a statement then runs createDBAndTestStmt
	// twice. It then checks that the stmts prepared on the databases have been
	// cleared from the cache once createDBAndTestStmt is finished.
	createStmtAndTestOnDBs := func() {
		// Create stmt.
		stmt, err := sqlair.Prepare(q2, Person{})
		c.Assert(err, IsNil)
		db1ID := createDBAndTestStmt(stmt)
		db2ID := createDBAndTestStmt(stmt)
		// Run the garbage collector and wait one millisecond for the finalizer to finish.
		runtime.GC()
		time.Sleep(1 * time.Millisecond)
		checkDBNotInCache(db1ID)
		checkDBNotInCache(db2ID)
	}

	// Run the functions above.
	createStmtAndTestOnDBs()
	// Run the garbage collector and wait one millisecond for the finalizer to finish.
	runtime.GC()
	time.Sleep(1 * time.Millisecond)
	checkCacheEmpty()
}

func (s *PackageSuite) TestTransactionWithOneConn(c *C) {
	tables, db, err := personAndAddressDB()
	c.Assert(err, IsNil)
	defer dropTables(c, db, tables...)

	db.PlainDB().SetMaxOpenConns(1)
	ctx := context.Background()

	// This test sets the maximum number of connections to the DB to one. The
	// database/sql library makes use of a pool of connections to communicate
	// with the DB. Certain operations require a dedicated connection to run,
	// such as transactions.
	// This test ensures that we do not enter a deadlock when doing a behind
	// the scenes prepare for a transaction.
	selectStmt := sqlair.MustPrepare("SELECT &Person.* FROM person WHERE name = 'Mark'", Person{})
	mark := Person{20, "Mark", 1500}

	tx, err := db.Begin(ctx, nil)
	c.Assert(err, IsNil)

	q := tx.Query(ctx, selectStmt)
	defer func() {
		c.Assert(tx.Commit(), IsNil)
	}()
	iter := q.Iter()
	c.Assert(iter.Next(), Equals, true)
	p := Person{}
	c.Assert(iter.Get(&p), IsNil)
	c.Assert(mark, Equals, p)
	c.Assert(iter.Next(), Equals, false)
	c.Assert(iter.Close(), IsNil)
}

func (s *PackageSuite) TestInsert(c *C) {
	insertPersonStmt, err := sqlair.Prepare("INSERT INTO person (*) VALUES ($Person.*)", Person{})
	c.Assert(err, IsNil)

	insertNameIDStmt, err := sqlair.Prepare("INSERT INTO person (name, id) VALUES ($Person.*)", Person{})
	c.Assert(err, IsNil)

	insertAddressIDStmt, err := sqlair.Prepare("INSERT INTO address (id) VALUES ($Person.address_id)", Person{})
	c.Assert(err, IsNil)

	insertAddressStmt, err := sqlair.Prepare("INSERT INTO address (*) VALUES ($Address.id, $Address.street, $Address.district)", Person{}, Address{})
	c.Assert(err, IsNil)

	// RETURNING clauses are supported by SQLite with syntax taken from
	// postgresql. The inserted values are returned as query results.
	returningStmt, err := sqlair.Prepare("INSERT INTO address(*) VALUES($Address.*) RETURNING &Address.*", Person{}, Address{})
	c.Assert(err, IsNil)

	// SELECT statements to check the inserts have worked correctly.
	selectPerson, err := sqlair.Prepare("SELECT &Person.* FROM person WHERE id = $Person.id", Person{})
	c.Assert(err, IsNil)

	selectAddress, err := sqlair.Prepare("SELECT &Address.* FROM address WHERE id = $Address.id", Address{})
	c.Assert(err, IsNil)

	// DELETE statements to remove the inserted rows.
	deletePersonStmt, err := sqlair.Prepare("DELETE FROM person WHERE id = $Person.id", Person{})
	c.Assert(err, IsNil)

	deleteAddressStmt, err := sqlair.Prepare("DELETE FROM address WHERE id = $Address.id", Address{})
	c.Assert(err, IsNil)

	deleteAddressStmtReturning, err := sqlair.Prepare("DELETE FROM address WHERE id = $Address.id RETURNING &Address.*", Address{})
	c.Assert(err, IsNil)

	tables, db, err := personAndAddressDB()
	c.Assert(err, IsNil)
	defer dropTables(c, db, tables...)

	p := Person{}
	a := Address{}
	outcome := sqlair.Outcome{}
	eric := Person{Fullname: "Eric", ID: 60, PostalCode: 7000}
	millLane := Address{Street: "Mill Lane", District: "Crazy County", ID: 7000}

	// Each block follows the sequence:
	// - Insert value
	// - Select value from DB
	// - Check the selected value matches the inserted one
	// - Delete the value from the database
	// - Check that one row was deleted

	c.Assert(db.Query(nil, insertPersonStmt, eric).Run(), IsNil)
	c.Assert(db.Query(nil, selectPerson, eric).Get(&p), IsNil)
	c.Assert(p, Equals, eric)
	c.Assert(db.Query(nil, deletePersonStmt, eric).Get(&outcome), IsNil)
	i, err := outcome.Result().RowsAffected()
	c.Assert(err, IsNil)
	c.Assert(i, Equals, int64(1))

	c.Assert(db.Query(nil, insertNameIDStmt, eric).Run(), IsNil)
	c.Assert(db.Query(nil, selectPerson, eric).Get(&p), IsNil)
	c.Assert(p.ID, Equals, eric.ID)
	c.Assert(db.Query(nil, deletePersonStmt, eric).Get(&outcome), IsNil)
	i, err = outcome.Result().RowsAffected()
	c.Assert(err, IsNil)
	c.Assert(i, Equals, int64(1))

	c.Assert(db.Query(nil, insertAddressIDStmt, eric).Run(), IsNil)
	c.Assert(db.Query(nil, selectAddress, millLane).Get(&a), IsNil)
	c.Assert(eric.PostalCode, Equals, a.ID)
	c.Assert(db.Query(nil, deleteAddressStmt, millLane).Get(&outcome), IsNil)
	i, err = outcome.Result().RowsAffected()
	c.Assert(err, IsNil)
	c.Assert(i, Equals, int64(1))

	c.Assert(db.Query(nil, insertAddressStmt, millLane).Run(), IsNil)
	c.Assert(db.Query(nil, selectAddress, millLane).Get(&a), IsNil)
	c.Assert(millLane, Equals, a)
	c.Assert(db.Query(nil, deleteAddressStmt, millLane).Get(&outcome), IsNil)
	i, err = outcome.Result().RowsAffected()
	c.Assert(err, IsNil)
	c.Assert(i, Equals, int64(1))

	// The RETURNING clause in this statement returns the inserted data.
	c.Assert(db.Query(nil, returningStmt, millLane).Get(&a), IsNil)
	c.Assert(a.Street, Equals, millLane.Street)
	c.Assert(a.District, Equals, millLane.District)
	var a0 = Address{}
	c.Assert(db.Query(nil, deleteAddressStmtReturning, a).Get(&a0), IsNil)
	c.Assert(a, Equals, a0)
}

func (s *PackageSuite) TestIterMethodOrder(c *C) {
	tables, db, err := personAndAddressDB()
	c.Assert(err, IsNil)
	defer dropTables(c, db, tables...)

	var p = Person{}
	stmt := sqlair.MustPrepare("SELECT &Person.* FROM person", Person{})

	// Check immidiate Get.
	iter := db.Query(nil, stmt).Iter()
	err = iter.Get(&p)
	c.Assert(err, ErrorMatches, "cannot get result: cannot call Get before Next unless getting outcome")
	err = iter.Close()
	c.Assert(err, IsNil)

	// Check Next after closing.
	iter = db.Query(nil, stmt).Iter()
	err = iter.Close()
	c.Assert(err, IsNil)
	if iter.Next() {
		c.Fatal("expected false, got true")
	}
	err = iter.Close()
	c.Assert(err, IsNil)

	// Check Get after closing.
	iter = db.Query(nil, stmt).Iter()
	err = iter.Close()
	c.Assert(err, IsNil)
	err = iter.Get(&p)
	c.Assert(err, ErrorMatches, "cannot get result: iteration ended")
	err = iter.Close()
	c.Assert(err, IsNil)

	// Check multiple closes.
	iter = db.Query(nil, stmt).Iter()
	err = iter.Close()
	c.Assert(err, IsNil)
	err = iter.Close()
	c.Assert(err, IsNil)

	// Check SQL Scan error (scanning string into an int).
	badTypesStmt := sqlair.MustPrepare("SELECT name AS &Person.id FROM person", Person{})
	iter = db.Query(nil, badTypesStmt).Iter()
	if !iter.Next() {
		c.Fatal("expected true, got false")
	}
	err = iter.Get(&p)
	c.Assert(err, ErrorMatches, `cannot get result: sql: Scan error on column index 0, name "_sqlair_0": converting driver.Value type string \("Fred"\) to a int: invalid syntax`)
	err = iter.Close()
	c.Assert(err, IsNil)
<<<<<<< HEAD
=======
}

func (s *PackageSuite) TestJujuStore(c *C) {
	var tests = []struct {
		summary  string
		query    string
		types    []any
		inputs   []any
		outputs  [][]any
		expected [][]any
	}{{
		summary: "juju store lease group query",
		query: `
SELECT (t.type, l.model_uuid, l.name) AS (&JujuLeaseKey.*), (l.holder, l.expiry) AS (&JujuLeaseInfo.*)
FROM   lease l JOIN lease_type t ON l.lease_type_id = t.id
WHERE  t.type = $JujuLeaseKey.type
AND    l.model_uuid = $JujuLeaseKey.model_uuid`,
		types:    []any{JujuLeaseKey{}, JujuLeaseInfo{}},
		inputs:   []any{JujuLeaseKey{Namespace: "type1", ModelUUID: "uuid1"}},
		outputs:  [][]any{{&JujuLeaseKey{}, &JujuLeaseInfo{}}},
		expected: [][]any{{&JujuLeaseKey{Namespace: "type1", ModelUUID: "uuid1", Lease: "name1"}, &JujuLeaseInfo{Holder: "holder1", Expiry: 1}}},
	}}

	tables, sqldb, err := JujuStoreLeaseDB()
	if err != nil {
		c.Fatal(err)
	}

	db := sqlair.NewDB(sqldb)
	defer dropTables(c, db, tables...)

	for _, t := range tests {

		stmt, err := sqlair.Prepare(t.query, t.types...)
		if err != nil {
			c.Errorf("\ntest %q failed (Prepare):\ninput: %s\nerr: %s\n", t.summary, t.query, err)
			continue
		}

		iter := db.Query(nil, stmt, t.inputs...).Iter()
		defer iter.Close()
		i := 0
		for iter.Next() {
			if i >= len(t.outputs) {
				c.Errorf("\ntest %q failed (Next):\ninput: %s\nerr: more rows that expected (%d > %d)\n", t.summary, t.query, i+1, len(t.outputs))
				break
			}
			if err := iter.Get(t.outputs[i]...); err != nil {
				c.Errorf("\ntest %q failed (Get):\ninput: %s\nerr: %s\n", t.summary, t.query, err)
			}
			i++
		}

		err = iter.Close()
		if err != nil {
			c.Errorf("\ntest %q failed (Close):\ninput: %s\nerr: %s\n", t.summary, t.query, err)
		}
	}
}

// Because the Query struct did not contain references to either Statement or
// DB, if either of those would go out of scope the underlying sql.Stmt would
// be closed.
func (s *PackageSuite) TestRaceConditionFinalizer(c *C) {
	var q *sqlair.Query
	// Drop all the values except the query itself.
	func() {
		sqldb, err := setupDB()
		c.Assert(err, IsNil)

		db := sqlair.NewDB(sqldb)

		selectStmt := sqlair.MustPrepare(`SELECT 'hello'`)
		q = db.Query(nil, selectStmt)
	}()

	// Try to run their finalizers by calling GC several times.
	for i := 0; i <= 10; i++ {
		runtime.GC()
		time.Sleep(0)
	}

	// Assert that sql.Stmt was not closed early.
	c.Assert(q.Run(), IsNil)
}
func (s *PackageSuite) TestRaceConditionFinalizerTX(c *C) {
	var q *sqlair.Query
	// Drop all the values except the query itself.
	func() {
		sqldb, err := setupDB()
		c.Assert(err, IsNil)

		db := sqlair.NewDB(sqldb)

		selectStmt := sqlair.MustPrepare(`SELECT 'hello'`)
		tx, err := db.Begin(nil, nil)
		c.Assert(err, IsNil)
		q = tx.Query(nil, selectStmt)
	}()

	// Try to run their finalizers by calling GC several times.
	for i := 0; i <= 10; i++ {
		runtime.GC()
		time.Sleep(0)
	}

	// Assert that sql.Stmt was not closed early.
	c.Assert(q.Run(), IsNil)
>>>>>>> c6343735
}<|MERGE_RESOLUTION|>--- conflicted
+++ resolved
@@ -1326,66 +1326,6 @@
 	c.Assert(err, ErrorMatches, `cannot get result: sql: Scan error on column index 0, name "_sqlair_0": converting driver.Value type string \("Fred"\) to a int: invalid syntax`)
 	err = iter.Close()
 	c.Assert(err, IsNil)
-<<<<<<< HEAD
-=======
-}
-
-func (s *PackageSuite) TestJujuStore(c *C) {
-	var tests = []struct {
-		summary  string
-		query    string
-		types    []any
-		inputs   []any
-		outputs  [][]any
-		expected [][]any
-	}{{
-		summary: "juju store lease group query",
-		query: `
-SELECT (t.type, l.model_uuid, l.name) AS (&JujuLeaseKey.*), (l.holder, l.expiry) AS (&JujuLeaseInfo.*)
-FROM   lease l JOIN lease_type t ON l.lease_type_id = t.id
-WHERE  t.type = $JujuLeaseKey.type
-AND    l.model_uuid = $JujuLeaseKey.model_uuid`,
-		types:    []any{JujuLeaseKey{}, JujuLeaseInfo{}},
-		inputs:   []any{JujuLeaseKey{Namespace: "type1", ModelUUID: "uuid1"}},
-		outputs:  [][]any{{&JujuLeaseKey{}, &JujuLeaseInfo{}}},
-		expected: [][]any{{&JujuLeaseKey{Namespace: "type1", ModelUUID: "uuid1", Lease: "name1"}, &JujuLeaseInfo{Holder: "holder1", Expiry: 1}}},
-	}}
-
-	tables, sqldb, err := JujuStoreLeaseDB()
-	if err != nil {
-		c.Fatal(err)
-	}
-
-	db := sqlair.NewDB(sqldb)
-	defer dropTables(c, db, tables...)
-
-	for _, t := range tests {
-
-		stmt, err := sqlair.Prepare(t.query, t.types...)
-		if err != nil {
-			c.Errorf("\ntest %q failed (Prepare):\ninput: %s\nerr: %s\n", t.summary, t.query, err)
-			continue
-		}
-
-		iter := db.Query(nil, stmt, t.inputs...).Iter()
-		defer iter.Close()
-		i := 0
-		for iter.Next() {
-			if i >= len(t.outputs) {
-				c.Errorf("\ntest %q failed (Next):\ninput: %s\nerr: more rows that expected (%d > %d)\n", t.summary, t.query, i+1, len(t.outputs))
-				break
-			}
-			if err := iter.Get(t.outputs[i]...); err != nil {
-				c.Errorf("\ntest %q failed (Get):\ninput: %s\nerr: %s\n", t.summary, t.query, err)
-			}
-			i++
-		}
-
-		err = iter.Close()
-		if err != nil {
-			c.Errorf("\ntest %q failed (Close):\ninput: %s\nerr: %s\n", t.summary, t.query, err)
-		}
-	}
 }
 
 // Because the Query struct did not contain references to either Statement or
@@ -1395,10 +1335,8 @@
 	var q *sqlair.Query
 	// Drop all the values except the query itself.
 	func() {
-		sqldb, err := setupDB()
+		db, err := createTestDB()
 		c.Assert(err, IsNil)
-
-		db := sqlair.NewDB(sqldb)
 
 		selectStmt := sqlair.MustPrepare(`SELECT 'hello'`)
 		q = db.Query(nil, selectStmt)
@@ -1417,10 +1355,8 @@
 	var q *sqlair.Query
 	// Drop all the values except the query itself.
 	func() {
-		sqldb, err := setupDB()
+		db, err := createTestDB()
 		c.Assert(err, IsNil)
-
-		db := sqlair.NewDB(sqldb)
 
 		selectStmt := sqlair.MustPrepare(`SELECT 'hello'`)
 		tx, err := db.Begin(nil, nil)
@@ -1436,5 +1372,4 @@
 
 	// Assert that sql.Stmt was not closed early.
 	c.Assert(q.Run(), IsNil)
->>>>>>> c6343735
 }